{
  "name": "@astrojs/ts-plugin",
  "version": "1.2.0",
  "description": "A TypeScript Plugin providing Astro intellisense",
  "main": "dist/index.js",
  "type": "commonjs",
  "repository": {
    "type": "git",
    "url": "https://github.com/withastro/language-tools",
    "directory": "packages/ts-plugin"
  },
  "keywords": [
    "astro",
    "typescript",
    "javascript",
    "plugin"
  ],
  "files": [
    "dist/**/*.js",
    "dist/**/*.d.ts"
  ],
  "scripts": {
    "build": "tsc",
    "dev": "tsc --watch",
    "test": "node ./test/runTest.js"
  },
  "author": "withastro",
  "license": "MIT",
  "dependencies": {
<<<<<<< HEAD
    "@volar/language-core": "~1.10.0",
    "@volar/typescript": "~1.10.0",
    "@astrojs/compiler": "^2.2.1",
=======
    "@volar/language-core": "~1.10.3",
    "@volar/typescript": "~1.10.3",
    "@astrojs/compiler": "1.5.7",
>>>>>>> 0e9861ef
    "@jridgewell/sourcemap-codec": "^1.4.15",
    "vscode-languageserver-textdocument": "^1.0.11"
  },
  "devDependencies": {
    "@types/chai": "^4.3.5",
    "@types/mocha": "^10.0.1",
    "@types/node": "^16.18.26",
    "chai": "^4.3.7",
    "glob": "^8.0.3",
    "mocha": "^10.2.0",
    "typescript": "~5.1.3"
  }
}<|MERGE_RESOLUTION|>--- conflicted
+++ resolved
@@ -27,15 +27,9 @@
   "author": "withastro",
   "license": "MIT",
   "dependencies": {
-<<<<<<< HEAD
-    "@volar/language-core": "~1.10.0",
-    "@volar/typescript": "~1.10.0",
-    "@astrojs/compiler": "^2.2.1",
-=======
     "@volar/language-core": "~1.10.3",
     "@volar/typescript": "~1.10.3",
-    "@astrojs/compiler": "1.5.7",
->>>>>>> 0e9861ef
+    "@astrojs/compiler": "^2.2.1",
     "@jridgewell/sourcemap-codec": "^1.4.15",
     "vscode-languageserver-textdocument": "^1.0.11"
   },
