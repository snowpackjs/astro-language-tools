--- conflicted
+++ resolved
@@ -27,15 +27,9 @@
   "author": "withastro",
   "license": "MIT",
   "dependencies": {
-<<<<<<< HEAD
     "@volar/language-core": "~2.0.1",
     "@volar/typescript": "~2.0.1",
-    "@astrojs/compiler": "^2.2.2",
-=======
-    "@volar/language-core": "~1.10.9",
-    "@volar/typescript": "~1.10.9",
     "@astrojs/compiler": "^2.4.0",
->>>>>>> d37334dc
     "@jridgewell/sourcemap-codec": "^1.4.15",
     "semver": "^7.3.8",
     "vscode-languageserver-textdocument": "^1.0.11"
