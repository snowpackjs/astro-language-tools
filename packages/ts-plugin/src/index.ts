import type ts from 'typescript/lib/tsserverlibrary';
import { AstroSnapshotManager } from './astro-snapshots.js';
import { decorateLanguageService, isPatched } from './language-service/index.js';
import { Logger } from './logger.js';
import { patchModuleLoader } from './module-loader.js';
import { ProjectAstroFilesManager } from './project-astro-files.js';
import { getConfigPathForProject, readProjectAstroFilesFromFs } from './utils.js';

function init(modules: { typescript: typeof import('typescript/lib/tsserverlibrary') }) {
	const ts = modules.typescript;

	function create(info: ts.server.PluginCreateInfo): ts.LanguageService {
		const logger = new Logger(info.project.projectService.logger);
		const parsedCommandLine = info.languageServiceHost.getParsedCommandLine?.(
			getConfigPathForProject(info.project)
		);

		if (!isAstroProject(info.project, parsedCommandLine)) {
			logger.log('Detected that this is not an Astro project, abort patching TypeScript');
			return info.languageService;
		}

		if (isPatched(info.languageService)) {
			return info.languageService;
		}

		logger.log('Starting Astro plugin');

		const snapshotManager = new AstroSnapshotManager(
			modules.typescript,
			info.project.projectService,
			logger
		);
		if (parsedCommandLine) {
			new ProjectAstroFilesManager(
				modules.typescript,
				info.project,
				info.serverHost,
				snapshotManager,
				parsedCommandLine
			);
		}

<<<<<<< HEAD
		patchModuleLoader(
			logger,
			snapshotManager,
			modules.typescript,
			info.languageServiceHost,
			info.project
		);
		return decorateLanguageService(info.languageService, snapshotManager, logger);
=======
		patchModuleLoader(logger, snapshotManager, modules.typescript, info.languageServiceHost, info.project);
		return decorateLanguageService(info.languageService, snapshotManager, ts, logger);
>>>>>>> 3fcbc1a8
	}

	function getExternalFiles(project: ts.server.ConfiguredProject) {
		return ProjectAstroFilesManager.getInstance(project.getProjectName())?.getFiles() ?? [];
	}

	function isAstroProject(
		project: ts.server.Project,
		parsedCommandLine: ts.ParsedCommandLine | undefined
	) {
		if (parsedCommandLine) {
			const astroFiles = readProjectAstroFilesFromFs(ts, project, parsedCommandLine);

			if (astroFiles.length > 0) return true;
		}

		try {
			const compilerOptions = project.getCompilerOptions();
			const hasAstroInstalled =
				typeof compilerOptions.configFilePath !== 'string' ||
				require.resolve('astro', { paths: [compilerOptions.configFilePath] });

			return hasAstroInstalled;
		} catch (e) {
			project.projectService.logger.info(e as string);
			return false;
		}
	}

	return { create, getExternalFiles };
}

export = init;<|MERGE_RESOLUTION|>--- conflicted
+++ resolved
@@ -41,19 +41,8 @@
 			);
 		}
 
-<<<<<<< HEAD
-		patchModuleLoader(
-			logger,
-			snapshotManager,
-			modules.typescript,
-			info.languageServiceHost,
-			info.project
-		);
-		return decorateLanguageService(info.languageService, snapshotManager, logger);
-=======
 		patchModuleLoader(logger, snapshotManager, modules.typescript, info.languageServiceHost, info.project);
 		return decorateLanguageService(info.languageService, snapshotManager, ts, logger);
->>>>>>> 3fcbc1a8
 	}
 
 	function getExternalFiles(project: ts.server.ConfiguredProject) {
