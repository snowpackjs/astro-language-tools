--- conflicted
+++ resolved
@@ -29,20 +29,14 @@
   "publisher": "astro-build",
   "scripts": {
     "vscode:prepublish": "yarn build",
-<<<<<<< HEAD
     "build": "yarn run build:node & yarn run build:browser",
     "dev": "yarn run build:node --watch & yarn run build:browser --watch",
     "build:node": "node ./scripts/build-node.js",
     "build:browser": "node ./scripts/build-browser.js",
-    "test": "node ./test/runTest.js"
-=======
-    "build": "astro-scripts build \"src/**/*.ts\" && tsc -p tsconfig.json",
-    "dev": "astro-scripts dev \"src/**/*.ts\"",
     "test": "yarn run test:vscode && yarn run test:grammar",
     "test:vscode": "node ./test/runTest.js",
     "test:grammar": "node ./test/grammar/test.mjs",
     "update-grammar-snapshots": "node ./test/grammar/test.mjs --updateSnapshot"
->>>>>>> 328c211c
   },
   "engines": {
     "vscode": "^1.67.0"
@@ -59,14 +53,9 @@
   "devDependencies": {
     "@types/vscode": "^1.67.0",
     "@vscode/test-electron": "^2.1.3",
-<<<<<<< HEAD
+    "vscode-tmgrammar-test": "^0.1.1",
     "astro-scripts": "0.0.1",
-    "glob": "^7.2.0",
     "path-browserify": "^1.0.1"
-=======
-    "vscode-tmgrammar-test": "^0.1.1",
-    "astro-scripts": "file:../../scripts"
->>>>>>> 328c211c
   },
   "main": "./dist/node/client.js",
   "browser": "./dist/browser/client.js",
