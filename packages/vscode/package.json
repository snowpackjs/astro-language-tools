{
  "name": "astro-vscode",
  "displayName": "Astro",
  "description": "Language support for Astro",
  "icon": "assets/icon.png",
  "type": "commonjs",
  "galleryBanner": {
    "color": "#FFBE2D",
    "theme": "dark"
  },
  "version": "0.9.3",
  "author": "withastro",
  "license": "MIT",
  "publisher": "astro-build",
  "scripts": {
    "vscode:prepublish": "yarn build",
    "build": "astro-scripts build \"src/**/*.ts\" && tsc -p tsconfig.json",
    "dev": "astro-scripts dev \"src/**/*.ts\""
  },
  "engines": {
    "vscode": "^1.52.0"
  },
  "activationEvents": [
    "onLanguage:astro"
  ],
  "dependencies": {
    "@astrojs/language-server": "0.9.3",
    "@astrojs/ts-plugin": "0.2.0",
    "vscode-languageclient": "~7.0.0"
  },
  "devDependencies": {
    "@types/vscode": "^1.52.0",
    "astro-scripts": "file:../../scripts"
  },
  "main": "./dist/index.js",
  "browser": "./dist/index.js",
  "files": [
    "dist/",
    "languages/",
    "syntaxes/"
  ],
  "repository": {
    "type": "git",
    "url": "https://github.com/withastro/language-tools.git",
    "directory": "packages/vscode"
  },
  "contributes": {
    "typescriptServerPlugins": [
      {
        "name": "@astrojs/ts-plugin",
        "enableForWorkspaceTypeScriptVersions": true
      }
    ],
    "commands": [
      {
        "command": "astro.restartLanguageServer",
        "title": "Astro: Restart Language Server"
      }
    ],
    "configuration": {
      "type": "object",
      "title": "Astro configuration",
      "properties": {
        "astro.trace.server": {
          "scope": "window",
          "type": "string",
          "enum": [
            "off",
            "messages",
            "verbose"
          ],
          "default": "off",
          "description": "Traces the communication between VS Code and the language server."
        },
        "astro.plugin.typescript.enable": {
          "type": "boolean",
          "default": true,
          "title": "TypeScript",
          "description": "Enable the TypeScript plugin"
        },
        "astro.plugin.typescript.diagnostics.enable": {
          "type": "boolean",
          "default": true,
          "title": "TypeScript: Diagnostics",
          "description": "Enable diagnostic messages for TypeScript"
        },
        "astro.plugin.typescript.hover.enable": {
          "type": "boolean",
          "default": true,
          "title": "TypeScript: Hover Info",
          "description": "Enable hover info for TypeScript"
        },
        "astro.plugin.typescript.documentSymbols.enable": {
          "type": "boolean",
          "default": true,
          "title": "TypeScript: Symbols in Outline",
          "description": "Enable document symbols for TypeScript"
        },
        "astro.plugin.typescript.completions.enable": {
          "type": "boolean",
          "default": true,
          "title": "TypeScript: Completions",
          "description": "Enable completions for TypeScript"
        },
        "astro.plugin.typescript.findReferences.enable": {
          "type": "boolean",
          "default": true,
          "title": "TypeScript: Find References",
          "description": "Enable find-references for TypeScript"
        },
        "astro.plugin.typescript.definitions.enable": {
          "type": "boolean",
          "default": true,
          "title": "TypeScript: Go to Definition",
          "description": "Enable go to definition for TypeScript"
        },
        "astro.plugin.typescript.codeActions.enable": {
          "type": "boolean",
          "default": true,
          "title": "TypeScript: Code Actions",
          "description": "Enable code actions for TypeScript"
        },
        "astro.plugin.typescript.selectionRange.enable": {
          "type": "boolean",
          "default": true,
          "title": "TypeScript: Selection Range",
          "description": "Enable selection range for TypeScript"
        },
        "astro.plugin.typescript.signatureHelp.enable": {
          "type": "boolean",
          "default": true,
          "title": "TypeScript: Signature Help",
          "description": "Enable signature help (parameter hints) for TypeScript"
        },
        "astro.plugin.typescript.rename.enable": {
          "type": "boolean",
          "default": true,
          "title": "TypeScript: Rename",
          "description": "Enable rename functionality for JS/TS variables inside Astro files"
        },
        "astro.plugin.typescript.semanticTokens.enable": {
          "type": "boolean",
          "default": true,
          "title": "TypeScript: Semantic Tokens",
          "description": "Enable semantic tokens (semantic highlight) for TypeScript."
        }
      }
    },
    "languages": [
      {
        "id": "astro",
        "extensions": [
          ".astro"
        ],
        "aliases": [
          "Astro"
        ],
<<<<<<< HEAD
        "configuration": "./languages/astro-language-configuration.json",
        "icon": {
          "light": "./assets/lang-icon.svg",
          "dark": "./assets/lang-icon.svg"
        }
      },
      {
        "id": "astro-markdown",
        "aliases": [
          "Astro Markdown"
        ],
        "configuration": "./languages/astro-markdown-language-configuration.json",
        "icon": {
          "light": "./assets/lang-icon.svg",
          "dark": "./assets/lang-icon.svg"
        }
=======
        "configuration": "./languages/astro-language-configuration.json"
>>>>>>> 7a21a36f
      }
    ],
    "grammars": [
      {
        "language": "astro",
        "scopeName": "source.astro",
        "path": "./syntaxes/astro.tmLanguage.json",
        "embeddedLanguages": {
          "text.html": "html",
          "text.html.markdown": "markdown",
          "source.css": "css",
          "source.css.less": "less",
          "source.css.scss": "scss",
          "source.sass": "sass",
          "source.stylus": "stylus",
          "source.js": "javascript",
          "source.ts": "typescript",
          "source.tsx": "typescriptreact"
        }
      },
      {
        "scopeName": "text.html.markdown.astro",
        "path": "./syntaxes/markdown.astro.tmLanguage.json",
        "injectTo": [
          "text.html.markdown",
          "source.astro"
        ],
        "embeddedLanguages": {
          "meta.embedded.block.astro": "astro",
          "meta.embedded.block.astro.frontmatter": "typescriptreact"
        }
      }
    ]
  }
}<|MERGE_RESOLUTION|>--- conflicted
+++ resolved
@@ -155,26 +155,11 @@
         "aliases": [
           "Astro"
         ],
-<<<<<<< HEAD
         "configuration": "./languages/astro-language-configuration.json",
         "icon": {
           "light": "./assets/lang-icon.svg",
           "dark": "./assets/lang-icon.svg"
         }
-      },
-      {
-        "id": "astro-markdown",
-        "aliases": [
-          "Astro Markdown"
-        ],
-        "configuration": "./languages/astro-markdown-language-configuration.json",
-        "icon": {
-          "light": "./assets/lang-icon.svg",
-          "dark": "./assets/lang-icon.svg"
-        }
-=======
-        "configuration": "./languages/astro-language-configuration.json"
->>>>>>> 7a21a36f
       }
     ],
     "grammars": [
