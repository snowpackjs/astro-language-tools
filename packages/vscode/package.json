--- conflicted
+++ resolved
@@ -23,11 +23,7 @@
     "color": "#17191E",
     "theme": "dark"
   },
-<<<<<<< HEAD
   "version": "2.0.0",
-=======
-  "version": "1.0.4",
->>>>>>> 68917b58
   "author": "withastro",
   "license": "MIT",
   "publisher": "astro-build",
@@ -38,30 +34,6 @@
     "onLanguage:astro",
     "workspaceContains:astro.config.*"
   ],
-<<<<<<< HEAD
-=======
-  "dependencies": {
-    "@astrojs/ts-plugin": "1.0.4",
-    "prettier": "^2.8.8",
-    "prettier-plugin-astro": "^0.8.0"
-  },
-  "devDependencies": {
-    "@astrojs/language-server": "1.0.4",
-    "@types/mocha": "^9.1.0",
-    "@types/vscode": "^1.67.0",
-    "@vscode/test-electron": "^2.1.3",
-    "esbuild": "0.14.54",
-    "esbuild-plugin-copy": "^2.1.1",
-    "glob": "^8.0.3",
-    "js-yaml": "^4.1.0",
-    "kleur": "^4.1.5",
-    "mocha": "^9.2.2",
-    "path-browserify": "^1.0.1",
-    "typescript": "~5.0.2",
-    "vscode-languageclient": "^8.0.1",
-    "vscode-tmgrammar-test": "^0.1.1"
-  },
->>>>>>> 68917b58
   "main": "./dist/node/client.js",
   "browser": "./dist/browser/client.js",
   "files": [
