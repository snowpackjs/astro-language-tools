--- conflicted
+++ resolved
@@ -238,14 +238,8 @@
     "vscode-tmgrammar-test": "^0.1.1"
   },
   "dependencies": {
-<<<<<<< HEAD
-    "@astrojs/ts-plugin": "^1.0.10",
+    "@astrojs/compiler": "^1.5.1",
     "prettier": "^3.0.0",
     "prettier-plugin-astro": "^0.11.0"
-=======
-    "@astrojs/compiler": "^1.5.1",
-    "prettier": "^2.8.8",
-    "prettier-plugin-astro": "^0.10.0"
->>>>>>> 26422ab9
   }
 }