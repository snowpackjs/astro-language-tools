{
  "name": "astro-vscode",
  "displayName": "Astro",
  "description": "Language support for Astro",
  "categories": [
    "Programming Languages",
    "Formatters",
    "Linters"
  ],
  "qna": false,
  "keywords": [
    "astro",
    "node",
    "typescript",
    "javascript",
    "vue",
    "svelte",
    "Static site generator"
  ],
  "icon": "assets/icon.png",
  "type": "commonjs",
  "galleryBanner": {
    "color": "#FFBE2D",
    "theme": "dark"
  },
  "version": "0.28.2",
  "author": "withastro",
  "license": "MIT",
  "publisher": "astro-build",
  "scripts": {
    "build": "pnpm build:node & pnpm build:browser",
    "dev": "pnpm build:node --watch & pnpm build:browser --watch",
    "build:node": "node ./scripts/build-node.js",
    "build:browser": "node ./scripts/build-browser.js",
    "build:ci:node": "pnpm build:node & pnpm build:browser --empty",
    "build:ci:browser": "pnpm build:browser & pnpm build:node --empty",
    "test": "pnpm test:vscode && pnpm test:grammar",
    "test:vscode": "node ./test/runTest.js",
    "test:grammar": "node ./test/grammar/test.mjs",
    "update-grammar-snapshots": "node ./test/grammar/test.mjs --updateSnapshot"
  },
  "engines": {
    "vscode": "^1.67.0"
  },
  "activationEvents": [
    "onLanguage:astro",
    "workspaceContains:astro.config.*"
  ],
  "dependencies": {
    "@astrojs/ts-plugin": "0.3.0",
    "prettier": "^2.7.1",
<<<<<<< HEAD
    "prettier-plugin-astro": "^0.6.0",
    "@astrojs/compiler": "^0.29.6"
=======
    "prettier-plugin-astro": "^0.7.0"
>>>>>>> 21404cc4
  },
  "devDependencies": {
    "@astrojs/language-server": "0.28.1",
    "@types/vscode": "^1.67.0",
    "@vscode/test-electron": "^2.1.3",
    "esbuild": "0.14.54",
    "esbuild-plugin-copy": "^1.3.0",
    "glob": "^8.0.3",
    "kleur": "^4.1.5",
    "mocha": "^9.2.2",
    "@types/mocha": "^9.1.0",
    "path-browserify": "^1.0.1",
    "typescript": "~4.8.2",
    "vscode-languageclient": "^8.0.1",
    "vscode-tmgrammar-test": "^0.1.1"
  },
  "main": "./dist/node/client.js",
  "browser": "./dist/browser/client.js",
  "files": [
    "dist/",
    "languages/",
    "syntaxes/"
  ],
  "repository": {
    "type": "git",
    "url": "https://github.com/withastro/language-tools.git",
    "directory": "packages/vscode"
  },
  "contributes": {
    "typescriptServerPlugins": [
      {
        "name": "@astrojs/ts-plugin",
        "enableForWorkspaceTypeScriptVersions": true
      }
    ],
    "commands": [
      {
        "command": "astro.restartLanguageServer",
        "title": "Astro: Restart Language Server"
      },
      {
        "command": "astro.showTSXOutput",
        "title": "Astro: Debug: Show TSX Output"
      },
      {
        "command": "astro.selectTypescriptVersion",
        "title": "Astro: Select Typescript Version..."
      },
      {
        "command": "astro.findFileReferences",
        "title": "Astro: Find File References"
      }
    ],
    "menus": {
      "editor/context": [
        {
          "command": "astro.findFileReferences",
          "when": "editorLangId == astro",
          "group": "4_search"
        }
      ],
      "editor/title/context": [
        {
          "command": "astro.findFileReferences",
          "when": "resourceLangId == astro && resourceScheme == file"
        }
      ],
      "explorer/context": [
        {
          "command": "astro.findFileReferences",
          "when": "resourceLangId == astro",
          "group": "4_search"
        }
      ]
    },
    "configuration": {
      "type": "object",
      "title": "Astro configuration",
      "properties": {
        "astro.language-server.ls-path": {
          "scope": "application",
          "type": "string",
          "title": "Language Server: Path",
          "description": "Path to the language server executable. You won't need this in most cases, set this only when needing a specific version of the language server"
        },
        "astro.language-server.runtime": {
          "scope": "application",
          "type": "string",
          "title": "Language Server: Runtime",
          "description": "Path to the node executable used to execute the language server. You won't need this in most cases"
        },
        "astro.trace.server": {
          "scope": "window",
          "type": "string",
          "enum": [
            "off",
            "messages",
            "verbose"
          ],
          "default": "off",
          "description": "Traces the communication between VS Code and the language server."
        },
        "astro.typescript.enabled": {
          "type": "boolean",
          "default": true,
          "title": "TypeScript",
          "description": "Enable TypeScript features"
        },
        "astro.typescript.allowArbitraryAttributes": {
          "type": "boolean",
          "default": false,
          "title": "TypeScript: Allow arbitrary attributes on HTML elements",
          "description": "Enable the usage of non-standard HTML attributes, such as the ones added by AlpineJS or petite-vue"
        },
        "astro.typescript.diagnostics.enabled": {
          "type": "boolean",
          "default": true,
          "title": "TypeScript: Diagnostics",
          "description": "Enable diagnostic messages for TypeScript"
        },
        "astro.typescript.hover.enabled": {
          "type": "boolean",
          "default": true,
          "title": "TypeScript: Hover Info",
          "description": "Enable hover info for TypeScript"
        },
        "astro.typescript.documentSymbols.enabled": {
          "type": "boolean",
          "default": true,
          "title": "TypeScript: Symbols in Outline",
          "description": "Enable document symbols for TypeScript"
        },
        "astro.typescript.completions.enabled": {
          "type": "boolean",
          "default": true,
          "title": "TypeScript: Completions",
          "description": "Enable completions for TypeScript"
        },
        "astro.typescript.definitions.enabled": {
          "type": "boolean",
          "default": true,
          "title": "TypeScript: Go to Definition",
          "description": "Enable go to definition for TypeScript"
        },
        "astro.typescript.codeActions.enabled": {
          "type": "boolean",
          "default": true,
          "title": "TypeScript: Code Actions",
          "description": "Enable code actions for TypeScript"
        },
        "astro.typescript.signatureHelp.enabled": {
          "type": "boolean",
          "default": true,
          "title": "TypeScript: Signature Help",
          "description": "Enable signature help (parameter hints) for TypeScript"
        },
        "astro.typescript.rename.enabled": {
          "type": "boolean",
          "default": true,
          "title": "TypeScript: Rename",
          "description": "Enable rename functionality for JS/TS variables inside Astro files"
        },
        "astro.typescript.semanticTokens.enabled": {
          "type": "boolean",
          "default": true,
          "title": "TypeScript: Semantic Tokens",
          "description": "Enable semantic tokens (used for semantic highlighting) for TypeScript."
        },
        "astro.html.enabled": {
          "type": "boolean",
          "default": true,
          "title": "HTML",
          "description": "Enable HTML features"
        },
        "astro.html.hover.enabled": {
          "type": "boolean",
          "default": true,
          "title": "HTML: Hover Info",
          "description": "Enable hover info for HTML"
        },
        "astro.html.completions.enabled": {
          "type": "boolean",
          "default": true,
          "title": "HTML: Completions",
          "description": "Enable completions for HTML"
        },
        "astro.html.completions.emmet": {
          "type": "boolean",
          "default": true,
          "title": "HTML: Emmet Completions",
          "description": "Enable Emmet completions for HTML"
        },
        "astro.html.tagComplete.enabled": {
          "type": "boolean",
          "default": true,
          "title": "HTML: Tag Completion",
          "description": "Enable tag completion for HTML"
        },
        "astro.html.documentSymbols.enabled": {
          "type": "boolean",
          "default": true,
          "title": "HTML: Symbols in Outline",
          "description": "Enable document symbols for CSS"
        },
        "astro.css.enabled": {
          "type": "boolean",
          "default": true,
          "title": "CSS",
          "description": "Enable CSS features"
        },
        "astro.css.hover.enabled": {
          "type": "boolean",
          "default": true,
          "title": "CSS: Hover Info",
          "description": "Enable hover info for CSS"
        },
        "astro.css.completions.enabled": {
          "type": "boolean",
          "default": true,
          "title": "CSS: Completions",
          "description": "Enable completions for CSS"
        },
        "astro.css.completions.emmet": {
          "type": "boolean",
          "default": true,
          "title": "CSS: Emmet Completions",
          "description": "Enable Emmet completions for CSS"
        },
        "astro.css.documentColors.enabled": {
          "type": "boolean",
          "default": true,
          "title": "CSS: Document Colors",
          "description": "Enable color picker for CSS"
        },
        "astro.css.documentSymbols.enabled": {
          "type": "boolean",
          "default": true,
          "title": "CSS: Symbols in Outline",
          "description": "Enable document symbols for CSS"
        },
        "astro.format.indentFrontmatter": {
          "deprecationMessage": "The `astro.format` settings are deprecated. Formatting is now powered by Prettier and can be configured through a Prettier configuration file.",
          "type": "boolean",
          "default": false,
          "title": "Formatting: Indent frontmatter",
          "description": "Indent the formatter by one level of indentation"
        },
        "astro.format.newLineAfterFrontmatter": {
          "deprecationMessage": "The `astro.format` settings are deprecated. Formatting is now powered by Prettier and can be configured through a Prettier configuration file.",
          "type": "boolean",
          "default": true,
          "title": "Formatting: Add line return after the frontmatter",
          "description": "Add a line return between the frontmatter and the template"
        }
      }
    },
    "languages": [
      {
        "id": "astro",
        "extensions": [
          ".astro"
        ],
        "aliases": [
          "Astro"
        ],
        "configuration": "./languages/astro-language-configuration.json",
        "icon": {
          "light": "./assets/lang-icon.svg",
          "dark": "./assets/lang-icon.svg"
        }
      }
    ],
    "grammars": [
      {
        "language": "astro",
        "scopeName": "source.astro",
        "path": "./syntaxes/astro.tmLanguage.json",
        "embeddedLanguages": {
          "text.html": "html",
          "text.html.markdown": "markdown",
          "source.css": "css",
          "source.css.less": "less",
          "source.css.scss": "scss",
          "source.sass": "sass",
          "source.stylus": "stylus",
          "source.js": "javascript",
          "source.ts": "typescript",
          "source.json": "json",
          "source.tsx": "typescriptreact"
        },
        "unbalancedBracketScopes": [
          "keyword.operator.relational",
          "storage.type.function.arrow",
          "keyword.operator.bitwise.shift",
          "meta.brace.angle",
          "punctuation.definition.tag"
        ]
      },
      {
        "scopeName": "text.html.markdown.astro",
        "path": "./syntaxes/markdown.astro.tmLanguage.json",
        "injectTo": [
          "text.html.markdown",
          "source.astro"
        ],
        "embeddedLanguages": {
          "meta.embedded.block.astro": "astro",
          "meta.embedded.block.astro.frontmatter": "typescriptreact"
        }
      }
    ]
  }
}<|MERGE_RESOLUTION|>--- conflicted
+++ resolved
@@ -49,12 +49,8 @@
   "dependencies": {
     "@astrojs/ts-plugin": "0.3.0",
     "prettier": "^2.7.1",
-<<<<<<< HEAD
-    "prettier-plugin-astro": "^0.6.0",
+    "prettier-plugin-astro": "^0.7.0",
     "@astrojs/compiler": "^0.29.6"
-=======
-    "prettier-plugin-astro": "^0.7.0"
->>>>>>> 21404cc4
   },
   "devDependencies": {
     "@astrojs/language-server": "0.28.1",
