# astro-vscode

<<<<<<< HEAD
## 2.0.0-next.8

### Patch Changes

- 5a4e068: Fix completions not appearing for Svelte and Vue components in certain cases
- 5a4e068: Fix Prettier config not being considered when formatting
- 5a4e068: Fix auto-imports and quickfixes sometimes not properly inserting the import

## 2.0.0-next.7

### Patch Changes

- df6cd5a: Fix crash at start

## 2.0.0-next.6

### Patch Changes

- 4038ca5: Attempt to solve crash in packaged version

## 2.0.0-next.5

### Patch Changes

- 77d74d9: Update Astro Prettier Plugin to 0.9.0

## 2.0.0-next.4

### Patch Changes

- f707876: Fix commands not working

## 2.0.0-next.3

### Patch Changes

- 46f321f: Fix packaging error, part 2

## 2.0.0-next.2

### Patch Changes

- fce2944: Fix publishing error

## 2.0.0-next.1

### Patch Changes

- 0cb6b9e: Publish pre-release to marketplace

## 2.0.0-next.0

### Major Changes

- The Astro VS Code extension and language server are now powered by Volar (https://volarjs.github.io/)! This updates massively improve performance and add numerous features such as selection ranges, document highlights, support for intellisense on inline JavaScript, CodeLens helper for `Astro.glob` and more.

In the background, this update means that we now have to maintain a lot less code ourselves, which means we'll be able to dedicate more time to offering fun, Astro-specific features instead of maintaining core features.

### Patch Changes

- Updated dependencies
  - @astrojs/language-server@2.0.0-next.0
=======
## 1.0.8

### Patch Changes

- c6cf1d7: Update Prettier plugin version
- Updated dependencies [c6cf1d7]
  - @astrojs/ts-plugin@1.0.7
>>>>>>> 45944dd9

## 1.0.7

### Patch Changes

- e54ec6c: Update to prettier-plugin-astro@0.9.0

## 1.0.6

### Patch Changes

- 3fcbc1a: Fix TypeScript plugin crashing at start in certain circumstances
- Updated dependencies [3fcbc1a]
  - @astrojs/ts-plugin@1.0.6

## 1.0.5

### Patch Changes

- ae15420: Fix importing `.astro` files in `.ts` files not working with TypeScript 5.0+
- 841a761: Fix type for `scopeUri` in workspace/configuration request
- 4f7430b: Update `prettier-plugin-astro` to 0.8.1
- Updated dependencies [ae15420]
  - @astrojs/ts-plugin@1.0.5

## 1.0.4

### Patch Changes

- eaefe96: Fix packaging error
- Updated dependencies [eaefe96]
  - @astrojs/ts-plugin@1.0.4

## 1.0.3

### Patch Changes

- 685513b: Improve stability related to converting files to TSX
- Updated dependencies [685513b]
  - @astrojs/ts-plugin@1.0.3

## 1.0.0

### Major Changes

- 39a7669: 1.0! This release includes no new changes by itself, but symbolize the official release of what was previously the pre-release version of the extension. For changelogs, please refer to the changelog from `0.29.0` to now.

### Patch Changes

- Updated dependencies [39a7669]
  - @astrojs/ts-plugin@1.0.0

## 0.29.8

### Patch Changes

- 53ad6ce: Add file template snippets when opening a new file
- 8ff8bdf: Update compiler version to fix Windows mapping issue
- Updated dependencies [8ff8bdf]
  - @astrojs/ts-plugin@0.4.5

## 0.29.7

### Patch Changes

- 4e777bb: Update branded assets

## 0.29.6

### Patch Changes

- edccff6: Support workspace-local language server versions in the Visual Studio Code plugin
- c04adf3: Upgrade compiler version to 1.1.1
- Updated dependencies [c04adf3]
  - @astrojs/ts-plugin@0.4.4

## 0.29.5

### Patch Changes

- 59bfc7b: Fixed Astro commands showing even outside Astro files
- Updated dependencies [6b81412]
  - @astrojs/ts-plugin@0.4.3

## 0.29.4

### Patch Changes

- ad08f8e: Fix completions of strings not showing in certain cases
- 94a9b61: Add proper support for renaming symbols inside Astro (.astro) files
- ad08f8e: Add support for breakpoints
- Updated dependencies [94a9b61]
  - @astrojs/ts-plugin@0.4.2

## 0.29.3

### Patch Changes

- d8ba449: Fix Prettier plugins not being loaded when formatting

## 0.29.1

### Patch Changes

- 985515d: Update `@astrojs/compiler`, fixing a few bugs
- Updated dependencies [985515d]
  - @astrojs/ts-plugin@0.4.1

## 0.29.0

### Minor Changes

- c8cdef9: Improved support for `.astro` imports inside JavaScript/TypeScript files:
  - Added support for finding file references inside Astro files
  - Added support for path completions for .astro, .md and .mdx files
  - Fixed cases where our TypeScript plugin would fail to load under certain circumstance
  - Fixed certain cases where Go to definition / implementation would fail
- 291ff7c: Migrate the language-server to use a new TSX output using the Astro compiler. This should make things such as autocomplete and hover information much more accurate, in addition to bringing support for numerous Astro features that were previously not working (such as support for the shorthand syntax for props, support for `is:raw` and more!)

### Patch Changes

- Updated dependencies [c8cdef9]
  - @astrojs/ts-plugin@0.4.0

## 0.28.3

### Patch Changes

- 6fecee2: Update Prettier plugin to 0.7.0

## 0.28.2

### Patch Changes

- 1f9ecaa: Fix numbers inside HTML attributes not being properly highlighted

## 0.28.1

### Patch Changes

- c2a6829: Update Prettier plugin to 0.6.0

## 0.28.0

### Minor Changes

- 4eeb0f3: Fix numerous issues related to file renames, deletes and moves not being properly caught by the extension and resulting in false positives
- 9b559ca: Add support for getting updated code from unsaved Astro, Svelte and Vue files

### Patch Changes

- 7492907: Add support for import completions of .md, .mdx and .html files
- 8d352de: Fix Organize Imports sometimes adding code to script tags
- f4a8513: Fix completions of component props not working if a CSS file was imported before the component

## 0.27.0

### Minor Changes

- a88e58b: Add support for Go to References
- 796d2d2: Add support for finding file references (Right click about anywhere / Command > Astro: Find File References"
- 2a8fba0: Add support for Go to Implementation inside Astro files

### Patch Changes

- a3daea4: Improve completions on the Fragment element, add completions for slot on components
- 8582a3d: Add support for syntax highlighting for event handlers

## 0.26.2

### Patch Changes

- a8ea743: Empty changeset for failed deploy

## 0.26.1

### Patch Changes

- c4f7a36: Trying desesperately to figure deployment out

## 0.26.0

### Minor Changes

- c4f7a36: Update language-server

## 0.24.4

### Patch Changes

- 96957ac: Fix extension not working properly inside the browser

## 0.24.3

### Patch Changes

- 7390abe: We're in deploy hell, but this time it'll work

## 0.24.2

### Patch Changes

- 6b2ca00: Retry deploy again

## 0.24.1

### Patch Changes

- 180ade5: Empty changeset for failed publish

## 0.24.0

### Minor Changes

- b66ae70: Update the VS Code extension to use a bundled version of the language server for better performance and compatibility with running the extension in the web
- 5a583d3: TypeScript will now be loaded from VS Code / the workspace instead of being bundled inside the language server

### Patch Changes

- Updated dependencies [b66ae70]
  - @astrojs/ts-plugin@0.3.0

## 0.23.3

### Patch Changes

- 150946c: Publish failed
- Updated dependencies [150946c]
  - @astrojs/language-server@0.23.3

## 0.23.2

### Patch Changes

- Updated dependencies [b13fb51]
  - @astrojs/language-server@0.23.2

## 0.23.1

### Patch Changes

- Updated dependencies [422376e]
  - @astrojs/language-server@0.23.1

## 0.23.0

### Patch Changes

- 56c14f8: Fix a regression with how VS Code handle unbalanced brackets since 1.70
- Updated dependencies [b6c95f2]
- Updated dependencies [1dcef68]
  - @astrojs/language-server@0.23.0

## 0.22.0

### Patch Changes

- f3777ac: Added settings to configure the path to the language server and the runtime to use to run it
- Updated dependencies [61620f1]
- Updated dependencies [9337f00]
- Updated dependencies [d5aafc0]
  - @astrojs/language-server@0.22.0

## 0.21.1

### Patch Changes

- Updated dependencies [0e9d7d0]
- Updated dependencies [3f79dbf]
  - @astrojs/language-server@0.21.1

## 0.21.0

### Minor Changes

- 574b75d: Remove support for the Markdown component

### Patch Changes

- 81f3aa5: Added a debug command to show the currently opened document's TSX output
- Updated dependencies [81f3aa5]
- Updated dependencies [574b75d]
- Updated dependencies [d23ba22]
  - @astrojs/language-server@0.21.0

## 0.20.4

### Patch Changes

- a3a13d1: Fix extension failing to send a notification when ts|jsconfig.json was updated
- a04124c: Fixed syntax highlighting not working properly for components with @, \_ and . in them

## 0.20.3

### Patch Changes

- Updated dependencies [081cf24]
  - @astrojs/language-server@0.20.3

## 0.20.2

### Patch Changes

- bd47f6e: Fix changes to an Astro config file causing the extension to crash, fixed JSON modules not being updated properly

## 0.20.1

### Patch Changes

- Updated dependencies [e6996f5]
- Updated dependencies [4589c2b]
  - @astrojs/language-server@0.20.1

## 0.20.0

### Patch Changes

- Updated dependencies [fa3f0f7]
- Updated dependencies [ba0fab1]
  - @astrojs/language-server@0.20.0

## 0.19.6

### Patch Changes

- Updated dependencies [4c1045d]
  - @astrojs/language-server@0.19.6

## 0.19.5

### Patch Changes

- 421ab52: Added a new setting (`astro.typescript.allowArbitraryAttributes`) to enable support for arbitrary attributes
- Updated dependencies [421ab52]
- Updated dependencies [06e3c95]
- Updated dependencies [301dcfb]
- Updated dependencies [dd1283b]
  - @astrojs/language-server@0.19.5

## 0.19.4

### Patch Changes

- Updated dependencies [1033856]
  - @astrojs/language-server@0.19.4

## 0.19.3

### Patch Changes

- Updated dependencies [49ff4ef]
- Updated dependencies [14cbf05]
  - @astrojs/language-server@0.19.3

## 0.19.2

### Patch Changes

- Updated dependencies [7de4967]
  - @astrojs/language-server@0.19.2

## 0.19.1

### Patch Changes

- 59e8ad6: Update README, disable frontmatter indenting by default
- fec2817: Improved syntax highlighting, auto-indentation and auto-closing
- Updated dependencies [729dff5]
- Updated dependencies [05a48c2]
- Updated dependencies [fe2d26b]
  - @astrojs/language-server@0.19.1

## 0.19.0

### Minor Changes

- a97b9a4: Add support for Inlay Hints. Minimum VS Code version supported starting from this update is 1.67.0 (April 2022)

### Patch Changes

- Updated dependencies [a97b9a4]
  - @astrojs/language-server@0.19.0

## 0.18.1

### Patch Changes

- 666739a: Revert update to latest LSP and inlay hints support
- Updated dependencies [666739a]
  - @astrojs/language-server@0.18.1

## 0.18.0

### Minor Changes

- d3c6fd8: Add support for formatting
- 09e1163: Updated language server to latest version of LSP, added support for Inlay Hints

### Patch Changes

- Updated dependencies [d3c6fd8]
- Updated dependencies [09e1163]
- Updated dependencies [fcaba8e]
- Updated dependencies [4138005]
- Updated dependencies [76ff46a]
  - @astrojs/language-server@0.18.0

## 0.17.0

### Patch Changes

- Updated dependencies [3ad0f65]
- Updated dependencies [2e9da14]
  - @astrojs/language-server@0.17.0

## 0.16.1

### Patch Changes

- Updated dependencies [ad5a5e5]
- Updated dependencies [1bd790d]
  - @astrojs/language-server@0.16.1

## 0.16.0

### Patch Changes

- 1bcae45: Remove support for Node 12 (VS Code versions under 1.56)
- Updated dependencies [b485acd]
- Updated dependencies [1cff04c]
- Updated dependencies [1bcae45]
- Updated dependencies [9abff62]
- Updated dependencies [c8d81a1]
  - @astrojs/language-server@0.16.0

## 0.15.0

### Patch Changes

- Updated dependencies [7978de1]
- Updated dependencies [3ac74bc]
- Updated dependencies [6bb45cb]
  - @astrojs/language-server@0.15.0

## 0.14.0

### Patch Changes

- Updated dependencies [9118c46]
- Updated dependencies [9ea5b97]
- Updated dependencies [dbf624a]
  - @astrojs/language-server@0.14.0

## 0.13.4

### Patch Changes

- 74c9961: Fixed Astro syntax to detect `<Markdown />` component correctly
- Updated dependencies [5874655]
  - @astrojs/language-server@0.13.4

## 0.13.3

### Patch Changes

- Updated dependencies [1fb21ff]
- Updated dependencies [99d7536]
- Updated dependencies [b363c00]
  - @astrojs/language-server@0.13.3

## 0.13.2

### Patch Changes

- Updated dependencies [aff8b76]
  - @astrojs/language-server@0.13.2

## 0.13.1

### Patch Changes

- ea74fdb: Publish failed
- Updated dependencies [ea74fdb]
  - @astrojs/language-server@0.13.1

## 0.13.0

### Minor Changes

- 82b8891: Add HTML hover info, fix Astro directives producing errors, fix missing children property for JSX based frameworks

### Patch Changes

- Updated dependencies [9f4f907]
- Updated dependencies [82b8891]
- Updated dependencies [c09116f]
  - @astrojs/language-server@0.13.0

## 0.12.1

### Patch Changes

- Updated dependencies [49955c6]
  - @astrojs/language-server@0.12.1

## 0.12.0

### Minor Changes

- 8a58a56: Refactor the language-server, fixes many issues related to imports, add support for completions in multiple style tags

### Patch Changes

- Updated dependencies [8a58a56]
  - @astrojs/language-server@0.12.0

## 0.11.0

### Patch Changes

- d056cd5: Fixes production bugs in extension
- Updated dependencies [d056cd5]
- Updated dependencies [fd92a85]
  - @astrojs/language-server@0.11.0
  - @astrojs/ts-plugin@0.2.1

## 0.9.3

### Patch Changes

- c4d43b4: Deploy to OpenVSX
- Updated dependencies [c4d43b4]
  - @astrojs/language-server@0.9.3

## 0.9.2

### Patch Changes

- 91404d1: Enable publishing to OpenVSX
- Updated dependencies [91404d1]
  - @astrojs/language-server@0.9.2

## 0.9.1

### Patch Changes

- 7dc85cc: Add support for Emmet inside components, upgrade Emmet version
- Updated dependencies [7dc85cc]
  - @astrojs/language-server@0.9.1

## 0.9.0

### Minor Changes

- 6b6b47a: Remove internal astro.d.ts files, instead prefer the one provided by Astro itself

### Patch Changes

- Updated dependencies [6b6b47a]
  - @astrojs/language-server@0.9.0
  - @astrojs/ts-plugin@0.2.0

## 0.8.10

### Patch Changes

- 8878324: Add feature to reload language server on ts/jsconfig change
- Updated dependencies [5b16fb4]
  - @astrojs/language-server@0.8.10

## 0.8.9

### Patch Changes

- Updated dependencies [d0485a2]
  - @astrojs/language-server@0.8.9

## 0.8.8

### Patch Changes

- Updated dependencies [526d5c7]
  - @astrojs/language-server@0.8.8

## 0.8.7

### Patch Changes

- Updated dependencies [897ab35]
  - @astrojs/language-server@0.8.7

## 0.8.6

### Patch Changes

- Updated dependencies [97559b6]
- Updated dependencies [4c93d24]
  - @astrojs/language-server@0.8.6

## 0.8.5

### Patch Changes

- f1f3091: Fix commenting, namespaced elements, and Fragment typings
- Updated dependencies [f1f3091]
  - @astrojs/language-server@0.8.5
  - @astrojs/ts-plugin@0.1.1

## 0.8.4

### Patch Changes

- Updated dependencies [481e009]
  - @astrojs/language-server@0.8.4

## 0.8.3

### Patch Changes

- cad5430: Fix plain script and style blocks
- Updated dependencies [fef3091]
  - @astrojs/language-server@0.8.3

## 0.8.2

### Patch Changes

- a408131: Several fixes for the syntax highlighter
- Updated dependencies [528c6bd]
  - @astrojs/language-server@0.8.2

## 0.8.1

### Patch Changes

- Updated dependencies [b20db6e]
  - @astrojs/language-server@0.8.1

## 0.8.0

### Minor Changes

- cf48420: Adds syntax highlighting support for Astro fenced codeblocks in all Markdown files

## 0.7.20

### Patch Changes

- 5034f23: Adds support for running as a [Web Extension](https://code.visualstudio.com/api/extension-guides/web-extensions)

## 0.7.19

### Patch Changes

- 2910b03: Add support for at-prefixed attributes
- Updated dependencies [2910b03]
  - @astrojs/language-server@0.7.19

## 0.7.18

### Patch Changes

- Updated dependencies [12b4ed3]
  - @astrojs/language-server@0.7.18

## 0.7.17

### Patch Changes

- Updated dependencies [7c6f6a6]
  - @astrojs/language-server@0.7.17

## 0.7.16

### Patch Changes

- Updated dependencies [b6f44d4]
- Updated dependencies [4166283]
  - @astrojs/language-server@0.7.16

## 0.7.15

### Patch Changes

- Updated dependencies [6340a79]
  - @astrojs/language-server@0.7.15

## 0.7.14

### Patch Changes

- Updated dependencies [e0facf6]
- Updated dependencies [3c903c3]
- Updated dependencies [b0a8bc1]
  - @astrojs/language-server@0.7.14

## 0.7.13

### Patch Changes

- Updated dependencies [1b2afc7]
  - @astrojs/language-server@0.7.13

## 0.7.12

### Patch Changes

- Updated dependencies [553969e]
- Updated dependencies [b4c1b70]
  - @astrojs/language-server@0.7.12

## 0.7.11

### Patch Changes

- Updated dependencies [02bcb91]
  - @astrojs/language-server@0.7.11

## 0.7.10

### Patch Changes

- Updated dependencies [1958d51]
- Updated dependencies [f558e54]
  - @astrojs/language-server@0.7.10

## 0.7.9

### Patch Changes

- Updated dependencies [6c952ae]
  - @astrojs/language-server@0.7.9

## 0.7.8

### Patch Changes

- Updated dependencies [f2f7fc8]
  - @astrojs/language-server@0.7.8

## 0.7.7

### Patch Changes

- Updated dependencies [6501757]
  - @astrojs/language-server@0.7.7

## 0.7.6

### Patch Changes

- Updated dependencies [ea2d56d]
  - @astrojs/language-server@0.7.6

## 0.7.4

### Patch Changes

- Updated dependencies [6604c9f]
  - @astrojs/language-server@0.7.4

## 0.7.3

### Patch Changes

- ae4a9e5: Provides special highlighting for component names
- Updated dependencies [8f7bd34]
  - @astrojs/language-server@0.7.3

## 0.7.2

### Patch Changes

- 1b3a832: Adds diagnostics (errors and warnings)
- Updated dependencies [1b3a832]
  - @astrojs/language-server@0.7.2

## 0.7.1

### Patch Changes

- Updated dependencies [7874c06]
  - @astrojs/language-server@0.7.1

## 0.7.1

### Patch Changes

- 25a7f22: Publishing new version

## 0.7.0

### Patch Changes

- Updated dependencies [72d3ff0]
  - @astrojs/language-server@0.7.0

## 0.6.1

- Makes the v0.6.0 features actually work 😅

## 0.6.0

- Fixes bug with signature help not appearing in the component script section.
- Adds completion suggestions for `Astro.*` APIs in the component script.
- Adds support for Hover based hints in the component script section.
- Fixes bug with Go to Definition (cmd + click) for Components.

## 0.5.0

- Bug fixes, dependency updates

## 0.4.3

### Patch Changes

- Improve support for <Markdown> component
- Bug fixes and improvements

## 0.4.2

### Patch Changes

- b3886c2: Added support for new <Markdown> component

## 0.4.1

### Patch Changes

- Updated VS Code Marketplace banner

## 0.4.0

### Minor Changes

- 06e2597: Adds support for import suggestions

### Patch Changes

- Updated dependencies [06e2597]
  - astro-languageserver@0.4.0<|MERGE_RESOLUTION|>--- conflicted
+++ resolved
@@ -1,6 +1,5 @@
 # astro-vscode
 
-<<<<<<< HEAD
 ## 2.0.0-next.8
 
 ### Patch Changes
@@ -63,7 +62,7 @@
 
 - Updated dependencies
   - @astrojs/language-server@2.0.0-next.0
-=======
+
 ## 1.0.8
 
 ### Patch Changes
@@ -71,7 +70,6 @@
 - c6cf1d7: Update Prettier plugin version
 - Updated dependencies [c6cf1d7]
   - @astrojs/ts-plugin@1.0.7
->>>>>>> 45944dd9
 
 ## 1.0.7
 
