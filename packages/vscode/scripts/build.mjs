// @ts-check
import esbuild from 'esbuild';
import fs from 'node:fs';
import { createRequire } from 'node:module';
import { rebuildPlugin } from './shared.mjs';

const require = createRequire(import.meta.url);

export default async function build() {
	const isDev = process.argv.includes('--watch');
	const metaFile = process.argv.includes('--metafile');

	/**
	 * @type {import('esbuild').BuildOptions}
	 */
	const config = {
		entryPoints: {
			'dist/node/client': './src/client.ts',
			'dist/node/server': './node_modules/@astrojs/language-server/bin/nodeServer.js',
			// We need to generate this inside node_modules so VS Code can resolve it
			'node_modules/astro-ts-plugin-bundle/index':
				'./node_modules/@astrojs/ts-plugin/dist/index.js',
		},
		bundle: true,
		metafile: metaFile,
		sourcemap: isDev,
<<<<<<< HEAD
		outdir: './dist/node',
		external: ['vscode', 'prettier', 'prettier-plugin-astro'],
=======
		outdir: '.',
		external: ['vscode', '@astrojs/compiler', 'prettier', 'prettier-plugin-astro'],
>>>>>>> 26422ab9
		format: 'cjs',
		platform: 'node',
		tsconfig: './tsconfig.json',
		define: { 'process.env.NODE_ENV': '"production"' },
		minify: process.argv.includes('--minify'),
		plugins: [
			{
				name: 'umd2esm',
				setup(pluginBuild) {
					pluginBuild.onResolve(
						{ filter: /^(vscode-.*|estree-walker|jsonc-parser)/ },
						(buildArgs) => {
							const pathUmdMay = require.resolve(buildArgs.path, { paths: [buildArgs.resolveDir] });
							// Call twice the replace is to solve the problem of the path in Windows
							const pathEsm = pathUmdMay.replace('/umd/', '/esm/').replace('\\umd\\', '\\esm\\');
							return { path: pathEsm };
						}
					);
				},
			},
		],
	};

	if (!isDev) {
		const result = await esbuild.build(config);
		if (metaFile) fs.writeFileSync('meta.json', JSON.stringify(result.metafile));
		return;
	}

	const builder = await esbuild.context({
		...config,
		plugins: [rebuildPlugin, ...(config.plugins ?? [])],
	});

	await builder.watch();

	process.on('beforeExit', () => {
		builder.dispose && builder.dispose();
	});
}

build();<|MERGE_RESOLUTION|>--- conflicted
+++ resolved
@@ -24,13 +24,8 @@
 		bundle: true,
 		metafile: metaFile,
 		sourcemap: isDev,
-<<<<<<< HEAD
-		outdir: './dist/node',
-		external: ['vscode', 'prettier', 'prettier-plugin-astro'],
-=======
 		outdir: '.',
 		external: ['vscode', '@astrojs/compiler', 'prettier', 'prettier-plugin-astro'],
->>>>>>> 26422ab9
 		format: 'cjs',
 		platform: 'node',
 		tsconfig: './tsconfig.json',
