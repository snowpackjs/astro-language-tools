--- conflicted
+++ resolved
@@ -62,13 +62,8 @@
 			  }
 			| undefined;
 	}): Promise<CheckResult> {
-<<<<<<< HEAD
-		const files =
+		let files =
 			fileNames !== undefined ? fileNames : this.linter.languageHost.getScriptFileNames();
-=======
-		let files =
-			fileNames !== undefined ? fileNames : this.project.languageHost.getScriptFileNames();
->>>>>>> 271d99da
 
 		if (this.skipJSX) {
 			files = files.filter((file) => !file.endsWith('.jsx') && !file.endsWith('.tsx'));
@@ -160,8 +155,6 @@
 				});
 			});
 		}
-<<<<<<< HEAD
-=======
 
 		const files = this.project.languageHost.getScriptFileNames();
 		if (files.some((file) => file.endsWith('.jsx') || file.endsWith('.tsx'))) {
@@ -170,9 +163,6 @@
 			);
 			this.skipJSX = true;
 		}
-
-		this.linter = kit.createLinter(config, this.project.languageHost);
->>>>>>> 271d99da
 	}
 
 	private getTsconfig() {
