--- conflicted
+++ resolved
@@ -55,13 +55,8 @@
 				setup() {},
 			};
 		}),
-<<<<<<< HEAD
 		getLanguageServicePlugins(connection, typescript, collectionConfigs),
-		{ pullModelDiagnostics: params.initializationOptions?.pullModelDiagnostics }
-=======
-		getLanguageServicePlugins(connection, typescript),
 		{ pullModelDiagnostics: params.initializationOptions?.pullModelDiagnostics },
->>>>>>> 47d362ed
 	);
 });
 
