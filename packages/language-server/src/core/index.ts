--- conflicted
+++ resolved
@@ -42,7 +42,6 @@
 							scriptKind: 4 satisfies ts.ScriptKind.TSX,
 						};
 					}
-<<<<<<< HEAD
 				}
 				return undefined;
 			},
@@ -64,15 +63,43 @@
 				return {
 					...host,
 					getScriptFileNames() {
+						const languageServerTypesDirectory = getLanguageServerTypesDir(ts);
 						const fileNames = host.getScriptFileNames();
-						return [
-							...fileNames,
-							...(astroInstall
-								? ['./env.d.ts', './astro-jsx.d.ts'].map((filePath) =>
+						const addedFileNames = [];
+
+						if (astroInstall) {
+							addedFileNames.push(
+								...['./env.d.ts', './astro-jsx.d.ts'].map((filePath) =>
 									ts.sys.resolvePath(path.resolve(astroInstall.path, filePath))
 								)
-								: []),
-						];
+							);
+
+							// If Astro version is < 4.0.8, add jsx-runtime-augment.d.ts to the files to fake `JSX` being available from "astro/jsx-runtime".
+							// TODO: Remove this once a majority of users are on Astro 4.0.8+, erika - 2023-12-28
+							if (
+								astroInstall.version.major < 4 ||
+								(astroInstall.version.major === 4 &&
+									astroInstall.version.minor === 0 &&
+									astroInstall.version.patch < 8)
+							) {
+								addedFileNames.push(
+									...['./jsx-runtime-augment.d.ts'].map((filePath) =>
+										ts.sys.resolvePath(path.resolve(languageServerTypesDirectory, filePath))
+									)
+								);
+								console.log(addedFileNames);
+							}
+						} else {
+							// If we don't have an Astro installation, add the fallback types from the language server.
+							// See the README in packages/language-server/types for more information.
+							addedFileNames.push(
+								...['./env.d.ts', './astro-jsx.d.ts', './jsx-runtime-fallback.d.ts'].map((f) =>
+									ts.sys.resolvePath(path.resolve(languageServerTypesDirectory, f))
+								)
+							);
+						}
+
+						return [...fileNames, ...addedFileNames];
 					},
 					getCompilationSettings() {
 						const baseCompilationSettings = host.getCompilationSettings();
@@ -81,10 +108,8 @@
 							module: ts.ModuleKind.ESNext ?? 99,
 							target: ts.ScriptTarget.ESNext ?? 99,
 							jsx: ts.JsxEmit.Preserve ?? 1,
-							jsxImportSource: undefined,
-							jsxFactory: 'astroHTML',
 							resolveJsonModule: true,
-							allowJs: true,
+							allowJs: true, // Needed for inline scripts, which are virtual .js files
 							isolatedModules: true,
 							moduleResolution:
 								baseCompilationSettings.moduleResolution === ts.ModuleResolutionKind.Classic ||
@@ -104,80 +129,7 @@
 	languageId = 'astro';
 	mappings!: CodeMapping[];
 	embeddedCodes!: VirtualCode[];
-	astroMeta!: ParseResult & { frontmatter: FrontmatterStatus };
-=======
-					return host.resolveModuleName?.(moduleName, impliedNodeFormat) ?? moduleName;
-				},
-				getScriptFileNames() {
-					const languageServerTypesDirectory = getLanguageServerTypesDir(ts);
-					const fileNames = host.getScriptFileNames();
-					const addedFileNames = [];
-
-					if (astroInstall) {
-						addedFileNames.push(
-							...['./env.d.ts', './astro-jsx.d.ts'].map((filePath) =>
-								ts.sys.resolvePath(path.resolve(astroInstall.path, filePath))
-							)
-						);
-
-						// If Astro version is < 4.0.8, add jsx-runtime-augment.d.ts to the files to fake `JSX` being available from "astro/jsx-runtime".
-						// TODO: Remove this once a majority of users are on Astro 4.0.8+, erika - 2023-12-28
-						if (
-							astroInstall.version.major < 4 ||
-							(astroInstall.version.major === 4 &&
-								astroInstall.version.minor === 0 &&
-								astroInstall.version.patch < 8)
-						) {
-							addedFileNames.push(
-								...['./jsx-runtime-augment.d.ts'].map((filePath) =>
-									ts.sys.resolvePath(path.resolve(languageServerTypesDirectory, filePath))
-								)
-							);
-							console.log(addedFileNames);
-						}
-					} else {
-						// If we don't have an Astro installation, add the fallback types from the language server.
-						// See the README in packages/language-server/types for more information.
-						addedFileNames.push(
-							...['./env.d.ts', './astro-jsx.d.ts', './jsx-runtime-fallback.d.ts'].map((f) =>
-								ts.sys.resolvePath(path.resolve(languageServerTypesDirectory, f))
-							)
-						);
-					}
-
-					return [...fileNames, ...addedFileNames];
-				},
-				getCompilationSettings() {
-					const baseCompilationSettings = host.getCompilationSettings();
-					return {
-						...baseCompilationSettings,
-						module: ts.ModuleKind.ESNext ?? 99,
-						target: ts.ScriptTarget.ESNext ?? 99,
-						jsx: ts.JsxEmit.Preserve ?? 1,
-						resolveJsonModule: true,
-						allowJs: true, // Needed for inline scripts, which are virtual .js files
-						isolatedModules: true,
-						moduleResolution:
-							baseCompilationSettings.moduleResolution === ts.ModuleResolutionKind.Classic ||
-							!baseCompilationSettings.moduleResolution
-								? ts.ModuleResolutionKind.Node10
-								: baseCompilationSettings.moduleResolution,
-					};
-				},
-			};
-		},
-	};
-}
-
-export class AstroFile implements VirtualFile {
-	kind = FileKind.TextFile;
-	capabilities = FileCapabilities.full;
-
-	fileName: string;
-	mappings!: VirtualFile['mappings'];
-	embeddedFiles!: VirtualFile['embeddedFiles'];
 	astroMeta!: AstroMetadata;
->>>>>>> d37334dc
 	compilerDiagnostics!: DiagnosticMessage[];
 	htmlDocument!: HTMLDocument;
 	scriptCodeIds!: string[];
@@ -234,26 +186,16 @@
 		);
 		this.htmlDocument = htmlDocument;
 
-<<<<<<< HEAD
-		const scriptTags = extractScriptTags(this.snapshot, htmlDocument, this.astroMeta.ast);
-=======
 		const scriptTags = extractScriptTags(
-			this.fileName,
 			this.snapshot,
 			htmlDocument,
 			astroMetadata.ast
 		);
->>>>>>> d37334dc
 
 		this.scriptCodeIds = scriptTags.map((scriptTag) => scriptTag.id);
 
-<<<<<<< HEAD
 		htmlVirtualCode.embeddedCodes.push(
-			...extractStylesheets(this.snapshot, htmlDocument, this.astroMeta.ast),
-=======
-		htmlVirtualFile.embeddedFiles.push(
-			...extractStylesheets(this.fileName, this.snapshot, htmlDocument, astroMetadata.ast),
->>>>>>> d37334dc
+			...extractStylesheets(this.snapshot, htmlDocument, astroMetadata.ast),
 			...scriptTags
 		);
 
