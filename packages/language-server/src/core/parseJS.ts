--- conflicted
+++ resolved
@@ -67,17 +67,14 @@
 			) {
 				const scriptText = snapshot.getText(node.startTagEnd, node.endTagStart);
 				const extension = getScriptType(node) === 'processed module' ? 'mts' : 'mjs';
+				const languageId = getScriptType(node) === 'processed module' ? 'typescript' : 'javascript';
+				const scriptKind = getScriptType(node) === 'processed module' ? 3 satisfies ts.ScriptKind.TS : 1 satisfies ts.ScriptKind.JS;
 				embeddedScripts.push({
-<<<<<<< HEAD
-					fileName: fileName + `.${scriptIndex}.mts`,
-					languageId: 'typescript',
+					fileName: fileName + `.${scriptIndex}.${extension}`,
+					languageId: languageId,
 					typescript: {
-						scriptKind: 3 satisfies ts.ScriptKind.TS,
+						scriptKind: scriptKind,
 					},
-=======
-					fileName: fileName + `.${scriptIndex}.${extension}`,
-					kind: FileKind.TypeScriptHostFile,
->>>>>>> e9d7e43a
 					snapshot: {
 						getText: (start, end) => scriptText.substring(start, end),
 						getLength: () => scriptText.length,
