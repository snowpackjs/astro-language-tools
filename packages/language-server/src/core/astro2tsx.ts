--- conflicted
+++ resolved
@@ -104,18 +104,7 @@
 						const node = htmlDocument.findNodeAt(current.sourceOffset);
 						const rangeCapabilities: FileRangeCapabilities =
 							node.tag !== 'script'
-<<<<<<< HEAD
-								? {
-										verification: true,
-										completion: true,
-										semantic: true,
-										navigation: true,
-										structure: true,
-										format: false,
-								  }
-=======
 								? FileRangeCapabilities.full
->>>>>>> 0207697c
 								: {
 										completion: false,
 										definition: false,
