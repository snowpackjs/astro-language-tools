import { convertToTSX } from '@astrojs/compiler/sync';
import type { ConvertToTSXOptions, DiagnosticMessage, TSXResult } from '@astrojs/compiler/types';
import { decode } from '@jridgewell/sourcemap-codec';
<<<<<<< HEAD
import type { CodeInformation, CodeMapping, VirtualCode } from '@volar/language-core';
=======
import { FileKind, FileRangeCapabilities, VirtualFile } from '@volar/language-core';
import { Range } from '@volar/language-server';
>>>>>>> d37334dc
import { HTMLDocument, TextDocument } from 'vscode-html-languageservice';
import { patchTSX } from './utils.js';

export interface LSPTSXRanges {
	frontmatter: Range;
	body: Range;
}

interface Astro2TSXResult {
	virtualFile: VirtualFile;
	diagnostics: DiagnosticMessage[];
	ranges: LSPTSXRanges;
}

export function safeConvertToTSX(content: string, options: ConvertToTSXOptions) {
	try {
		const tsx = convertToTSX(content, { filename: options.filename });
		return tsx;
	} catch (e) {
		console.error(
			`There was an error transforming ${options.filename} to TSX. An empty file will be returned instead. Please create an issue: https://github.com/withastro/language-tools/issues\nError: ${e}.`
		);

		return {
			code: '',
			map: {
				file: options.filename ?? '',
				sources: [],
				sourcesContent: [],
				names: [],
				mappings: '',
				version: 0,
			},
			diagnostics: [
				{
					code: 1000,
					location: { file: options.filename!, line: 1, column: 1, length: content.length },
					severity: 1,
					text: `The Astro compiler encountered an unknown error while transform this file to TSX. Please create an issue with your code and the error shown in the server's logs: https://github.com/withastro/language-tools/issues`,
				},
			],
			metaRanges: {
				frontmatter: {
					start: 0,
					end: 0,
				},
				body: {
					start: 0,
					end: 0,
				},
			},
		} satisfies TSXResult;
	}
}

<<<<<<< HEAD
export function astro2tsx(input: string, fileName: string, htmlDocument: HTMLDocument) {
=======
export function getTSXRangesAsLSPRanges(tsx: TSXResult): LSPTSXRanges {
	const textDocument = TextDocument.create('', 'typescriptreact', 0, tsx.code);

	return {
		frontmatter: Range.create(
			textDocument.positionAt(tsx.metaRanges.frontmatter.start),
			textDocument.positionAt(tsx.metaRanges.frontmatter.end)
		),
		body: Range.create(
			textDocument.positionAt(tsx.metaRanges.body.start),
			textDocument.positionAt(tsx.metaRanges.body.end)
		),
	};
}

export function astro2tsx(
	input: string,
	fileName: string,
	ts: typeof import('typescript/lib/tsserverlibrary.js'),
	htmlDocument: HTMLDocument
): Astro2TSXResult {
>>>>>>> d37334dc
	const tsx = safeConvertToTSX(input, { filename: fileName });

	return {
		virtualCode: getVirtualCodeTSX(input, tsx, fileName, htmlDocument),
		diagnostics: tsx.diagnostics,
		ranges: getTSXRangesAsLSPRanges(tsx),
	};
}

function getVirtualCodeTSX(
	input: string,
	tsx: TSXResult,
	fileName: string,
	htmlDocument: HTMLDocument
): VirtualCode {
	tsx.code = patchTSX(tsx.code, fileName);
	const v3Mappings = decode(tsx.map.mappings);
	const sourcedDoc = TextDocument.create('', 'astro', 0, input);
	const genDoc = TextDocument.create('', 'typescriptreact', 0, tsx.code);
	const mappings: CodeMapping[] = [];

	let current:
		| {
				genOffset: number;
				sourceOffset: number;
		  }
		| undefined;

	for (let genLine = 0; genLine < v3Mappings.length; genLine++) {
		for (const segment of v3Mappings[genLine]) {
			const genCharacter = segment[0];
			const genOffset = genDoc.offsetAt({ line: genLine, character: genCharacter });
			if (current) {
				let length = genOffset - current.genOffset;
				const sourceText = input.substring(current.sourceOffset, current.sourceOffset + length);
				const genText = tsx.code.substring(current.genOffset, current.genOffset + length);
				if (sourceText !== genText) {
					length = 0;
					for (let i = 0; i < genOffset - current.genOffset; i++) {
						if (sourceText[i] === genText[i]) {
							length = i + 1;
						} else {
							break;
						}
					}
				}
				if (length > 0) {
					const lastMapping = mappings.length ? mappings[mappings.length - 1] : undefined;
					if (
						lastMapping &&
						lastMapping.generatedOffsets[0] + lastMapping.lengths[0] === current.genOffset &&
						lastMapping.sourceOffsets[0] + lastMapping.lengths[0] === current.sourceOffset
					) {
						lastMapping.lengths[0] += length;
					} else {
						// Disable features inside script tags. This is a bit annoying to do, I wonder if maybe leaving script tags
						// unmapped would be better.
						const node = htmlDocument.findNodeAt(current.sourceOffset);
						const rangeCapabilities: CodeInformation =
							node.tag !== 'script'
								? {
										verification: true,
										completion: true,
										semantic: true,
										navigation: true,
										structure: true,
										format: true,
								  }
								: {
										verification: false,
										completion: false,
										semantic: false,
										navigation: false,
										structure: false,
										format: false,
								  };

						mappings.push({
							sourceOffsets: [current.sourceOffset],
							generatedOffsets: [current.genOffset],
							lengths: [length],
							data: rangeCapabilities,
						});
					}
				}
				current = undefined;
			}
			if (segment[2] !== undefined && segment[3] !== undefined) {
				const sourceOffset = sourcedDoc.offsetAt({ line: segment[2], character: segment[3] });
				current = {
					genOffset,
					sourceOffset,
				};
			}
		}
	}

	return {
		id: 'tsx',
		languageId: 'typescriptreact',
		snapshot: {
			getText: (start, end) => tsx.code.substring(start, end),
			getLength: () => tsx.code.length,
			getChangeRange: () => undefined,
		},
		mappings: mappings,
		embeddedCodes: [],
	};
}<|MERGE_RESOLUTION|>--- conflicted
+++ resolved
@@ -1,12 +1,7 @@
 import { convertToTSX } from '@astrojs/compiler/sync';
 import type { ConvertToTSXOptions, DiagnosticMessage, TSXResult } from '@astrojs/compiler/types';
 import { decode } from '@jridgewell/sourcemap-codec';
-<<<<<<< HEAD
-import type { CodeInformation, CodeMapping, VirtualCode } from '@volar/language-core';
-=======
 import { FileKind, FileRangeCapabilities, VirtualFile } from '@volar/language-core';
-import { Range } from '@volar/language-server';
->>>>>>> d37334dc
 import { HTMLDocument, TextDocument } from 'vscode-html-languageservice';
 import { patchTSX } from './utils.js';
 
@@ -62,9 +57,6 @@
 	}
 }
 
-<<<<<<< HEAD
-export function astro2tsx(input: string, fileName: string, htmlDocument: HTMLDocument) {
-=======
 export function getTSXRangesAsLSPRanges(tsx: TSXResult): LSPTSXRanges {
 	const textDocument = TextDocument.create('', 'typescriptreact', 0, tsx.code);
 
@@ -85,8 +77,7 @@
 	fileName: string,
 	ts: typeof import('typescript/lib/tsserverlibrary.js'),
 	htmlDocument: HTMLDocument
-): Astro2TSXResult {
->>>>>>> d37334dc
+) {
 	const tsx = safeConvertToTSX(input, { filename: fileName });
 
 	return {
