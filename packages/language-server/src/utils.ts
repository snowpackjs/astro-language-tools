--- conflicted
+++ resolved
@@ -77,61 +77,11 @@
 	return edit;
 }
 
-<<<<<<< HEAD
 export function getOpenFrontmatterEdit(edit: TextEdit, newLine: string) {
 	edit.newText = edit.newText.startsWith(newLine)
 		? `${edit.newText}---`
 		: `${newLine}${edit.newText}---`;
 	return edit;
-=======
-export function getAstroInstall(basePaths: string[]): AstroInstall | undefined {
-	let path;
-	let version;
-
-	try {
-		path = getPackagePath('astro', basePaths);
-
-		if (!path) {
-			throw Error;
-		}
-
-		version = require(resolve(path, 'package.json')).version;
-	} catch {
-		// If we couldn't find it inside the workspace's node_modules, it might means we're in the monorepo
-		try {
-			path = getPackagePath('./packages/astro', basePaths);
-
-			if (!path) {
-				throw Error;
-			}
-
-			version = require(resolve(path, 'package.json')).version;
-		} catch (e) {
-			// If we still couldn't find it, it probably just doesn't exist
-			console.error(
-				`${basePaths[0]} seems to be an Astro project, but we couldn't find Astro or Astro is not installed`
-			);
-
-			return undefined;
-		}
-	}
-
-	let [major, minor, patch] = version.split('.');
-
-	if (patch.includes('-')) {
-		const patchParts = patch.split('-');
-		patch = patchParts[0];
-	}
-
-	return {
-		path,
-		version: {
-			full: version,
-			major: Number(major),
-			minor: Number(minor),
-			patch: Number(patch),
-		},
-	};
 }
 
 export function getWorkspacePnpPath(workspacePath: string): string | null {
@@ -142,5 +92,4 @@
 	} catch {
 		return null;
 	}
->>>>>>> 68917b58
 }