import { Service, TextDocumentEdit } from '@volar/language-server';
import createTypeScriptService from 'volar-service-typescript';
import { AstroFile } from '../../core/index.js';
import {
	editShouldBeInFrontmatter,
	ensureProperEditForFrontmatter,
	ensureRangeIsInFrontmatter,
} from '../utils.js';
import { enhancedProvideCompletionItems, enhancedResolveCompletionItem } from './completions.js';
import { enhancedProvideSemanticDiagnostics } from './diagnostics.js';

export const create =
	(): Service =>
	(context, modules): ReturnType<Service> => {
		const typeScriptPlugin = createTypeScriptService()(context, modules);

		if (!context) {
			return {
				triggerCharacters: typeScriptPlugin.triggerCharacters,
				signatureHelpTriggerCharacters: typeScriptPlugin.signatureHelpTriggerCharacters,
				signatureHelpRetriggerCharacters: typeScriptPlugin.signatureHelpRetriggerCharacters,
			};
		}

<<<<<<< HEAD
							if (editShouldBeInFrontmatter(edit.range, file.astroMeta.tsxStartLine).itShould) {
								return ensureProperEditForFrontmatter(edit, file.astroMeta, newLine);
							}
=======
		return {
			...typeScriptPlugin,
			transformCompletionItem(item) {
				const [_, source] = context.documents.getVirtualFileByUri(item.data.uri);
				const file = source?.root;
				if (!(file instanceof AstroFile) || !context.host) return undefined;
				if (file.scriptFiles.includes(item.data.fileName)) return undefined;
>>>>>>> 0207697c

				const newLine = context.host.getCompilationSettings().newLine?.toString() ?? '\n';
				if (item.additionalTextEdits) {
					item.additionalTextEdits = item.additionalTextEdits.map((edit) => {
						// HACK: There's a weird situation sometimes where some components (especially Svelte) will get imported as type imports
						// for some unknown reason. This work around the problem by always ensuring a normal import for components
						if (item.data.isComponent && edit.newText.includes('import type')) {
							edit.newText.replace('import type', 'import');
						}

						if (editShouldBeInFrontmatter(edit.range)) {
							return ensureProperEditForFrontmatter(edit, file.astroMeta.frontmatter, newLine);
						}

						return edit;
					});
				}

				return item;
			},
			transformCodeAction(item) {
				if (item.kind !== 'quickfix') return undefined;
				const originalFileName = item.data.uri.replace('.tsx', '');

				const [_, source] = context.documents.getVirtualFileByUri(originalFileName);
				const file = source?.root;
				if (!(file instanceof AstroFile) || !context.host) return undefined;
				if (
					file.scriptFiles.includes(item.diagnostics?.[0].data.documentUri.replace('file://', ''))
				)
					return undefined;

				const document = context.getTextDocument(originalFileName);
				if (!document) return undefined;

				const newLine = context.host.getCompilationSettings().newLine?.toString() ?? '\n';
				if (!item.edit?.documentChanges) return undefined;
				item.edit.documentChanges = item.edit.documentChanges.map((change) => {
					if (TextDocumentEdit.is(change)) {
						change.textDocument.uri = originalFileName;
						if (change.edits.length === 1) {
							change.edits = change.edits.map((edit) => {
								const editInFrontmatter = editShouldBeInFrontmatter(edit.range, document);
								if (editInFrontmatter.itShould) {
									return ensureProperEditForFrontmatter(
										edit,
										file.astroMeta.frontmatter,
										newLine,
										editInFrontmatter.position
									);
								}

								return edit;
							});
						} else {
							if (file.astroMeta.frontmatter.status === 'closed') {
								change.edits = change.edits.map((edit) => {
									const editInFrontmatter = editShouldBeInFrontmatter(
										edit.range,
										file.astroMeta.tsxStartLine,
										document
									);
									if (editInFrontmatter.itShould) {
<<<<<<< HEAD
										return ensureProperEditForFrontmatter(
											edit,
											file.astroMeta,
											newLine,
=======
										edit.range = ensureRangeIsInFrontmatter(
											edit.range,
											file.astroMeta.frontmatter,
>>>>>>> 0207697c
											editInFrontmatter.position
										);
									}
									return edit;
								});
							} else {
<<<<<<< HEAD
								if (file.astroMeta.frontmatter.status === 'closed') {
									change.edits = change.edits.map((edit) => {
										const editInFrontmatter = editShouldBeInFrontmatter(
											edit.range,
											file.astroMeta.tsxStartLine,
											document
										);
										if (editInFrontmatter.itShould) {
											edit.range = ensureRangeIsInFrontmatter(
												edit.range,
												file.astroMeta,
												editInFrontmatter.position
											);
										}
										return edit;
									});
								} else {
									// TODO: Handle when there's multiple edits and a new frontmatter is potentially needed
									if (
										change.edits.some((edit) => {
											return editShouldBeInFrontmatter(
												edit.range,
												file.astroMeta.tsxStartLine,
												document
											).itShould;
										})
									) {
										console.error(
											'Code actions with multiple edits that require potentially creating a frontmatter are currently not implemented. In the meantime, please manually insert a frontmatter in your file before using this code action.'
										);
										change.edits = [];
									}
=======
								// TODO: Handle when there's multiple edits and a new frontmatter is potentially needed
								if (
									change.edits.some((edit) => {
										return editShouldBeInFrontmatter(edit.range, document).itShould;
									})
								) {
									console.error(
										'Code actions with multiple edits that require potentially creating a frontmatter are currently not implemented. In the meantime, please manually insert a frontmatter in your file before using this code action.'
									);
									change.edits = [];
>>>>>>> 0207697c
								}
							}
						}
					}
					return change;
				});

				return item;
			},
			async provideCompletionItems(document, position, completionContext, token) {
				const originalCompletions = await typeScriptPlugin.provideCompletionItems!(
					document,
					position,
					completionContext,
					token
				);
				if (!originalCompletions) return null;

				return enhancedProvideCompletionItems(originalCompletions);
			},
			async resolveCompletionItem(item, token) {
				const resolvedCompletionItem = await typeScriptPlugin.resolveCompletionItem!(item, token);
				if (!resolvedCompletionItem) return item;

				return enhancedResolveCompletionItem(resolvedCompletionItem);
			},
			async provideSemanticDiagnostics(document, token) {
				const [_, source] = context.documents.getVirtualFileByUri(document.uri);
				const file = source?.root;
				let astroDocument = undefined;

				if (file instanceof AstroFile) {
					// If we have compiler errors, our TSX isn't valid so don't bother showing TS errors
					if (file.hasCompilationErrors) return null;

					astroDocument = context.documents.getDocumentByFileName(
						file.snapshot,
						file.sourceFileName
					);
				}

				const diagnostics = await typeScriptPlugin.provideSemanticDiagnostics!(document, token);
				if (!diagnostics) return null;

				return enhancedProvideSemanticDiagnostics(diagnostics, astroDocument?.lineCount);
			},
		};
	};<|MERGE_RESOLUTION|>--- conflicted
+++ resolved
@@ -22,11 +22,6 @@
 			};
 		}
 
-<<<<<<< HEAD
-							if (editShouldBeInFrontmatter(edit.range, file.astroMeta.tsxStartLine).itShould) {
-								return ensureProperEditForFrontmatter(edit, file.astroMeta, newLine);
-							}
-=======
 		return {
 			...typeScriptPlugin,
 			transformCompletionItem(item) {
@@ -34,7 +29,6 @@
 				const file = source?.root;
 				if (!(file instanceof AstroFile) || !context.host) return undefined;
 				if (file.scriptFiles.includes(item.data.fileName)) return undefined;
->>>>>>> 0207697c
 
 				const newLine = context.host.getCompilationSettings().newLine?.toString() ?? '\n';
 				if (item.additionalTextEdits) {
@@ -45,8 +39,8 @@
 							edit.newText.replace('import type', 'import');
 						}
 
-						if (editShouldBeInFrontmatter(edit.range)) {
-							return ensureProperEditForFrontmatter(edit, file.astroMeta.frontmatter, newLine);
+						if (editShouldBeInFrontmatter(edit.range, file.astroMeta.tsxStartLine).itShould) {
+							return ensureProperEditForFrontmatter(edit, file.astroMeta, newLine);
 						}
 
 						return edit;
@@ -77,11 +71,15 @@
 						change.textDocument.uri = originalFileName;
 						if (change.edits.length === 1) {
 							change.edits = change.edits.map((edit) => {
-								const editInFrontmatter = editShouldBeInFrontmatter(edit.range, document);
+								const editInFrontmatter = editShouldBeInFrontmatter(
+									edit.range,
+									file.astroMeta.tsxStartLine,
+									document
+								);
 								if (editInFrontmatter.itShould) {
 									return ensureProperEditForFrontmatter(
 										edit,
-										file.astroMeta.frontmatter,
+										file.astroMeta,
 										newLine,
 										editInFrontmatter.position
 									);
@@ -98,67 +96,29 @@
 										document
 									);
 									if (editInFrontmatter.itShould) {
-<<<<<<< HEAD
-										return ensureProperEditForFrontmatter(
-											edit,
-											file.astroMeta,
-											newLine,
-=======
 										edit.range = ensureRangeIsInFrontmatter(
 											edit.range,
-											file.astroMeta.frontmatter,
->>>>>>> 0207697c
+											file.astroMeta,
 											editInFrontmatter.position
 										);
 									}
 									return edit;
 								});
 							} else {
-<<<<<<< HEAD
-								if (file.astroMeta.frontmatter.status === 'closed') {
-									change.edits = change.edits.map((edit) => {
-										const editInFrontmatter = editShouldBeInFrontmatter(
+								// TODO: Handle when there's multiple edits and a new frontmatter is potentially needed
+								if (
+									change.edits.some((edit) => {
+										return editShouldBeInFrontmatter(
 											edit.range,
 											file.astroMeta.tsxStartLine,
 											document
-										);
-										if (editInFrontmatter.itShould) {
-											edit.range = ensureRangeIsInFrontmatter(
-												edit.range,
-												file.astroMeta,
-												editInFrontmatter.position
-											);
-										}
-										return edit;
-									});
-								} else {
-									// TODO: Handle when there's multiple edits and a new frontmatter is potentially needed
-									if (
-										change.edits.some((edit) => {
-											return editShouldBeInFrontmatter(
-												edit.range,
-												file.astroMeta.tsxStartLine,
-												document
-											).itShould;
-										})
-									) {
-										console.error(
-											'Code actions with multiple edits that require potentially creating a frontmatter are currently not implemented. In the meantime, please manually insert a frontmatter in your file before using this code action.'
-										);
-										change.edits = [];
-									}
-=======
-								// TODO: Handle when there's multiple edits and a new frontmatter is potentially needed
-								if (
-									change.edits.some((edit) => {
-										return editShouldBeInFrontmatter(edit.range, document).itShould;
+										).itShould;
 									})
 								) {
 									console.error(
 										'Code actions with multiple edits that require potentially creating a frontmatter are currently not implemented. In the meantime, please manually insert a frontmatter in your file before using this code action.'
 									);
 									change.edits = [];
->>>>>>> 0207697c
 								}
 							}
 						}
