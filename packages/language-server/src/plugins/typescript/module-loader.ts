<<<<<<< HEAD
import type { DocumentSnapshot } from './snapshots/DocumentSnapshot';
import {
	getExtensionFromScriptKind,
	ensureRealFilePath,
	isVirtualFilePath,
	isFrameworkFilePath,
	isAstroFilePath,
	toVirtualFilePath,
} from './utils';
import { createAstroSys } from './astro-sys';
import { getLastPartOfPath } from '../../utils';
=======
>>>>>>> dca8135e
import type { ResolvedModule } from 'typescript';
import { getLastPartOfPath } from '../../utils';
import { createAstroSys } from './astro-sys';
import type { DocumentSnapshot } from './snapshots/DocumentSnapshot';
import { ensureRealFilePath, getExtensionFromScriptKind, isVirtualFilePath } from './utils';

/**
 * Caches resolved modules.
 */
class ModuleResolutionCache {
	private cache = new Map<string, ResolvedModule | undefined>();

	/**
	 * Tries to get a cached module.
	 */
	get(moduleName: string, containingFile: string): ResolvedModule | undefined {
		return this.cache.get(this.getKey(moduleName, containingFile));
	}

	/**
	 * Checks if has cached module.
	 */
	has(moduleName: string, containingFile: string): boolean {
		return this.cache.has(this.getKey(moduleName, containingFile));
	}

	/**
	 * Caches resolved module (or undefined).
	 */
	set(moduleName: string, containingFile: string, resolvedModule: ResolvedModule | undefined) {
		this.cache.set(this.getKey(moduleName, containingFile), resolvedModule);
	}

	/**
	 * Deletes module from cache. Call this if a file was deleted.
	 * @param resolvedModuleName full path of the module
	 */
	delete(resolvedModuleName: string): void {
		this.cache.forEach((val, key) => {
			if (val?.resolvedFileName === resolvedModuleName) {
				this.cache.delete(key);
			}
		});
	}

	/**
	 * Deletes everything from cache that resolved to `undefined`
	 * and which might match the path.
	 */
	deleteUnresolvedResolutionsFromCache(path: string): void {
		const fileNameWithoutEnding = getLastPartOfPath(path).split('.').shift() || '';
		this.cache.forEach((val, key) => {
			const moduleName = key.split(':::').pop() || '';
			if (!val && moduleName.includes(fileNameWithoutEnding)) {
				this.cache.delete(key);
			}
		});
	}

	private getKey(moduleName: string, containingFile: string) {
		return containingFile + ':::' + ensureRealFilePath(moduleName);
	}
}

class ImpliedNodeFormatResolver {
	private alreadyResolved = new Map<string, ReturnType<typeof this.ts.getModeForResolutionAtIndex>>();

	constructor(private readonly ts: typeof import('typescript/lib/tsserverlibrary')) {}

	resolve(
		importPath: string,
		importIdxInFile: number,
		sourceFile: ts.SourceFile | undefined,
		compilerOptions: ts.CompilerOptions
	) {
		if (isAstroFilePath(importPath) || isFrameworkFilePath(importPath)) {
			return undefined;
		}

		let mode = undefined;
		if (sourceFile) {
			if (
				!sourceFile.impliedNodeFormat &&
				(isAstroFilePath(sourceFile.fileName) || isFrameworkFilePath(sourceFile.fileName))
			) {
				// impliedNodeFormat is not set for non-TS files, because the TS function which calculates this works with a
				// fixed set of extensions that does not include frameworks files
				if (!this.alreadyResolved.has(sourceFile.fileName)) {
					sourceFile.impliedNodeFormat = this.ts.getImpliedNodeFormatForFile(
						toVirtualFilePath(sourceFile.fileName) as any,
						undefined,
						this.ts.sys,
						compilerOptions
					);
					this.alreadyResolved.set(sourceFile.fileName, sourceFile.impliedNodeFormat);
				} else {
					sourceFile.impliedNodeFormat = this.alreadyResolved.get(sourceFile.fileName);
				}
			}
			mode = this.ts.getModeForResolutionAtIndex(sourceFile, importIdxInFile);
		}
		return mode;
	}
}

/**
 * Creates a module loader specifically for `.astro` and other frameworks files.
 *
 * The typescript language service tries to look up other files that are referenced in the currently open astro file.
 * For `.ts`/`.js` files this works, for `.astro` and frameworks files it does not by default.
 * Reason: The typescript language service does not know about those file endings,
 * so it assumes it's a normal typescript file and searches for files like `../Component.astro.ts`, which is wrong.
 * In order to fix this, we need to wrap typescript's module resolution and reroute all `.astro.ts` file lookups to .astro.
 *
 * @param getSnapshot A function which returns a (in case of astro file fully preprocessed) typescript/javascript snapshot
 * @param compilerOptions The typescript compiler options
 */
export function createAstroModuleLoader(
	getSnapshot: (fileName: string) => DocumentSnapshot,
	compilerOptions: ts.CompilerOptions,
	ts: typeof import('typescript/lib/tsserverlibrary')
) {
	const astroSys = createAstroSys(getSnapshot, ts);
	const moduleCache = new ModuleResolutionCache();
	const impliedNodeFormatResolver = new ImpliedNodeFormatResolver(ts);

	return {
		fileExists: astroSys.fileExists,
		readFile: astroSys.readFile,
		readDirectory: astroSys.readDirectory,
		deleteFromModuleCache: (path: string) => {
			astroSys.deleteFromCache(path);
			moduleCache.delete(path);
		},
		deleteUnresolvedResolutionsFromCache: (path: string) => {
			astroSys.deleteFromCache(path);
			moduleCache.deleteUnresolvedResolutionsFromCache(path);
		},
		resolveModuleNames,
	};

	function resolveModuleNames(
		moduleNames: string[],
		containingFile: string,
		_reusedNames: string[] | undefined,
		_redirectedReference: ts.ResolvedProjectReference | undefined,
		_options: ts.CompilerOptions,
		containingSourceFile?: ts.SourceFile | undefined
	): Array<ts.ResolvedModule | undefined> {
		return moduleNames.map((moduleName, index) => {
			if (moduleCache.has(moduleName, containingFile)) {
				return moduleCache.get(moduleName, containingFile);
			}

			const resolvedModule = resolveModuleName(moduleName, containingFile, containingSourceFile, index);
			moduleCache.set(moduleName, containingFile, resolvedModule);
			return resolvedModule;
		});
	}

	function resolveModuleName(
		name: string,
		containingFile: string,
		containingSourceFile: ts.SourceFile | undefined,
		index: number
	): ts.ResolvedModule | undefined {
		const mode = impliedNodeFormatResolver.resolve(name, index, containingSourceFile, compilerOptions);

		// Delegate to the TS resolver first.
		// If that does not bring up anything, try the Astro Module loader
		// which is able to deal with .astro and other frameworks files.
		const tsResolvedModule = ts.resolveModuleName(
			name,
			containingFile,
			compilerOptions,
			ts.sys,
			undefined,
			undefined,
			mode
		).resolvedModule;
		if (tsResolvedModule && !isVirtualFilePath(tsResolvedModule.resolvedFileName)) {
			return tsResolvedModule;
		}

		const astroResolvedModule = ts.resolveModuleName(
			name,
			containingFile,
			compilerOptions,
			astroSys,
			undefined,
			undefined,
			mode
		).resolvedModule;
		if (!astroResolvedModule || !isVirtualFilePath(astroResolvedModule.resolvedFileName)) {
			return astroResolvedModule;
		}

		const resolvedFileName = ensureRealFilePath(astroResolvedModule.resolvedFileName);
		const snapshot = getSnapshot(resolvedFileName);

		const resolvedAstroModule: ts.ResolvedModuleFull = {
			extension: getExtensionFromScriptKind(snapshot && snapshot.scriptKind, ts),
			resolvedFileName,
			isExternalLibraryImport: astroResolvedModule.isExternalLibraryImport,
		};
		return resolvedAstroModule;
	}
}<|MERGE_RESOLUTION|>--- conflicted
+++ resolved
@@ -1,17 +1,3 @@
-<<<<<<< HEAD
-import type { DocumentSnapshot } from './snapshots/DocumentSnapshot';
-import {
-	getExtensionFromScriptKind,
-	ensureRealFilePath,
-	isVirtualFilePath,
-	isFrameworkFilePath,
-	isAstroFilePath,
-	toVirtualFilePath,
-} from './utils';
-import { createAstroSys } from './astro-sys';
-import { getLastPartOfPath } from '../../utils';
-=======
->>>>>>> dca8135e
 import type { ResolvedModule } from 'typescript';
 import { getLastPartOfPath } from '../../utils';
 import { createAstroSys } from './astro-sys';
