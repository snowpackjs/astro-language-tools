--- conflicted
+++ resolved
@@ -54,13 +54,9 @@
 ) {
 	if (isFrameworkFilePath(filePath)) {
 		const framework = getFrameworkFromFilePath(filePath);
-<<<<<<< HEAD
-		return createFromFrameworkFilePath(filePath, framework, ts);
+		return createFromFrameworkFilePath(filePath, framework, ts, forceText);
 	} else if (isCSSModulePath(filePath)) {
 		return createFromCSSFilePath(filePath, ts);
-=======
-		return createFromFrameworkFilePath(filePath, framework, ts, forceText);
->>>>>>> c61d1d73
 	} else {
 		return createFromTSFilePath(filePath, ts, forceText);
 	}
