--- conflicted
+++ resolved
@@ -23,11 +23,9 @@
 			return snapshot.getText(0, snapshot.getLength());
 		},
 		readDirectory(path, extensions, exclude, include, depth) {
-<<<<<<< HEAD
-			const extensionsWithAstro = (extensions ?? []).concat(...['.astro', '.svelte', '.vue'], ...CSSModuleExtensions);
-=======
-			const extensionsWithAstro = (extensions ?? []).concat(...['.astro', '.svelte', '.vue', '.md', '.mdx', '.html']);
->>>>>>> c61d1d73
+			const extensionsWithAstro = (extensions ?? []).concat(
+				...['.astro', '.svelte', '.vue', '.md', '.mdx', '.html', CSSModuleExtensions]
+			);
 			const result = ts.sys.readDirectory(path, extensionsWithAstro, exclude, include, depth);
 			return result;
 		},
