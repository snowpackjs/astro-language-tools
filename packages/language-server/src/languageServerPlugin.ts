import type {
	Connection,
	LanguagePlugin,
	LanguageServerProject,
	LanguageServiceEnvironment,
} from '@volar/language-server/node';
<<<<<<< HEAD
import { URI, Utils } from 'vscode-uri';
=======
import { MessageType, ShowMessageNotification } from '@volar/language-server/node';
import { URI } from 'vscode-uri';
>>>>>>> 47d362ed
import { getAstroLanguagePlugin } from './core';
import { getSvelteLanguagePlugin } from './core/svelte.js';
import { getVueLanguagePlugin } from './core/vue.js';
import { getPrettierPluginPath, importPrettier } from './importPackage.js';
import { getAstroInstall } from './utils.js';

// Services
import { create as createCssService } from 'volar-service-css';
import { create as createEmmetService } from 'volar-service-emmet';
import { create as createPrettierService } from 'volar-service-prettier';
import { create as createTypeScriptTwoSlashService } from 'volar-service-typescript-twoslash-queries';

import { type CollectionConfig, getFrontmatterLanguagePlugin } from './core/frontmatterHolders.js';
import { create as createAstroService } from './plugins/astro.js';
import { create as createHtmlService } from './plugins/html.js';
import { create as createMarkdownService } from './plugins/markdown.js';
import { create as createTypescriptAddonsService } from './plugins/typescript-addons/index.js';
import { create as createTypeScriptServices } from './plugins/typescript/index.js';
import { create as createYAMLService } from './plugins/yaml.js';

export function getLanguagePlugins(
	connection: Connection,
	ts: typeof import('typescript'),
	serviceEnv: LanguageServiceEnvironment,
	tsconfig: string | undefined,
<<<<<<< HEAD
	collectionConfigs: CollectionConfig[]
=======
>>>>>>> 47d362ed
) {
	const languagePlugins: LanguagePlugin<URI>[] = [
		getVueLanguagePlugin(),
		getSvelteLanguagePlugin(),
	];

	const rootPath = tsconfig
		? tsconfig.split('/').slice(0, -1).join('/')
		: serviceEnv.workspaceFolders[0]!.fsPath;
	const nearestPackageJson = ts.findConfigFile(rootPath, ts.sys.fileExists, 'package.json');

	const astroInstall = getAstroInstall([rootPath], {
		nearestPackageJson: nearestPackageJson,
		readDirectory: ts.sys.readDirectory,
	});

	if (astroInstall === 'not-found') {
		connection.sendNotification(ShowMessageNotification.type, {
			message: `Couldn't find Astro in workspace "${rootPath}". Experience might be degraded. For the best experience, please make sure Astro is installed into your project and restart the language server.`,
			type: MessageType.Warning,
		});
	}

	if (collectionConfigs.length) {
		languagePlugins.push(getFrontmatterLanguagePlugin(collectionConfigs));
	}

	languagePlugins.unshift(
		getAstroLanguagePlugin(typeof astroInstall === 'string' ? undefined : astroInstall, ts),
	);

	return languagePlugins;
}

export function getLanguageServicePlugins(
	connection: Connection,
	ts: typeof import('typescript'),
	collectionConfigs: CollectionConfig[]
) {
	const LanguageServicePlugins = [
		createHtmlService(),
		createCssService(),
		createEmmetService(),
		...createTypeScriptServices(ts),
		createTypeScriptTwoSlashService(ts),
		createTypescriptAddonsService(),
		createAstroService(ts),
		getPrettierService(),
		createMarkdownService(),
	];

	if (collectionConfigs.length) {
		LanguageServicePlugins.push(createYAMLService(collectionConfigs));
	}

	return LanguageServicePlugins;

	function getPrettierService() {
		let prettier: ReturnType<typeof importPrettier>;
		let prettierPluginPath: ReturnType<typeof getPrettierPluginPath>;
		let hasShownNotification = false;

		return createPrettierService(
			(context) => {
				for (const workspaceFolder of context.env.workspaceFolders) {
					if (workspaceFolder.scheme === 'file') {
						prettier = importPrettier(workspaceFolder.fsPath);
						prettierPluginPath = getPrettierPluginPath(workspaceFolder.fsPath);
						if ((!prettier || !prettierPluginPath) && !hasShownNotification) {
							connection.sendNotification(ShowMessageNotification.type, {
								message:
									"Couldn't load `prettier` or `prettier-plugin-astro`. Formatting will not work. Please make sure those two packages are installed into your project and restart the language server.",
								type: MessageType.Warning,
							});
							hasShownNotification = true;
						}
						return prettier;
					}
				}
			},
			{
				documentSelector: ['astro'],
				getFormattingOptions: async (prettierInstance, document, formatOptions, context) => {
					const uri = URI.parse(document.uri);
					const documentUri = context.decodeEmbeddedDocumentUri(uri)?.[0] ?? uri;
					const filePath = documentUri.fsPath;

					if (!filePath) {
						return {};
					}

					let configOptions = null;
					try {
						configOptions = await prettierInstance.resolveConfig(filePath, {
							// This seems to be broken since Prettier 3, and it'll always use its cumbersome cache. Hopefully it works one day.
							useCache: false,
							editorconfig: true,
						});
					} catch (e) {
						connection.sendNotification(ShowMessageNotification.type, {
							message: `Failed to load Prettier config.\n\nError:\n${e}`,
							type: MessageType.Warning,
						});
						console.error('Failed to load Prettier config.', e);
					}

					const editorOptions = await context.env.getConfiguration<object>?.(
						'prettier',
						document.uri,
					);

					// Return a config with the following cascade:
					// - Prettier config file should always win if it exists, if it doesn't:
					// - Prettier config from the VS Code extension is used, if it doesn't exist:
					// - Use the editor's basic configuration settings
					const resolvedConfig = {
						filepath: filePath,
						tabWidth: formatOptions.tabSize,
						useTabs: !formatOptions.insertSpaces,
						...editorOptions,
						...configOptions,
					};

					return {
						...resolvedConfig,
						plugins: [...(await getAstroPrettierPlugin()), ...(resolvedConfig.plugins ?? [])],
						parser: 'astro',
					};

					async function getAstroPrettierPlugin() {
						if (!prettier || !prettierPluginPath) {
							return [];
						}

						const hasPluginLoadedAlready =
							(await prettier.getSupportInfo()).languages.some((l: any) => l.name === 'astro') ||
							resolvedConfig.plugins?.includes('prettier-plugin-astro'); // getSupportInfo doesn't seems to work very well in Prettier 3 for plugins

						return hasPluginLoadedAlready ? [] : [prettierPluginPath];
					}
				},
			},
		);
	}
}<|MERGE_RESOLUTION|>--- conflicted
+++ resolved
@@ -4,12 +4,7 @@
 	LanguageServerProject,
 	LanguageServiceEnvironment,
 } from '@volar/language-server/node';
-<<<<<<< HEAD
 import { URI, Utils } from 'vscode-uri';
-=======
-import { MessageType, ShowMessageNotification } from '@volar/language-server/node';
-import { URI } from 'vscode-uri';
->>>>>>> 47d362ed
 import { getAstroLanguagePlugin } from './core';
 import { getSvelteLanguagePlugin } from './core/svelte.js';
 import { getVueLanguagePlugin } from './core/vue.js';
@@ -35,10 +30,7 @@
 	ts: typeof import('typescript'),
 	serviceEnv: LanguageServiceEnvironment,
 	tsconfig: string | undefined,
-<<<<<<< HEAD
-	collectionConfigs: CollectionConfig[]
-=======
->>>>>>> 47d362ed
+	collectionConfigs: CollectionConfig[],
 ) {
 	const languagePlugins: LanguagePlugin<URI>[] = [
 		getVueLanguagePlugin(),
