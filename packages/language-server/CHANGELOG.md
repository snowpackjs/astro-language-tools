# @astrojs/language-server

<<<<<<< HEAD
## 2.0.0-next.8

### Patch Changes

- 5a4e068: Fix completions not appearing for Svelte and Vue components in certain cases
- 5a4e068: Fix Prettier config not being considered when formatting
- 5a4e068: Fix auto-imports and quickfixes sometimes not properly inserting the import

## 2.0.0-next.7

### Patch Changes

- df6cd5a: Fix crash at start

## 2.0.0-next.6

### Patch Changes

- 4038ca5: Attempt to solve crash in packaged version

## 2.0.0-next.0

### Major Changes

- The Astro VS Code extension and language server are now powered by Volar (https://volarjs.github.io/)! This updates massively improve performance and add numerous features such as selection ranges, document highlights, support for intellisense on inline JavaScript, CodeLens helper for `Astro.glob` and more.

In the background, this update means that we now have to maintain a lot less code ourselves, which means we'll be able to dedicate more time to offering fun, Astro-specific features instead of maintaining core features.
=======
## 1.0.8

### Patch Changes

- c6cf1d7: Update Prettier plugin version
>>>>>>> 45944dd9

## 1.0.5

### Patch Changes

- 841a761: Fix type for `scopeUri` in workspace/configuration request
- 4f7430b: Update `prettier-plugin-astro` to 0.8.1

## 1.0.4

### Patch Changes

- eaefe96: Fix packaging error

## 1.0.3

### Patch Changes

- 685513b: Improve stability related to converting files to TSX

## 1.0.0

### Major Changes

- 39a7669: 1.0! This release includes no new changes by itself, but symbolize the official release of what was previously the pre-release version of the extension. For changelogs, please refer to the changelog from `0.29.0` to now.

### Minor Changes

- c54458c: Add ability to resolve `astro` in pnp workspace

## 0.29.8

### Patch Changes

- 8ff8bdf: Update compiler version to fix Windows mapping issue

## 0.29.6

### Patch Changes

- c04adf3: Upgrade compiler version to 1.1.1

## 0.29.5

### Patch Changes

- 6b81412: Added an explanation on how to generate types for content collections to the error message for the `astro:content` import

## 0.29.4

### Patch Changes

- ad08f8e: Fix completions of strings not showing in certain cases
- 94a9b61: Add proper support for renaming symbols inside Astro (.astro) files

## 0.29.3

### Patch Changes

- d8ba449: Fix Prettier plugins not being loaded when formatting

## 0.29.1

### Patch Changes

- 985515d: Update `@astrojs/compiler`, fixing a few bugs

## 0.29.0

### Minor Changes

- 291ff7c: Migrate the language-server to use a new TSX output using the Astro compiler. This should make things such as autocomplete and hover information much more accurate, in addition to bringing support for numerous Astro features that were previously not working (such as support for the shorthand syntax for props, support for `is:raw` and more!)

## 0.28.3

### Patch Changes

- 6fecee2: Update Prettier plugin to 0.7.0

## 0.28.1

### Patch Changes

- c2a6829: Update Prettier plugin to 0.6.0

## 0.28.0

### Minor Changes

- 4eeb0f3: Fix numerous issues related to file renames, deletes and moves not being properly caught by the extension and resulting in false positives
- 9b559ca: Add support for getting updated code from unsaved Astro, Svelte and Vue files

### Patch Changes

- 7492907: Add support for import completions of .md, .mdx and .html files
- 8d352de: Fix Organize Imports sometimes adding code to script tags
- f4a8513: Fix completions of component props not working if a CSS file was imported before the component

## 0.27.0

### Minor Changes

- a88e58b: Add support for Go to References
- 796d2d2: Add support for finding file references (Right click about anywhere / Command > Astro: Find File References"
- 2a8fba0: Add support for Go to Implementation inside Astro files

### Patch Changes

- a3daea4: Improve completions on the Fragment element, add completions for slot on components

## 0.26.2

### Patch Changes

- a8ea743: Empty changeset for failed deploy

## 0.26.1

### Patch Changes

- c4f7a36: Trying desesperately to figure deployment out

## 0.26.0

### Patch Changes

- c4f7a36: Empty changeset for failed deploy

## 0.24.1

### Patch Changes

- 180ade5: Empty changeset for failed publish

## 0.24.0

### Minor Changes

- b66ae70: Update the VS Code extension to use a bundled version of the language server for better performance and compatibility with running the extension in the web
- 5a583d3: TypeScript will now be loaded from VS Code / the workspace instead of being bundled inside the language server

### Patch Changes

- 5146422: Fix <> inside the frontmatter preventing certain HTML features from working inside the template

## 0.23.3

### Patch Changes

- 150946c: Publish failed

## 0.23.2

### Patch Changes

- b13fb51: Don't use `workspace/configuration` on clients that don't support it

## 0.23.1

### Patch Changes

- 422376e: Load settings from the Prettier VS Code extension when available

## 0.23.0

### Minor Changes

- 1dcef68: Automatically type `Astro.props` using the Props interface when available

### Patch Changes

- b6c95f2: Fix completions for HTML attributes not working anymore since 0.20.3

## 0.22.0

### Minor Changes

- d5aafc0: Formatting is now powered by Prettier and our Prettier plugin. Going forward, this should result in a more stable and complete way of formatting Astro files

### Patch Changes

- 61620f1: Add support for Go To Type Definition
- 9337f00: Fix language server not working when no initlizationOptions were passed

## 0.21.1

### Patch Changes

- 0e9d7d0: Improve error handling in cases where we can't load types from the user's project and when the project isn't at the root of the folder
- 3f79dbf: Fix `tsconfig.json` not loading properly in certain contexts on Windows

## 0.21.0

### Minor Changes

- 574b75d: Remove support for the Markdown component
- d23ba22: Changed how Astro's types are consumed to avoid making type acquisition explicit inside Astro files

### Patch Changes

- 81f3aa5: Added a debug command to show the currently opened document's TSX output

## 0.20.3

### Patch Changes

- 081cf24: Fix completions not working inside script tags, fix duplicate completions in some cases, added completions for the slot element

## 0.20.1

### Patch Changes

- e6996f5: Fixed many situations where the language server would warn abusively about not being able to find Astro
- 4589c2b: Fix the language server not warning properly when a package is implicitely any due to missing types

## 0.20.0

### Minor Changes

- ba0fab1: Load language integrations from the user's project instead of bundling them in the language server

### Patch Changes

- fa3f0f7: Updated exports for `astro check`

## 0.19.6

### Patch Changes

- 4c1045d: Empty changeset because publish failed

## 0.19.5

### Patch Changes

- 421ab52: Added a new setting (`astro.typescript.allowArbitraryAttributes`) to enable support for arbitrary attributes
- 06e3c95: Updated behaviour when no settings are provided. All features are now considered enabled by default
- 301dcfb: Remove Lodash from the code base, significally reducing the file count of the package
- dd1283b: Updated Component detection so completions now work for namespaced components (for example, typing `<myMarkdown.` will now give you a completion for the Content component)

## 0.19.4

### Patch Changes

- 1033856: Enable support for TypeScript inside hoisted script tags

## 0.19.3

### Patch Changes

- 49ff4ef: Fixed more bugs where nonexistent server settings would result in a crash
- 14cbf05: Fix frontmatter completion not working when three dashes were already present

## 0.19.2

### Patch Changes

- 7de4967: Add better error messages for Vue and Svelte components with syntax errors
- Updated dependencies [7de4967]
  - @astrojs/svelte-language-integration@0.1.6
  - @astrojs/vue-language-integration@0.1.1

## 0.19.1

### Patch Changes

- 729dff5: Add support for giving linked editing ranges
- 05a48c2: Fix some TypeScript diagnostics not showing up in certain cases
- fe2d26b: Add support for showing Svelte components documentation on hover
- Updated dependencies [fe2d26b]
  - @astrojs/svelte-language-integration@0.1.5

## 0.19.0

### Minor Changes

- a97b9a4: Add support for Inlay Hints. Minimum VS Code version supported starting from this update is 1.67.0 (April 2022)

## 0.18.1

### Patch Changes

- 666739a: Revert update to latest LSP and inlay hints support

## 0.18.0

### Minor Changes

- d3c6fd8: Add support for formatting
- 09e1163: Updated language server to latest version of LSP, added support for Inlay Hints
- fcaba8e: Add support for completions and type checking for Vue props

### Patch Changes

- 4138005: Fix frontmatter folding not working properly when last few lines of frontmatter are empty
- 76ff46a: Add `?` in the label of completions of optional parameters (including component props)

## 0.17.0

### Minor Changes

- 3ad0f65: Add support for TypeScript features inside script tags (completions, diagnostics, hover etc)

### Patch Changes

- 2e9da14: Add support for loading props completions from .d.ts files, improve performance of props completions

## 0.16.1

### Patch Changes

- ad5a5e5: Fix misc issues with Go To Definition
- 1bd790d: Updates config management, make sure to respect TypeScript settings when doing completions and quickfixes

## 0.16.0

### Minor Changes

- 9abff62: Add support for code actions

### Patch Changes

- b485acd: Fixed bug where nonexistent server settings would result in a crash
- 1cff04c: Fix Emmet settings not being loaded, add support for Emmet in CSS
- 1bcae45: Remove support for Node 12 (VS Code versions under 1.56)
- c8d81a1: Update directives tooltips, add missing `is:raw`
- Updated dependencies [1bcae45]
  - @astrojs/svelte-language-integration@0.1.4

## 0.15.0

### Minor Changes

- 6bb45cb: Overhaul TypeScript completions

  - Add support for completions inside expressions
  - Add support for auto imports on completion
  - Fix misc issues in completions (missing description, deprecated stuff not showing as deprecated)

### Patch Changes

- 7978de1: Add support for folding JavaScript
- 3ac74bc: Improve props completions on components
- Updated dependencies [6bb45cb]
  - @astrojs/svelte-language-integration@0.1.3

## 0.14.0

### Minor Changes

- 9118c46: Add support for loading type definitions from Astro itself

### Patch Changes

- 9ea5b97: Make TypeScript ignore content of Markdown tags
- dbf624a: Fix error when returning a response from the frontmatter

## 0.13.4

### Patch Changes

- 5874655: Add support for Astro 0.26.0 attributes

## 0.13.3

### Patch Changes

- 1fb21ff: Add support for folding CSS
- 99d7536: Add support for semantic tokens
- b363c00: Improve completions for components

## 0.13.2

### Patch Changes

- aff8b76: Fix error caused by malformed Svelte components
- Updated dependencies [aff8b76]
  - @astrojs/svelte-language-integration@0.1.2

## 0.13.1

### Patch Changes

- ea74fdb: Publish failed

## 0.13.0

### Minor Changes

- 82b8891: Add HTML hover info, fix Astro directives producing errors, fix missing children property for JSX based frameworks

### Patch Changes

- 9f4f907: Add CSS hover info
- c09116f: Add support for Document Symbols (Outline tab, breadcrumb navigation)

## 0.12.1

### Patch Changes

- 49955c6: Add support for colors indicators and color picker

## 0.12.0

### Minor Changes

- 8a58a56: Refactor the language-server, fixes many issues related to imports, add support for completions in multiple style tags

## 0.11.0

### Minor Changes

- fd92a85: Add support for loading files from non-JSX frameworks such as Vue and Svelte

### Patch Changes

- d056cd5: Fixes production bugs in extension

## 0.9.3

### Patch Changes

- c4d43b4: Deploy to OpenVSX

## 0.9.2

### Patch Changes

- 91404d1: Enable publishing to OpenVSX

## 0.9.1

### Patch Changes

- 7dc85cc: Add support for Emmet inside components, upgrade Emmet version

## 0.9.0

### Minor Changes

- 6b6b47a: Remove internal astro.d.ts files, instead prefer the one provided by Astro itself

## 0.8.10

### Patch Changes

- 5b16fb4: Fix errors showing on wrong line due to an error in TSX generation

## 0.8.9

### Patch Changes

- d0485a2: Only apply content transformations for TSX generation in relevant places

## 0.8.8

### Patch Changes

- 526d5c7: Bring back loading the user js/tsconfig.json, notably, this allow us to support aliases

## 0.8.7

### Patch Changes

- 897ab35: Provide vite client types to Astro files

## 0.8.6

### Patch Changes

- 97559b6: Removes errors with import.meta.hot
- 4c93d24: Prevent reading tsconfig in .astro files

## 0.8.5

### Patch Changes

- f1f3091: Fix commenting, namespaced elements, and Fragment typings

## 0.8.4

### Patch Changes

- 481e009: Add Node v12 support, testing

## 0.8.3

### Patch Changes

- fef3091: Updates `typescript` from 4.5.1-rc to 4.5.2 (stable)

## 0.8.2

### Patch Changes

- 528c6bd: Adds missing dependencies

## 0.8.1

### Patch Changes

- b20db6e: Bump TypeScript from 4.3.1-rc to 4.5.1-rc

## 0.7.19

### Patch Changes

- 2910b03: Add support for at-prefixed attributes

## 0.7.18

### Patch Changes

- 12b4ed3: Adds support for Astro.slots typing

## 0.7.17

### Patch Changes

- 7c6f6a6: Fixes issue with errors not going away after fixing them

## 0.7.16

### Patch Changes

- b6f44d4: Change hover text to display HTML attribute instead of JSX
- 4166283: Prevents errors when using the Fragment component

## 0.7.15

### Patch Changes

- 6340a79: Adds dts files for using the language server programmatically

## 0.7.14

### Patch Changes

- e0facf6: Adds an AstroCheck export, to allow running diagnostics programmatically
- 3c903c3: Add DiagnosticSeverity as an export
- b0a8bc1: Added Rename Symbol capability

## 0.7.13

### Patch Changes

- 1b2afc7: Prevents presence of @types/react from causing false-positive astro errors

## 0.7.12

### Patch Changes

- 553969e: Fixes errors when using a tsconfig.json

  Previously when using a tsconfig.json that had an `include` property, that property would cause diagnostics in astro files to show JSX related errors. This fixes that issue.

- b4c1b70: Fixes diagnostic false-positives with comments wrapping HTML

## 0.7.11

### Patch Changes

- 02bcb91: Prevents false-positive errors when lots of comments are used

## 0.7.10

### Patch Changes

- 1958d51: Default Astro.fetchContent to treat type param as any
- f558e54: When no Props interface is provide, treat as any

## 0.7.9

### Patch Changes

- 6c952ae: Fixes diagnostic issues with omitting semicolons in the frontmatter section

## 0.7.8

### Patch Changes

- f2f7fc8: Removes errors shown when using Astro.resolve

## 0.7.7

### Patch Changes

- 6501757: Fixes false-positive errors on importing images

## 0.7.6

### Patch Changes

- ea2d56d: Bump version to fix unpublished version in npm

## 0.7.4

### Patch Changes

- 6604c9f: Fixes diagnostic false-positive caused by doctype

## 0.7.3

### Patch Changes

- 8f7bd34: Fixes false-positive error when using blockquotes within Markdown component

## 0.7.2

### Patch Changes

- 1b3a832: Adds diagnostics (errors and warnings)

## 0.7.1

### Patch Changes

- 7874c06: Improves completion performance

  Completion performance is improved by fixing a bug where we were giving the TypeScript compiler API the wrong name of files, causing it to search for files for a long time.

## 0.7.0

### Minor Changes

- 72d3ff0: Adds support for prop completion from ts/jsx files

## 0.6.0

- Fixes bug with signature help not appear in the component script section.
- Adds completion suggestions for Astro.\* APIs in the component script.
- Adds support for Hover based hints in the component script section.
- Fixes bug with Go to Definition (cmd + click) of Components.

## 0.5.0

- Fix `bin` file

## 0.5.0-next.1

- Expose `bin/server.js` as `astro-ls`

## 0.5.0-next.0

- Moved to scoped `@astrojs/language-server` package
- Removed some `devDependencies` from the bundle and added them to `dependencies`

## 0.4.0

### Minor Changes

- 06e2597: Adds support for import suggestions<|MERGE_RESOLUTION|>--- conflicted
+++ resolved
@@ -1,6 +1,5 @@
 # @astrojs/language-server
 
-<<<<<<< HEAD
 ## 2.0.0-next.8
 
 ### Patch Changes
@@ -28,13 +27,12 @@
 - The Astro VS Code extension and language server are now powered by Volar (https://volarjs.github.io/)! This updates massively improve performance and add numerous features such as selection ranges, document highlights, support for intellisense on inline JavaScript, CodeLens helper for `Astro.glob` and more.
 
 In the background, this update means that we now have to maintain a lot less code ourselves, which means we'll be able to dedicate more time to offering fun, Astro-specific features instead of maintaining core features.
-=======
+
 ## 1.0.8
 
 ### Patch Changes
 
 - c6cf1d7: Update Prettier plugin version
->>>>>>> 45944dd9
 
 ## 1.0.5
 
