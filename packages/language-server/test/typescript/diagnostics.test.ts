--- conflicted
+++ resolved
@@ -7,6 +7,7 @@
 import { expect } from 'chai';
 import { before, describe, it } from 'mocha';
 import { getLanguageServer, type LanguageServer } from '../server.js';
+import * as path from 'path';
 
 describe('TypeScript - Diagnostics', async () => {
 	let languageServer: LanguageServer;
@@ -54,18 +55,10 @@
 	});
 
 	it('shows enhanced diagnostics', async () => {
-<<<<<<< HEAD
-		const document = await languageServer.openFakeDocument(
-			'---\nimport {getEntryBySlug} from "astro:content";getEntryBySlug\n---\n<div client:idle></div><div>',
-			'astro'
-		);
+		const document = await languageServer.handle.openTextDocument(path.resolve(__dirname, '..', 'fixture', 'enhancedDiagnostics.astro'), 'astro');
 		const diagnostics = (await languageServer.handle.sendDocumentDiagnosticRequest(
 			document.uri
 		)) as FullDocumentDiagnosticReport;
-=======
-		const document = await languageServer.helpers.openRealDocument('./enhancedDiagnostics.astro');
-		const diagnostics = await languageServer.helpers.requestDiagnostics(document);
->>>>>>> d37334dc
 		expect(diagnostics.items).length(2);
 
 		diagnostics.items = diagnostics.items.map((diag) => ({ ...diag, data: {} }));
