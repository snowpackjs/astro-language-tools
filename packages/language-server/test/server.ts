--- conflicted
+++ resolved
@@ -35,16 +35,13 @@
 						'lib'
 					),
 				},
-<<<<<<< HEAD
+				pullModelDiagnostics: true,
 			},
 			{
 				workspace: {
 					// Needed for tests that use didChangeWatchedFiles
 					didChangeWatchedFiles: {},
 				},
-=======
-				pullModelDiagnostics: true,
->>>>>>> 829093fb
 			}
 		);
 		// Ensure that our first test does not suffer from a TypeScript overhead
