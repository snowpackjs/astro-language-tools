import os from 'node:os';
import path from 'node:path';
import assert from 'node:assert/strict';
import { describe, before, it } from 'node:test';
import { AstroCheck, CheckResult } from '../../dist/check.js';

describe('AstroCheck', async () => {
	let checker: AstroCheck;
	let result: CheckResult;

	before(async function (this: any) {
		// First init can sometimes be slow in CI, even though the rest of the tests will be fast.
		this.timeout(50000);
		checker = new AstroCheck(
			path.resolve(__dirname, 'fixture'),
			require.resolve('typescript/lib/typescript.js'),
			undefined
		);
		result = await checker.lint({});
	});

	it('Can check files and return errors', async () => {
		assert.notEqual(result, undefined);
		assert.equal(result.fileResult.length, 4);
	});

	it("Returns the file's URL", async () => {
		assert.notEqual(result.fileResult[0].fileUrl, undefined);
		assert.equal(result.fileResult[0].fileUrl instanceof URL, true);
	});

	it("Returns the file's content", async () => {
		assert.notEqual(result.fileResult[0].fileContent, undefined);
		assert.deepEqual(result.fileResult[0].fileContent, `---${os.EOL}console.log(doesntExist);${os.EOL}---${os.EOL}`);
	});

	it('Can return the total amount of errors, warnings and hints', async () => {
		assert.equal(result.errors, 2);
		assert.equal(result.warnings, 1);
		assert.equal(result.hints, 1);
	});

	it('Can return the total amount of files checked', async () => {
<<<<<<< HEAD
		assert.equal(result.fileChecked, 5);
=======
		expect(result.fileChecked).to.equal(6);
>>>>>>> 153e9bb2
	});

	it('Can return the status of the check', async () => {
		assert.equal(result.status, 'completed');
	});
});<|MERGE_RESOLUTION|>--- conflicted
+++ resolved
@@ -41,11 +41,7 @@
 	});
 
 	it('Can return the total amount of files checked', async () => {
-<<<<<<< HEAD
-		assert.equal(result.fileChecked, 5);
-=======
-		expect(result.fileChecked).to.equal(6);
->>>>>>> 153e9bb2
+		assert.equal(result.fileChecked, 6);
 	});
 
 	it('Can return the status of the check', async () => {
