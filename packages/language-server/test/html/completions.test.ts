import { Position } from '@volar/language-server';
import { expect } from 'chai';
import { describe } from 'mocha';
<<<<<<< HEAD
import { Position } from '@volar/language-server';
=======
>>>>>>> d71c081a
import { LanguageServer, getLanguageServer } from '../server.js';

describe('HTML - Completions', () => {
	let languageServer: LanguageServer;

	before(async () => {
		languageServer = await getLanguageServer();
	});

	it('Can provide completions for HTML tags', async () => {
		const document = await languageServer.helpers.openFakeDocument(`<q`);
		const completions = await languageServer.helpers.requestCompletion(
			document,
			Position.create(0, 2)
		);

		expect(completions.items).to.not.be.empty;
		expect(completions.items[0].label).to.equal('blockquote');
		expect(completions.items[0].data.serviceId).to.equal('html');
	});

	it('Can provide completions for HTML attributes', async () => {
		const document = await languageServer.helpers.openFakeDocument(`<blockquote c`);
		const completions = await languageServer.helpers.requestCompletion(
			document,
			Position.create(0, 13)
		);

		expect(completions.items).to.not.be.empty;
		expect(completions.items[0].label).to.equal('cite');
		expect(completions.items[0].data.serviceId).to.equal('html');
	});
});<|MERGE_RESOLUTION|>--- conflicted
+++ resolved
@@ -1,10 +1,6 @@
 import { Position } from '@volar/language-server';
 import { expect } from 'chai';
 import { describe } from 'mocha';
-<<<<<<< HEAD
-import { Position } from '@volar/language-server';
-=======
->>>>>>> d71c081a
 import { LanguageServer, getLanguageServer } from '../server.js';
 
 describe('HTML - Completions', () => {
