{
  "name": "@astrojs/language-server",
  "version": "2.6.2",
  "author": "withastro",
  "license": "MIT",
  "repository": {
    "type": "git",
    "url": "https://github.com/withastro/language-tools",
    "directory": "packages/language-server"
  },
  "type": "commonjs",
  "main": "dist/index.js",
  "files": [
    "bin",
    "dist/**/*.js",
    "dist/**/*.d.ts",
    "types/**/*.d.ts"
  ],
  "bin": {
    "astro-ls": "./bin/nodeServer.js"
  },
  "scripts": {
    "build": "tsc",
    "dev": "tsc --watch",
    "test": "mocha --timeout 10000 --require tsx --require test/takedown.ts test/misc/init.test.ts test/**/*.test.ts",
    "test:match": "pnpm run test -g"
  },
  "dependencies": {
    "@astrojs/compiler": "^2.4.0",
    "@jridgewell/sourcemap-codec": "^1.4.15",
<<<<<<< HEAD
    "@volar/kit": "~2.0.1",
    "@volar/language-core": "~2.0.1",
    "@volar/language-server": "~2.0.1",
    "@volar/language-service": "~2.0.1",
    "@volar/typescript": "~2.0.1",
    "fast-glob": "^3.2.12",
    "volar-service-css": "0.0.28",
    "volar-service-emmet": "0.0.28",
    "volar-service-html": "0.0.28",
    "volar-service-prettier": "0.0.28",
    "volar-service-typescript": "0.0.28",
    "volar-service-typescript-twoslash-queries": "0.0.28",
    "vscode-html-languageservice": "^5.1.1",
=======
    "@volar/kit": "~1.11.1",
    "@volar/language-core": "~1.11.1",
    "@volar/language-server": "~1.11.1",
    "@volar/language-service": "~1.11.1",
    "@volar/source-map": "~1.11.1",
    "@volar/typescript": "~1.11.1",
    "fast-glob": "^3.2.12",
    "muggle-string": "^0.3.1",
    "volar-service-css": "0.0.17",
    "volar-service-emmet": "0.0.17",
    "volar-service-html": "0.0.17",
    "volar-service-prettier": "0.0.17",
    "volar-service-typescript": "0.0.17",
    "volar-service-typescript-twoslash-queries": "0.0.17",
    "vscode-html-languageservice": "^5.1.0",
>>>>>>> d37334dc
    "vscode-uri": "^3.0.8"
  },
  "devDependencies": {
    "@astrojs/svelte": "^4.0.3",
    "@astrojs/vue": "^3.0.1",
    "@types/chai": "^4.3.5",
    "@types/mocha": "^10.0.1",
    "@types/node": "^18.17.8",
<<<<<<< HEAD
    "@volar/test-utils": "~2.0.1",
    "astro": "^3.3.0",
=======
    "astro": "^4.1.0",
>>>>>>> d37334dc
    "chai": "^4.3.7",
    "mocha": "^10.2.0",
    "tsx": "^3.12.7",
    "typescript": "^5.2.2",
    "vscode-languageserver-protocol": "^3.17.5",
    "vscode-languageserver-textdocument": "^1.0.11"
  },
  "peerDependencies": {
    "prettier": "^3.0.0",
    "prettier-plugin-astro": ">=0.11.0"
  },
  "peerDependenciesMeta": {
    "prettier": {
      "optional": true
    },
    "prettier-plugin-astro": {
      "optional": true
    }
  }
}<|MERGE_RESOLUTION|>--- conflicted
+++ resolved
@@ -28,7 +28,6 @@
   "dependencies": {
     "@astrojs/compiler": "^2.4.0",
     "@jridgewell/sourcemap-codec": "^1.4.15",
-<<<<<<< HEAD
     "@volar/kit": "~2.0.1",
     "@volar/language-core": "~2.0.1",
     "@volar/language-server": "~2.0.1",
@@ -42,23 +41,6 @@
     "volar-service-typescript": "0.0.28",
     "volar-service-typescript-twoslash-queries": "0.0.28",
     "vscode-html-languageservice": "^5.1.1",
-=======
-    "@volar/kit": "~1.11.1",
-    "@volar/language-core": "~1.11.1",
-    "@volar/language-server": "~1.11.1",
-    "@volar/language-service": "~1.11.1",
-    "@volar/source-map": "~1.11.1",
-    "@volar/typescript": "~1.11.1",
-    "fast-glob": "^3.2.12",
-    "muggle-string": "^0.3.1",
-    "volar-service-css": "0.0.17",
-    "volar-service-emmet": "0.0.17",
-    "volar-service-html": "0.0.17",
-    "volar-service-prettier": "0.0.17",
-    "volar-service-typescript": "0.0.17",
-    "volar-service-typescript-twoslash-queries": "0.0.17",
-    "vscode-html-languageservice": "^5.1.0",
->>>>>>> d37334dc
     "vscode-uri": "^3.0.8"
   },
   "devDependencies": {
@@ -67,12 +49,8 @@
     "@types/chai": "^4.3.5",
     "@types/mocha": "^10.0.1",
     "@types/node": "^18.17.8",
-<<<<<<< HEAD
     "@volar/test-utils": "~2.0.1",
-    "astro": "^3.3.0",
-=======
     "astro": "^4.1.0",
->>>>>>> d37334dc
     "chai": "^4.3.7",
     "mocha": "^10.2.0",
     "tsx": "^3.12.7",
