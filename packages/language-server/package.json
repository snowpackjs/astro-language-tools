--- conflicted
+++ resolved
@@ -27,12 +27,8 @@
     "test:match": "pnpm run test -g"
   },
   "dependencies": {
-<<<<<<< HEAD
-    "@astrojs/compiler": "^2.10.2",
+    "@astrojs/compiler": "^2.10.3",
     "@astrojs/yaml2ts": "^0.1.0",
-=======
-    "@astrojs/compiler": "^2.10.3",
->>>>>>> 3a4d60bb
     "@jridgewell/sourcemap-codec": "^1.4.15",
     "@volar/kit": "~2.4.0-alpha.15",
     "@volar/language-core": "~2.4.0-alpha.15",
