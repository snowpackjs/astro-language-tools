--- conflicted
+++ resolved
@@ -81,13 +81,8 @@
         specifier: 0.0.9
         version: 0.0.9(@volar/language-service@1.8.3)
       volar-service-prettier:
-<<<<<<< HEAD
         specifier: 0.0.10-alpha.1
         version: 0.0.10-alpha.1(@volar/language-service@1.8.3)(prettier@3.0.0)
-=======
-        specifier: 0.0.9
-        version: 0.0.9(@volar/language-service@1.8.3)(prettier@2.8.8)
->>>>>>> 26422ab9
       volar-service-typescript:
         specifier: 0.0.9
         version: 0.0.9(@volar/language-service@1.8.3)(@volar/typescript@1.8.3)
@@ -5002,13 +4997,8 @@
     resolution: {integrity: sha512-rl2hJ4Kty/aEfGjk3i4JS+bpng9MjgvwqLRNzeb9NqYhqKoWNwOR39cIJXFjU1vR3zYOPnwWNRMelKb0orunYA==}
     engines: {node: ^14.15.0 || >=16.0.0, pnpm: '>=7.14.0'}
     dependencies:
-<<<<<<< HEAD
       '@astrojs/compiler': 1.5.6
       prettier: 3.0.0
-=======
-      '@astrojs/compiler': 1.5.5
-      prettier: 2.8.8
->>>>>>> 26422ab9
       sass-formatter: 0.7.6
     dev: false
 
@@ -5016,11 +5006,7 @@
     resolution: {integrity: sha512-pYZXSbdq0eElvzoIMArzv1SBn1NUXzopjlcnt6Ql8VW32PjC12NovwBjXJ6rh8qQLi7vF8jNqAbraKW03UPfag==}
     engines: {node: ^14.15.0 || >=16.0.0, pnpm: '>=7.14.0'}
     dependencies:
-<<<<<<< HEAD
       '@astrojs/compiler': 1.5.6
-=======
-      '@astrojs/compiler': 1.5.5
->>>>>>> 26422ab9
       prettier: 2.8.8
       sass-formatter: 0.7.6
       synckit: 0.8.4
@@ -6290,11 +6276,7 @@
         optional: true
     dependencies:
       '@volar/language-service': 1.8.3
-<<<<<<< HEAD
-      '@vscode/emmet-helper': 2.8.8
-=======
       '@vscode/emmet-helper': 2.9.2
->>>>>>> 26422ab9
       volar-service-html: 0.0.9(@volar/language-service@1.8.3)
     dev: false
 
@@ -6311,13 +6293,8 @@
       vscode-uri: 3.0.7
     dev: false
 
-<<<<<<< HEAD
   /volar-service-prettier@0.0.10-alpha.1(@volar/language-service@1.8.3)(prettier@3.0.0):
     resolution: {integrity: sha512-smkVGalIw9nDXs65zml6pTkBk3lo3wqt2+RKTgLC9DhVBHCMRdkVxvctrAk6PZ0BYnGzqwdsIf6ReNpsds7RgA==}
-=======
-  /volar-service-prettier@0.0.9(@volar/language-service@1.8.3)(prettier@2.8.8):
-    resolution: {integrity: sha512-zio51v4BD/eV2p+2tSj2bQGTG3IqICQ8Fn5KzHVjnvaPDSLO04n21/Ejc8sR4E/YOVAj6ADYv59u1Uge7UtVMQ==}
->>>>>>> 26422ab9
     peerDependencies:
       '@volar/language-service': '*'
       prettier: ^2.2 || ^3.0
@@ -6328,11 +6305,7 @@
         optional: true
     dependencies:
       '@volar/language-service': 1.8.3
-<<<<<<< HEAD
       prettier: 3.0.0
-=======
-      prettier: 2.8.8
->>>>>>> 26422ab9
     dev: false
 
   /volar-service-typescript-twoslash-queries@0.0.9(@volar/language-service@1.8.3):
