--- conflicted
+++ resolved
@@ -40,7 +40,6 @@
       '@astrojs/compiler':
         specifier: ^1.4.2
         version: 1.4.2
-<<<<<<< HEAD
       '@jridgewell/sourcemap-codec':
         specifier: ^1.4.15
         version: 1.4.15
@@ -65,24 +64,12 @@
       muggle-string:
         specifier: ^0.3.1
         version: 0.3.1
-=======
-      '@jridgewell/trace-mapping':
-        specifier: ^0.3.14
-        version: 0.3.15
-      '@vscode/emmet-helper':
-        specifier: ^2.8.4
-        version: 2.8.4
-      events:
-        specifier: ^3.3.0
-        version: 3.3.0
->>>>>>> c6cf1d78
       prettier:
         specifier: ^2.8.8
         version: 2.8.8
       prettier-plugin-astro:
         specifier: ^0.9.1
         version: 0.9.1
-<<<<<<< HEAD
       volar-service-css:
         specifier: ^0.0.4
         version: 0.0.4
@@ -101,11 +88,6 @@
       volar-service-typescript-twoslash-queries:
         specifier: ^0.0.4
         version: 0.0.4
-=======
-      vscode-css-languageservice:
-        specifier: ^6.2.1
-        version: 6.2.1
->>>>>>> c6cf1d78
       vscode-html-languageservice:
         specifier: ^5.0.5
         version: 5.0.5
@@ -267,8 +249,8 @@
       '@jridgewell/trace-mapping': 0.3.18
     dev: true
 
-  /@astrojs/compiler@1.4.2:
-    resolution: {integrity: sha512-xoRp7JpiMZPK/beUcZEM5kM44Z/h20wwwQcl54duPqQMyySG9vZ5xMM6dYiQmn7b3XzpZs0cT6TRDoJJ5gwHAQ==}
+  /@astrojs/compiler@1.4.1:
+    resolution: {integrity: sha512-aXAxapNWZwGN41P+Am/ma/2kAzKOhMNaY6YuvLkUHFv+UZkmDHD6F0fE1sQA2Up0bLjgPQa1VQzoAaii5tZWaA==}
     dev: false
 
   /@astrojs/compiler@1.4.2:
@@ -5124,7 +5106,6 @@
       fast-diff: 1.2.0
     dev: true
 
-<<<<<<< HEAD
   /prettier-plugin-astro@0.8.1:
     resolution: {integrity: sha512-lJ/mG/Lz/ccSwNtwqpFS126mtMVzFVyYv0ddTF9wqwrEG4seECjKDAyw/oGv915rAcJi8jr89990nqfpmG+qdg==}
     engines: {node: ^14.15.0 || >=16.0.0, pnpm: '>=7.14.0'}
@@ -5140,23 +5121,7 @@
     engines: {node: ^14.15.0 || >=16.0.0, pnpm: '>=7.14.0'}
     dependencies:
       '@astrojs/compiler': 1.4.2
-=======
-  /prettier-plugin-astro@0.7.0:
-    resolution: {integrity: sha512-ehCUx7MqHWvkHwUmxxAWLsL35pFaCTM5YXQ8xjG/1W6dY2yBhvEks+2aCfjeI5zmMrZNCXkiMQtpznSlLSLrxw==}
-    engines: {node: ^14.15.0 || >=16.0.0, npm: '>=6.14.0'}
-    dependencies:
-      '@astrojs/compiler': 0.29.16
-      prettier: 2.8.8
-      sass-formatter: 0.7.5
-      synckit: 0.8.4
-    dev: true
-
-  /prettier-plugin-astro@0.9.1:
-    resolution: {integrity: sha512-pYZXSbdq0eElvzoIMArzv1SBn1NUXzopjlcnt6Ql8VW32PjC12NovwBjXJ6rh8qQLi7vF8jNqAbraKW03UPfag==}
-    engines: {node: ^14.15.0 || >=16.0.0, pnpm: '>=7.14.0'}
-    dependencies:
       '@astrojs/compiler': 1.4.2
->>>>>>> c6cf1d78
       prettier: 2.8.8
       sass-formatter: 0.7.6
       synckit: 0.8.5
