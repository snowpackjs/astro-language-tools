--- conflicted
+++ resolved
@@ -163,11 +163,7 @@
   packages/vscode:
     dependencies:
       '@astrojs/ts-plugin':
-<<<<<<< HEAD
-        specifier: ^1.0.5
-=======
         specifier: 1.0.6
->>>>>>> 8c0adfe1
         version: link:../ts-plugin
       prettier:
         specifier: ^2.8.8
@@ -5072,10 +5068,6 @@
     dependencies:
       '@astrojs/compiler': 1.4.1
       prettier: 2.8.8
-<<<<<<< HEAD
-      sass-formatter: 0.7.6
-      synckit: 0.8.5
-=======
       sass-formatter: 0.7.5
       synckit: 0.8.4
     dev: false
@@ -5095,7 +5087,6 @@
     engines: {node: '>=10.13.0'}
     hasBin: true
     dev: true
->>>>>>> 8c0adfe1
 
   /prettier@2.8.8:
     resolution: {integrity: sha512-tdN8qQGvNjw4CHbY+XXk0JgCXn9QiF21a55rBe5LJAU+kDyC4WQn4+awm2Xfk2lQMk5fKup9XgzTZtGkjBdP9Q==}
