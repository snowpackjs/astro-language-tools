lockfileVersion: 5.4

importers:

  .:
    specifiers:
      '@changesets/cli': ^2.16.0
      '@typescript-eslint/eslint-plugin': ^5.30.5
      '@typescript-eslint/parser': ^5.30.5
      eslint: ^8.19.0
      eslint-config-prettier: ^8.5.0
      eslint-plugin-prettier: ^4.2.1
      organize-imports-cli: ^0.10.0
      prettier: ^2.7.1
      turbo: 1.2.5
      typescript: ~4.8.2
    devDependencies:
      '@changesets/cli': 2.24.4
      '@typescript-eslint/eslint-plugin': 5.37.0_22c5fnooleyfkzrkkgdmel5kmi
      '@typescript-eslint/parser': 5.37.0_irgkl5vooow2ydyo6aokmferha
      eslint: 8.23.1
      eslint-config-prettier: 8.5.0_eslint@8.23.1
      eslint-plugin-prettier: 4.2.1_cabrci5exjdaojcvd6xoxgeowu
      organize-imports-cli: 0.10.0
      prettier: 2.7.1
      turbo: 1.2.5
      typescript: 4.8.3

  packages/language-server:
    specifiers:
<<<<<<< HEAD
      '@astrojs/compiler': ^0.29.13
=======
      '@astrojs/compiler': ^0.29.15
>>>>>>> d27d03a6
      '@astrojs/svelte': ^1.0.0
      '@astrojs/vue': ^1.0.0
      '@jridgewell/trace-mapping': ^0.3.14
      '@types/chai': ^4.3.0
      '@types/mocha': ^9.1.0
      '@types/node': ^16.11.58
      '@types/prettier': ^2.7.0
      '@types/sinon': ^10.0.11
      '@vscode/emmet-helper': ^2.8.4
      astro: ^1.6.2
      astro-scripts: '*'
      chai: ^4.3.6
      cross-env: ^7.0.3
      events: ^3.3.0
      mocha: ^9.2.2
      prettier: ^2.7.1
      prettier-plugin-astro: ^0.7.0
      sinon: ^13.0.1
      svelte: ^3.49.0
      synckit: ^0.7.2
      ts-node: ^10.7.0
      typescript: ~4.8.2
      vscode-css-languageservice: ^6.0.1
      vscode-html-languageservice: ^5.0.0
      vscode-languageserver: ^8.0.1
      vscode-languageserver-protocol: ^3.17.1
      vscode-languageserver-textdocument: ^1.0.4
      vscode-languageserver-types: ^3.17.1
      vscode-uri: ^3.0.3
      vue: ^3.2.37
    dependencies:
<<<<<<< HEAD
      '@astrojs/compiler': 0.29.13
=======
      '@astrojs/compiler': 0.29.15
      '@jridgewell/trace-mapping': 0.3.15
>>>>>>> d27d03a6
      '@vscode/emmet-helper': 2.8.4
      events: 3.3.0
      prettier: 2.7.1
      prettier-plugin-astro: 0.7.0
      synckit: 0.7.3
      vscode-css-languageservice: 6.1.0
      vscode-html-languageservice: 5.0.1
      vscode-languageserver: 8.0.2
      vscode-languageserver-protocol: 3.17.2
      vscode-languageserver-textdocument: 1.0.7
      vscode-languageserver-types: 3.17.2
      vscode-uri: 3.0.3
    devDependencies:
      '@astrojs/svelte': 1.0.0_26q3c2zrpbi2mnw6l2nanh2fhm
      '@astrojs/vue': 1.0.2_vue@3.2.39
      '@types/chai': 4.3.3
      '@types/mocha': 9.1.1
      '@types/node': 16.11.58
      '@types/prettier': 2.7.0
      '@types/sinon': 10.0.13
      astro: 1.6.7_hmlqgonttxlk2sdyntkgpf244q
      astro-scripts: link:../../scripts
      chai: 4.3.6
      cross-env: 7.0.3
      mocha: 9.2.2
      sinon: 13.0.2
      svelte: 3.50.1
      ts-node: 10.9.1_jo7canvdyegimszc24bn5dmoxi
      typescript: 4.8.3
      vue: 3.2.39

  packages/ts-plugin:
    specifiers:
      '@astrojs/compiler': ^0.26.0
      '@jridgewell/trace-mapping': ^0.3.15
      '@types/chai': ^4.3.0
      '@types/mocha': ^9.1.1
      '@types/node': ^16.11.58
      '@types/vscode': ^1.67.0
      '@vscode/test-electron': ^2.1.5
      astro-scripts: '*'
      chai: ^4.3.6
      glob: ^8.0.3
      mocha: ^9.2.2
      synckit: ^0.8.4
      typescript: ~4.8.2
    dependencies:
      '@astrojs/compiler': 0.26.1
      '@jridgewell/trace-mapping': 0.3.15
      synckit: 0.8.4
    devDependencies:
      '@types/chai': 4.3.3
      '@types/mocha': 9.1.1
      '@types/node': 16.11.58
      '@types/vscode': 1.71.0
      '@vscode/test-electron': 2.1.5
      astro-scripts: link:../../scripts
      chai: 4.3.6
      glob: 8.0.3
      mocha: 9.2.2
      typescript: 4.8.3

  packages/vscode:
    specifiers:
<<<<<<< HEAD
      '@astrojs/compiler': ^0.29.13
=======
      '@astrojs/compiler': ^0.29.15
>>>>>>> d27d03a6
      '@astrojs/language-server': 0.28.3
      '@astrojs/ts-plugin': 0.3.0
      '@types/mocha': ^9.1.0
      '@types/vscode': ^1.67.0
      '@vscode/test-electron': ^2.1.3
      esbuild: 0.14.54
      esbuild-plugin-copy: ^1.3.0
      glob: ^8.0.3
      kleur: ^4.1.5
      mocha: ^9.2.2
      path-browserify: ^1.0.1
      prettier: ^2.7.1
      prettier-plugin-astro: ^0.7.0
      typescript: ~4.8.2
      vscode-languageclient: ^8.0.1
      vscode-tmgrammar-test: ^0.1.1
    dependencies:
<<<<<<< HEAD
      '@astrojs/compiler': 0.29.13
=======
      '@astrojs/compiler': 0.29.15
>>>>>>> d27d03a6
      '@astrojs/ts-plugin': link:../ts-plugin
      prettier: 2.7.1
      prettier-plugin-astro: 0.7.0
    devDependencies:
      '@astrojs/language-server': link:../language-server
      '@types/mocha': 9.1.1
      '@types/vscode': 1.71.0
      '@vscode/test-electron': 2.1.5
      esbuild: 0.14.54
      esbuild-plugin-copy: 1.3.0_esbuild@0.14.54
      glob: 8.0.3
      kleur: 4.1.5
      mocha: 9.2.2
      path-browserify: 1.0.1
      typescript: 4.8.3
      vscode-languageclient: 8.0.2
      vscode-tmgrammar-test: 0.1.1

  scripts:
    specifiers:
      arg: ^5.0.0
      del: ^6.0.0
      esbuild: 0.14.54
      globby: ^11.0.3
      kleur: ^4.1.5
      tar: ^6.1.0
      tiny-glob: ^0.2.9
    dependencies:
      arg: 5.0.2
      del: 6.1.1
      esbuild: 0.14.54
      globby: 11.1.0
      kleur: 4.1.5
      tar: 6.1.11
      tiny-glob: 0.2.9

packages:

  /@ampproject/remapping/2.2.0:
    resolution: {integrity: sha512-qRmjj8nj9qmLTQXXmaR1cck3UXSRMPrbsLJAasZpF+t3riI71BXed5ebIOYwQntykeZuhjsdweEc9BxH5Jc26w==}
    engines: {node: '>=6.0.0'}
    dependencies:
      '@jridgewell/gen-mapping': 0.1.1
      '@jridgewell/trace-mapping': 0.3.15
    dev: true

  /@astrojs/compiler/0.29.15:
    resolution: {integrity: sha512-vicPD8oOPNkcFZvz71Uz/nJcadovurUQ3L0yMZNPb6Nn6T1nHhlSHt5nAKaurB2pYU9DrxOFWZS2/RdV+JsWmQ==}

<<<<<<< HEAD
  /@astrojs/compiler/0.24.0:
    resolution: {integrity: sha512-xZ81C/oMfExdF18I1Tyd2BKKzBqO+qYYctSy4iCwH4UWSo/4Y8A8MAzV1hG67uuE7hFRourSl6H5KUbhyChv/A==}
    dev: true

  /@astrojs/compiler/0.26.1:
    resolution: {integrity: sha512-GoRi4qB05u+bVcSlR9nu9HJfSUGFBcoUUb+WFimKSm9e/KPTy0STOMb/Q0mLIcloavF4KvEqAnd9ukX62ewoaA==}
    dev: false

  /@astrojs/compiler/0.29.13:
    resolution: {integrity: sha512-C9+91vsWiJspj/VkVp6UtSIrJGuj/Aia1KCEDzg2Ge27uSDCOl1QlUQuAAnAbGpFBF71uaYOUZOPCbptQeGbdQ==}
    dev: false

  /@astrojs/language-server/0.23.3:
    resolution: {integrity: sha512-ROoMKo37NZ76pE/A2xHfjDlgfsNnFmkhL4+Wifs0L855n73SUCbnXz7ZaQktIGAq2Te2TpSjAawiOx0q9L5qeg==}
=======
  /@astrojs/language-server/0.28.3:
    resolution: {integrity: sha512-fPovAX/X46eE2w03jNRMpQ7W9m2mAvNt4Ay65lD9wl1Z5vIQYxlg7Enp9qP225muTr4jSVB5QiLumFJmZMAaVA==}
>>>>>>> d27d03a6
    hasBin: true
    dependencies:
      '@vscode/emmet-helper': 2.8.4
      events: 3.3.0
      prettier: 2.7.1
      prettier-plugin-astro: 0.7.0
      source-map: 0.7.4
      vscode-css-languageservice: 6.1.0
      vscode-html-languageservice: 5.0.1
      vscode-languageserver: 8.0.2
      vscode-languageserver-protocol: 3.17.2
      vscode-languageserver-textdocument: 1.0.7
      vscode-languageserver-types: 3.17.2
      vscode-uri: 3.0.3
    dev: true

  /@astrojs/markdown-remark/1.1.3:
    resolution: {integrity: sha512-6MDuQXbrp2fZBYBIqD+0jvSqYAukiMTte6oLNHiEYsLf3KIMlVAZj6dDgUJakgL7cQ4fmzWb0HUqzVpxAsasLw==}
    dependencies:
      '@astrojs/micromark-extension-mdx-jsx': 1.0.3
      '@astrojs/prism': 1.0.1
      acorn: 8.8.0
      acorn-jsx: 5.3.2_acorn@8.8.0
      github-slugger: 1.4.0
      hast-util-to-html: 8.0.3
      import-meta-resolve: 2.1.0
      mdast-util-from-markdown: 1.2.0
      mdast-util-mdx-expression: 1.3.0
      mdast-util-mdx-jsx: 1.2.0
      micromark-extension-mdx-expression: 1.0.3
      micromark-extension-mdx-md: 1.0.0
      micromark-util-combine-extensions: 1.0.0
      rehype-raw: 6.1.1
      rehype-stringify: 9.0.3
      remark-gfm: 3.0.1
      remark-parse: 10.0.1
      remark-rehype: 10.1.0
      remark-smartypants: 2.0.0
      shiki: 0.11.1
      unified: 10.1.2
      unist-util-map: 3.1.1
      unist-util-visit: 4.1.1
      vfile: 5.3.5
    transitivePeerDependencies:
      - supports-color
    dev: true

  /@astrojs/micromark-extension-mdx-jsx/1.0.3:
    resolution: {integrity: sha512-O15+i2DGG0qb1R/1SYbFXgOKDGbYdV8iJMtuboVb1S9YFQfMOJxaCMco0bhXQI7PmZcQ4pZWIjT5oZ64dXUtRA==}
    dependencies:
      '@types/acorn': 4.0.6
      estree-util-is-identifier-name: 2.0.1
      micromark-factory-mdx-expression: 1.0.6
      micromark-factory-space: 1.0.0
      micromark-util-character: 1.1.0
      micromark-util-symbol: 1.0.1
      micromark-util-types: 1.0.2
      uvu: 0.5.6
      vfile-message: 3.1.2
    dev: true

  /@astrojs/prism/1.0.1:
    resolution: {integrity: sha512-HxEFslvbv+cfOs51q/C7aMVFuW3EAGg0d1xXU/0e/QeScDzfrp5Ra4SOb8mV082SgENVjtVvet4zR84t3at4VQ==}
    engines: {node: ^14.18.0 || >=16.12.0}
    dependencies:
      prismjs: 1.29.0
    dev: true

  /@astrojs/svelte/1.0.0_26q3c2zrpbi2mnw6l2nanh2fhm:
    resolution: {integrity: sha512-WmvcEe86j/3wL2xWURo1Kxtgh+s0CVys2j7xQboHr0ZeH9TBlkQuacAT8mWccD1/MikhDVqL/1hnF/n+vRKuGw==}
    engines: {node: ^14.18.0 || >=16.12.0}
    peerDependencies:
      svelte: ^3.46.4
    dependencies:
      '@sveltejs/vite-plugin-svelte': 1.0.5_svelte@3.50.1+vite@3.1.0
      postcss-load-config: 3.1.4_ts-node@10.9.1
      svelte: 3.50.1
      svelte-preprocess: 4.10.7_jx5myhn4b3esgabgeox34bzr6e
      svelte2tsx: 0.5.17_iprco5tylfmvffqgrvqxc46njy
      vite: 3.1.0
    transitivePeerDependencies:
      - '@babel/core'
      - coffeescript
      - diff-match-patch
      - less
      - node-sass
      - postcss
      - pug
      - sass
      - stylus
      - sugarss
      - supports-color
      - terser
      - ts-node
      - typescript
    dev: true

  /@astrojs/telemetry/1.0.1:
    resolution: {integrity: sha512-SJVfZHp00f8VZsT1fsx1+6acJGUNt/84xZytV5znPzzNE8RXjlE0rv03llgTsEeUHYZc6uJah91jNojS7RldFg==}
    engines: {node: ^14.18.0 || >=16.12.0}
    dependencies:
      ci-info: 3.4.0
      debug: 4.3.4
      dlv: 1.1.3
      dset: 3.1.2
      is-docker: 3.0.0
      is-wsl: 2.2.0
      node-fetch: 3.2.10
      which-pm-runs: 1.1.0
    transitivePeerDependencies:
      - supports-color
    dev: true

  /@astrojs/vue/1.0.2_vue@3.2.39:
    resolution: {integrity: sha512-tztJG9DJerWZjGkjkQZVer/W0eHKkFJ3SYVuP9rYTjERgbj/hEjsB0rSKNQgH752HgrF4fyqv72+Ovxp1D0fVg==}
    engines: {node: ^14.18.0 || >=16.12.0}
    peerDependencies:
      vue: ^3.2.30
    dependencies:
      '@vitejs/plugin-vue': 3.1.0_vite@3.1.0+vue@3.2.39
      vite: 3.1.0
      vue: 3.2.39
    transitivePeerDependencies:
      - less
      - sass
      - stylus
      - terser
    dev: true

  /@astrojs/webapi/1.1.1:
    resolution: {integrity: sha512-yeUvP27PoiBK/WCxyQzC4HLYZo4Hg6dzRd/dTsL50WGlAQVCwWcqzVJrIZKvzNDNaW/fIXutZTmdj6nec0PIGg==}
    dependencies:
      global-agent: 3.0.0
      node-fetch: 3.2.10
    dev: true

  /@babel/code-frame/7.18.6:
    resolution: {integrity: sha512-TDCmlK5eOvH+eH7cdAFlNXeVJqWIQ7gW9tY1GJIpUtFb6CmjVyq2VM3u71bOyR8CRihcCgMUYoDNyLXao3+70Q==}
    engines: {node: '>=6.9.0'}
    dependencies:
      '@babel/highlight': 7.18.6
    dev: true

  /@babel/compat-data/7.19.0:
    resolution: {integrity: sha512-y5rqgTTPTmaF5e2nVhOxw+Ur9HDJLsWb6U/KpgUzRZEdPfE6VOubXBKLdbcUTijzRptednSBDQbYZBOSqJxpJw==}
    engines: {node: '>=6.9.0'}
    dev: true

  /@babel/core/7.19.0:
    resolution: {integrity: sha512-reM4+U7B9ss148rh2n1Qs9ASS+w94irYXga7c2jaQv9RVzpS7Mv1a9rnYYwuDa45G+DkORt9g6An2k/V4d9LbQ==}
    engines: {node: '>=6.9.0'}
    dependencies:
      '@ampproject/remapping': 2.2.0
      '@babel/code-frame': 7.18.6
      '@babel/generator': 7.19.0
      '@babel/helper-compilation-targets': 7.19.0_@babel+core@7.19.0
      '@babel/helper-module-transforms': 7.19.0
      '@babel/helpers': 7.19.0
      '@babel/parser': 7.19.0
      '@babel/template': 7.18.10
      '@babel/traverse': 7.19.0
      '@babel/types': 7.19.0
      convert-source-map: 1.8.0
      debug: 4.3.4
      gensync: 1.0.0-beta.2
      json5: 2.2.1
      semver: 6.3.0
    transitivePeerDependencies:
      - supports-color
    dev: true

  /@babel/generator/7.19.0:
    resolution: {integrity: sha512-S1ahxf1gZ2dpoiFgA+ohK9DIpz50bJ0CWs7Zlzb54Z4sG8qmdIrGrVqmy1sAtTVRb+9CU6U8VqT9L0Zj7hxHVg==}
    engines: {node: '>=6.9.0'}
    dependencies:
      '@babel/types': 7.19.0
      '@jridgewell/gen-mapping': 0.3.2
      jsesc: 2.5.2
    dev: true

  /@babel/helper-annotate-as-pure/7.18.6:
    resolution: {integrity: sha512-duORpUiYrEpzKIop6iNbjnwKLAKnJ47csTyRACyEmWj0QdUrm5aqNJGHSSEQSUAvNW0ojX0dOmK9dZduvkfeXA==}
    engines: {node: '>=6.9.0'}
    dependencies:
      '@babel/types': 7.19.0
    dev: true

  /@babel/helper-compilation-targets/7.19.0_@babel+core@7.19.0:
    resolution: {integrity: sha512-Ai5bNWXIvwDvWM7njqsG3feMlL9hCVQsPYXodsZyLwshYkZVJt59Gftau4VrE8S9IT9asd2uSP1hG6wCNw+sXA==}
    engines: {node: '>=6.9.0'}
    peerDependencies:
      '@babel/core': ^7.0.0
    dependencies:
      '@babel/compat-data': 7.19.0
      '@babel/core': 7.19.0
      '@babel/helper-validator-option': 7.18.6
      browserslist: 4.21.3
      semver: 6.3.0
    dev: true

  /@babel/helper-environment-visitor/7.18.9:
    resolution: {integrity: sha512-3r/aACDJ3fhQ/EVgFy0hpj8oHyHpQc+LPtJoY9SzTThAsStm4Ptegq92vqKoE3vD706ZVFWITnMnxucw+S9Ipg==}
    engines: {node: '>=6.9.0'}
    dev: true

  /@babel/helper-function-name/7.19.0:
    resolution: {integrity: sha512-WAwHBINyrpqywkUH0nTnNgI5ina5TFn85HKS0pbPDfxFfhyR/aNQEn4hGi1P1JyT//I0t4OgXUlofzWILRvS5w==}
    engines: {node: '>=6.9.0'}
    dependencies:
      '@babel/template': 7.18.10
      '@babel/types': 7.19.0
    dev: true

  /@babel/helper-hoist-variables/7.18.6:
    resolution: {integrity: sha512-UlJQPkFqFULIcyW5sbzgbkxn2FKRgwWiRexcuaR8RNJRy8+LLveqPjwZV/bwrLZCN0eUHD/x8D0heK1ozuoo6Q==}
    engines: {node: '>=6.9.0'}
    dependencies:
      '@babel/types': 7.19.0
    dev: true

  /@babel/helper-module-imports/7.18.6:
    resolution: {integrity: sha512-0NFvs3VkuSYbFi1x2Vd6tKrywq+z/cLeYC/RJNFrIX/30Bf5aiGYbtvGXolEktzJH8o5E5KJ3tT+nkxuuZFVlA==}
    engines: {node: '>=6.9.0'}
    dependencies:
      '@babel/types': 7.19.0
    dev: true

  /@babel/helper-module-transforms/7.19.0:
    resolution: {integrity: sha512-3HBZ377Fe14RbLIA+ac3sY4PTgpxHVkFrESaWhoI5PuyXPBBX8+C34qblV9G89ZtycGJCmCI/Ut+VUDK4bltNQ==}
    engines: {node: '>=6.9.0'}
    dependencies:
      '@babel/helper-environment-visitor': 7.18.9
      '@babel/helper-module-imports': 7.18.6
      '@babel/helper-simple-access': 7.18.6
      '@babel/helper-split-export-declaration': 7.18.6
      '@babel/helper-validator-identifier': 7.18.6
      '@babel/template': 7.18.10
      '@babel/traverse': 7.19.0
      '@babel/types': 7.19.0
    transitivePeerDependencies:
      - supports-color
    dev: true

  /@babel/helper-plugin-utils/7.19.0:
    resolution: {integrity: sha512-40Ryx7I8mT+0gaNxm8JGTZFUITNqdLAgdg0hXzeVZxVD6nFsdhQvip6v8dqkRHzsz1VFpFAaOCHNn0vKBL7Czw==}
    engines: {node: '>=6.9.0'}
    dev: true

  /@babel/helper-simple-access/7.18.6:
    resolution: {integrity: sha512-iNpIgTgyAvDQpDj76POqg+YEt8fPxx3yaNBg3S30dxNKm2SWfYhD0TGrK/Eu9wHpUW63VQU894TsTg+GLbUa1g==}
    engines: {node: '>=6.9.0'}
    dependencies:
      '@babel/types': 7.19.0
    dev: true

  /@babel/helper-split-export-declaration/7.18.6:
    resolution: {integrity: sha512-bde1etTx6ZyTmobl9LLMMQsaizFVZrquTEHOqKeQESMKo4PlObf+8+JA25ZsIpZhT/WEd39+vOdLXAFG/nELpA==}
    engines: {node: '>=6.9.0'}
    dependencies:
      '@babel/types': 7.19.0
    dev: true

  /@babel/helper-string-parser/7.18.10:
    resolution: {integrity: sha512-XtIfWmeNY3i4t7t4D2t02q50HvqHybPqW2ki1kosnvWCwuCMeo81Jf0gwr85jy/neUdg5XDdeFE/80DXiO+njw==}
    engines: {node: '>=6.9.0'}
    dev: true

  /@babel/helper-validator-identifier/7.18.6:
    resolution: {integrity: sha512-MmetCkz9ej86nJQV+sFCxoGGrUbU3q02kgLciwkrt9QqEB7cP39oKEY0PakknEO0Gu20SskMRi+AYZ3b1TpN9g==}
    engines: {node: '>=6.9.0'}
    dev: true

  /@babel/helper-validator-option/7.18.6:
    resolution: {integrity: sha512-XO7gESt5ouv/LRJdrVjkShckw6STTaB7l9BrpBaAHDeF5YZT+01PCwmR0SJHnkW6i8OwW/EVWRShfi4j2x+KQw==}
    engines: {node: '>=6.9.0'}
    dev: true

  /@babel/helpers/7.19.0:
    resolution: {integrity: sha512-DRBCKGwIEdqY3+rPJgG/dKfQy9+08rHIAJx8q2p+HSWP87s2HCrQmaAMMyMll2kIXKCW0cO1RdQskx15Xakftg==}
    engines: {node: '>=6.9.0'}
    dependencies:
      '@babel/template': 7.18.10
      '@babel/traverse': 7.19.0
      '@babel/types': 7.19.0
    transitivePeerDependencies:
      - supports-color
    dev: true

  /@babel/highlight/7.18.6:
    resolution: {integrity: sha512-u7stbOuYjaPezCuLj29hNW1v64M2Md2qupEKP1fHc7WdOA3DgLh37suiSrZYY7haUB7iBeQZ9P1uiRF359do3g==}
    engines: {node: '>=6.9.0'}
    dependencies:
      '@babel/helper-validator-identifier': 7.18.6
      chalk: 2.4.2
      js-tokens: 4.0.0
    dev: true

  /@babel/parser/7.19.0:
    resolution: {integrity: sha512-74bEXKX2h+8rrfQUfsBfuZZHzsEs6Eql4pqy/T4Nn6Y9wNPggQOqD6z6pn5Bl8ZfysKouFZT/UXEH94ummEeQw==}
    engines: {node: '>=6.0.0'}
    hasBin: true
    dependencies:
      '@babel/types': 7.19.0
    dev: true

  /@babel/plugin-syntax-jsx/7.18.6_@babel+core@7.19.0:
    resolution: {integrity: sha512-6mmljtAedFGTWu2p/8WIORGwy+61PLgOMPOdazc7YoJ9ZCWUyFy3A6CpPkRKLKD1ToAesxX8KGEViAiLo9N+7Q==}
    engines: {node: '>=6.9.0'}
    peerDependencies:
      '@babel/core': ^7.0.0-0
    dependencies:
      '@babel/core': 7.19.0
      '@babel/helper-plugin-utils': 7.19.0
    dev: true

  /@babel/plugin-transform-react-jsx/7.19.0_@babel+core@7.19.0:
    resolution: {integrity: sha512-UVEvX3tXie3Szm3emi1+G63jyw1w5IcMY0FSKM+CRnKRI5Mr1YbCNgsSTwoTwKphQEG9P+QqmuRFneJPZuHNhg==}
    engines: {node: '>=6.9.0'}
    peerDependencies:
      '@babel/core': ^7.0.0-0
    dependencies:
      '@babel/core': 7.19.0
      '@babel/helper-annotate-as-pure': 7.18.6
      '@babel/helper-module-imports': 7.18.6
      '@babel/helper-plugin-utils': 7.19.0
      '@babel/plugin-syntax-jsx': 7.18.6_@babel+core@7.19.0
      '@babel/types': 7.19.0
    dev: true

  /@babel/runtime/7.19.0:
    resolution: {integrity: sha512-eR8Lo9hnDS7tqkO7NsV+mKvCmv5boaXFSZ70DnfhcgiEne8hv9oCEd36Klw74EtizEqLsy4YnW8UWwpBVolHZA==}
    engines: {node: '>=6.9.0'}
    dependencies:
      regenerator-runtime: 0.13.9
    dev: true

  /@babel/template/7.18.10:
    resolution: {integrity: sha512-TI+rCtooWHr3QJ27kJxfjutghu44DLnasDMwpDqCXVTal9RLp3RSYNh4NdBrRP2cQAoG9A8juOQl6P6oZG4JxA==}
    engines: {node: '>=6.9.0'}
    dependencies:
      '@babel/code-frame': 7.18.6
      '@babel/parser': 7.19.0
      '@babel/types': 7.19.0
    dev: true

  /@babel/traverse/7.19.0:
    resolution: {integrity: sha512-4pKpFRDh+utd2mbRC8JLnlsMUii3PMHjpL6a0SZ4NMZy7YFP9aXORxEhdMVOc9CpWtDF09IkciQLEhK7Ml7gRA==}
    engines: {node: '>=6.9.0'}
    dependencies:
      '@babel/code-frame': 7.18.6
      '@babel/generator': 7.19.0
      '@babel/helper-environment-visitor': 7.18.9
      '@babel/helper-function-name': 7.19.0
      '@babel/helper-hoist-variables': 7.18.6
      '@babel/helper-split-export-declaration': 7.18.6
      '@babel/parser': 7.19.0
      '@babel/types': 7.19.0
      debug: 4.3.4
      globals: 11.12.0
    transitivePeerDependencies:
      - supports-color
    dev: true

  /@babel/types/7.19.0:
    resolution: {integrity: sha512-YuGopBq3ke25BVSiS6fgF49Ul9gH1x70Bcr6bqRLjWCkcX8Hre1/5+z+IiWOIerRMSSEfGZVB9z9kyq7wVs9YA==}
    engines: {node: '>=6.9.0'}
    dependencies:
      '@babel/helper-string-parser': 7.18.10
      '@babel/helper-validator-identifier': 7.18.6
      to-fast-properties: 2.0.0
    dev: true

  /@changesets/apply-release-plan/6.1.0:
    resolution: {integrity: sha512-fMNBUAEc013qaA4KUVjdwgYMmKrf5Mlgf6o+f97MJVNzVnikwpWY47Lc3YR1jhC874Fonn5MkjkWK9DAZsdQ5g==}
    dependencies:
      '@babel/runtime': 7.19.0
      '@changesets/config': 2.1.1
      '@changesets/get-version-range-type': 0.3.2
      '@changesets/git': 1.4.1
      '@changesets/types': 5.1.0
      '@manypkg/get-packages': 1.1.3
      detect-indent: 6.1.0
      fs-extra: 7.0.1
      lodash.startcase: 4.4.0
      outdent: 0.5.0
      prettier: 2.7.1
      resolve-from: 5.0.0
      semver: 5.7.1
    dev: true

  /@changesets/assemble-release-plan/5.2.1:
    resolution: {integrity: sha512-d6ckasOWlKF9Mzs82jhl6TKSCgVvfLoUK1ERySrTg2TQJdrVUteZue6uEIYUTA7SgMu67UOSwol6R9yj1nTdjw==}
    dependencies:
      '@babel/runtime': 7.19.0
      '@changesets/errors': 0.1.4
      '@changesets/get-dependents-graph': 1.3.3
      '@changesets/types': 5.1.0
      '@manypkg/get-packages': 1.1.3
      semver: 5.7.1
    dev: true

  /@changesets/changelog-git/0.1.12:
    resolution: {integrity: sha512-Xv2CPjTBmwjl8l4ZyQ3xrsXZMq8WafPUpEonDpTmcb24XY8keVzt7ZSCJuDz035EiqrjmDKDhODoQ6XiHudlig==}
    dependencies:
      '@changesets/types': 5.1.0
    dev: true

  /@changesets/cli/2.24.4:
    resolution: {integrity: sha512-87JSwMv38zS3QW3062jXZYLsCNRtA08wa7vt3VnMmkGLfUMn2TTSfD+eSGVnKPJ/ycDCvAcCDnrv/B+gSX5KVA==}
    hasBin: true
    dependencies:
      '@babel/runtime': 7.19.0
      '@changesets/apply-release-plan': 6.1.0
      '@changesets/assemble-release-plan': 5.2.1
      '@changesets/changelog-git': 0.1.12
      '@changesets/config': 2.1.1
      '@changesets/errors': 0.1.4
      '@changesets/get-dependents-graph': 1.3.3
      '@changesets/get-release-plan': 3.0.14
      '@changesets/git': 1.4.1
      '@changesets/logger': 0.0.5
      '@changesets/pre': 1.0.12
      '@changesets/read': 0.5.7
      '@changesets/types': 5.1.0
      '@changesets/write': 0.2.0
      '@manypkg/get-packages': 1.1.3
      '@types/is-ci': 3.0.0
      '@types/semver': 6.2.3
      ansi-colors: 4.1.3
      chalk: 2.4.2
      enquirer: 2.3.6
      external-editor: 3.1.0
      fs-extra: 7.0.1
      human-id: 1.0.2
      is-ci: 3.0.1
      meow: 6.1.1
      outdent: 0.5.0
      p-limit: 2.3.0
      preferred-pm: 3.0.3
      resolve-from: 5.0.0
      semver: 5.7.1
      spawndamnit: 2.0.0
      term-size: 2.2.1
      tty-table: 4.1.6
    dev: true

  /@changesets/config/2.1.1:
    resolution: {integrity: sha512-nSRINMqHpdtBpNVT9Eh9HtmLhOwOTAeSbaqKM5pRmGfsvyaROTBXV84ujF9UsWNlV71YxFbxTbeZnwXSGQlyTw==}
    dependencies:
      '@changesets/errors': 0.1.4
      '@changesets/get-dependents-graph': 1.3.3
      '@changesets/logger': 0.0.5
      '@changesets/types': 5.1.0
      '@manypkg/get-packages': 1.1.3
      fs-extra: 7.0.1
      micromatch: 4.0.5
    dev: true

  /@changesets/errors/0.1.4:
    resolution: {integrity: sha512-HAcqPF7snsUJ/QzkWoKfRfXushHTu+K5KZLJWPb34s4eCZShIf8BFO3fwq6KU8+G7L5KdtN2BzQAXOSXEyiY9Q==}
    dependencies:
      extendable-error: 0.1.7
    dev: true

  /@changesets/get-dependents-graph/1.3.3:
    resolution: {integrity: sha512-h4fHEIt6X+zbxdcznt1e8QD7xgsXRAXd2qzLlyxoRDFSa6SxJrDAUyh7ZUNdhjBU4Byvp4+6acVWVgzmTy4UNQ==}
    dependencies:
      '@changesets/types': 5.1.0
      '@manypkg/get-packages': 1.1.3
      chalk: 2.4.2
      fs-extra: 7.0.1
      semver: 5.7.1
    dev: true

  /@changesets/get-release-plan/3.0.14:
    resolution: {integrity: sha512-xzSfeyIOvUnbqMuQXVKTYUizreWQfICwoQpvEHoePVbERLocc1tPo5lzR7dmVCFcaA/DcnbP6mxyioeq+JuzSg==}
    dependencies:
      '@babel/runtime': 7.19.0
      '@changesets/assemble-release-plan': 5.2.1
      '@changesets/config': 2.1.1
      '@changesets/pre': 1.0.12
      '@changesets/read': 0.5.7
      '@changesets/types': 5.1.0
      '@manypkg/get-packages': 1.1.3
    dev: true

  /@changesets/get-version-range-type/0.3.2:
    resolution: {integrity: sha512-SVqwYs5pULYjYT4op21F2pVbcrca4qA/bAA3FmFXKMN7Y+HcO8sbZUTx3TAy2VXulP2FACd1aC7f2nTuqSPbqg==}
    dev: true

  /@changesets/git/1.4.1:
    resolution: {integrity: sha512-GWwRXEqBsQ3nEYcyvY/u2xUK86EKAevSoKV/IhELoZ13caZ1A1TSak/71vyKILtzuLnFPk5mepP5HjBxr7lZ9Q==}
    dependencies:
      '@babel/runtime': 7.19.0
      '@changesets/errors': 0.1.4
      '@changesets/types': 5.1.0
      '@manypkg/get-packages': 1.1.3
      is-subdir: 1.2.0
      spawndamnit: 2.0.0
    dev: true

  /@changesets/logger/0.0.5:
    resolution: {integrity: sha512-gJyZHomu8nASHpaANzc6bkQMO9gU/ib20lqew1rVx753FOxffnCrJlGIeQVxNWCqM+o6OOleCo/ivL8UAO5iFw==}
    dependencies:
      chalk: 2.4.2
    dev: true

  /@changesets/parse/0.3.14:
    resolution: {integrity: sha512-SWnNVyC9vz61ueTbuxvA6b4HXcSx2iaWr2VEa37lPg1Vw+cEyQp7lOB219P7uow1xFfdtIEEsxbzXnqLAAaY8w==}
    dependencies:
      '@changesets/types': 5.1.0
      js-yaml: 3.14.1
    dev: true

  /@changesets/pre/1.0.12:
    resolution: {integrity: sha512-RFzWYBZx56MtgMesXjxx7ymyI829/rcIw/41hvz3VJPnY8mDscN7RJyYu7Xm7vts2Fcd+SRcO0T/Ws3I1/6J7g==}
    dependencies:
      '@babel/runtime': 7.19.0
      '@changesets/errors': 0.1.4
      '@changesets/types': 5.1.0
      '@manypkg/get-packages': 1.1.3
      fs-extra: 7.0.1
    dev: true

  /@changesets/read/0.5.7:
    resolution: {integrity: sha512-Iteg0ccTPpkJ+qFzY97k7qqdVE5Kz30TqPo9GibpBk2g8tcLFUqf+Qd0iXPLcyhUZpPL1U6Hia1gINHNKIKx4g==}
    dependencies:
      '@babel/runtime': 7.19.0
      '@changesets/git': 1.4.1
      '@changesets/logger': 0.0.5
      '@changesets/parse': 0.3.14
      '@changesets/types': 5.1.0
      chalk: 2.4.2
      fs-extra: 7.0.1
      p-filter: 2.1.0
    dev: true

  /@changesets/types/4.1.0:
    resolution: {integrity: sha512-LDQvVDv5Kb50ny2s25Fhm3d9QSZimsoUGBsUioj6MC3qbMUCuC8GPIvk/M6IvXx3lYhAs0lwWUQLb+VIEUCECw==}
    dev: true

  /@changesets/types/5.1.0:
    resolution: {integrity: sha512-uUByGATZCdaPkaO9JkBsgGDjEvHyY2Sb0e/J23+cwxBi5h0fxpLF/HObggO/Fw8T2nxK6zDfJbPsdQt5RwYFJA==}
    dev: true

  /@changesets/write/0.2.0:
    resolution: {integrity: sha512-iKHqGYXZvneRzRfvEBpPqKfpGELOEOEP63MKdM/SdSRon40rsUijkTmsGCHT1ueLi3iJPZPmYuZJvjjKrMzumA==}
    dependencies:
      '@babel/runtime': 7.19.0
      '@changesets/types': 5.1.0
      fs-extra: 7.0.1
      human-id: 1.0.2
      prettier: 2.7.1
    dev: true

  /@cspotcode/source-map-support/0.8.1:
    resolution: {integrity: sha512-IchNf6dN4tHoMFIn/7OE8LWZ19Y6q/67Bmf6vnGREv8RSbBVb9LPJxEcnwrcwX6ixSvaiGoomAUvu4YSxXrVgw==}
    engines: {node: '>=12'}
    dependencies:
      '@jridgewell/trace-mapping': 0.3.9
    dev: true

  /@emmetio/abbreviation/2.2.3:
    resolution: {integrity: sha512-87pltuCPt99aL+y9xS6GPZ+Wmmyhll2WXH73gG/xpGcQ84DRnptBsI2r0BeIQ0EB/SQTOe2ANPqFqj3Rj5FOGA==}
    dependencies:
      '@emmetio/scanner': 1.0.0

  /@emmetio/css-abbreviation/2.1.4:
    resolution: {integrity: sha512-qk9L60Y+uRtM5CPbB0y+QNl/1XKE09mSO+AhhSauIfr2YOx/ta3NJw2d8RtCFxgzHeRqFRr8jgyzThbu+MZ4Uw==}
    dependencies:
      '@emmetio/scanner': 1.0.0

  /@emmetio/scanner/1.0.0:
    resolution: {integrity: sha512-8HqW8EVqjnCmWXVpqAOZf+EGESdkR27odcMMMGefgKXtar00SoYNSryGv//TELI4T3QFsECo78p+0lmalk/CFA==}

  /@esbuild/android-arm/0.15.13:
    resolution: {integrity: sha512-RY2fVI8O0iFUNvZirXaQ1vMvK0xhCcl0gqRj74Z6yEiO1zAUa7hbsdwZM1kzqbxHK7LFyMizipfXT3JME+12Hw==}
    engines: {node: '>=12'}
    cpu: [arm]
    os: [android]
    requiresBuild: true
    dev: true
    optional: true

  /@esbuild/linux-loong64/0.14.54:
    resolution: {integrity: sha512-bZBrLAIX1kpWelV0XemxBZllyRmM6vgFQQG2GdNb+r3Fkp0FOh1NJSvekXDs7jq70k4euu1cryLMfU+mTXlEpw==}
    engines: {node: '>=12'}
    cpu: [loong64]
    os: [linux]
    requiresBuild: true
    optional: true

  /@esbuild/linux-loong64/0.15.13:
    resolution: {integrity: sha512-+BoyIm4I8uJmH/QDIH0fu7MG0AEx9OXEDXnqptXCwKOlOqZiS4iraH1Nr7/ObLMokW3sOCeBNyD68ATcV9b9Ag==}
    engines: {node: '>=12'}
    cpu: [loong64]
    os: [linux]
    requiresBuild: true
    dev: true
    optional: true

  /@esbuild/linux-loong64/0.15.7:
    resolution: {integrity: sha512-IKznSJOsVUuyt7cDzzSZyqBEcZe+7WlBqTVXiF1OXP/4Nm387ToaXZ0fyLwI1iBlI/bzpxVq411QE2/Bt2XWWw==}
    engines: {node: '>=12'}
    cpu: [loong64]
    os: [linux]
    requiresBuild: true
    dev: true
    optional: true

  /@eslint/eslintrc/1.3.2:
    resolution: {integrity: sha512-AXYd23w1S/bv3fTs3Lz0vjiYemS08jWkI3hYyS9I1ry+0f+Yjs1wm+sU0BS8qDOPrBIkp4qHYC16I8uVtpLajQ==}
    engines: {node: ^12.22.0 || ^14.17.0 || >=16.0.0}
    dependencies:
      ajv: 6.12.6
      debug: 4.3.4
      espree: 9.4.0
      globals: 13.17.0
      ignore: 5.2.0
      import-fresh: 3.3.0
      js-yaml: 4.1.0
      minimatch: 3.1.2
      strip-json-comments: 3.1.1
    transitivePeerDependencies:
      - supports-color
    dev: true

  /@humanwhocodes/config-array/0.10.4:
    resolution: {integrity: sha512-mXAIHxZT3Vcpg83opl1wGlVZ9xydbfZO3r5YfRSH6Gpp2J/PfdBP0wbDa2sO6/qRbcalpoevVyW6A/fI6LfeMw==}
    engines: {node: '>=10.10.0'}
    dependencies:
      '@humanwhocodes/object-schema': 1.2.1
      debug: 4.3.4
      minimatch: 3.1.2
    transitivePeerDependencies:
      - supports-color
    dev: true

  /@humanwhocodes/gitignore-to-minimatch/1.0.2:
    resolution: {integrity: sha512-rSqmMJDdLFUsyxR6FMtD00nfQKKLFb1kv+qBbOVKqErvloEIJLo5bDTJTQNTYgeyp78JsA7u/NPi5jT1GR/MuA==}
    dev: true

  /@humanwhocodes/module-importer/1.0.1:
    resolution: {integrity: sha512-bxveV4V8v5Yb4ncFTT3rPSgZBOpCkjfK0y4oVVVJwIuDVBRMDXrPyXRL988i5ap9m9bnyEEjWfm5WkBmtffLfA==}
    engines: {node: '>=12.22'}
    dev: true

  /@humanwhocodes/object-schema/1.2.1:
    resolution: {integrity: sha512-ZnQMnLV4e7hDlUvw8H+U8ASL02SS2Gn6+9Ac3wGGLIe7+je2AeAOxPY+izIPJDfFDb7eDjev0Us8MO1iFRN8hA==}
    dev: true

  /@jridgewell/gen-mapping/0.1.1:
    resolution: {integrity: sha512-sQXCasFk+U8lWYEe66WxRDOE9PjVz4vSM51fTu3Hw+ClTpUSQb718772vH3pyS5pShp6lvQM7SxgIDXXXmOX7w==}
    engines: {node: '>=6.0.0'}
    dependencies:
      '@jridgewell/set-array': 1.1.2
      '@jridgewell/sourcemap-codec': 1.4.14
    dev: true

  /@jridgewell/gen-mapping/0.3.2:
    resolution: {integrity: sha512-mh65xKQAzI6iBcFzwv28KVWSmCkdRBWoOh+bYQGW3+6OZvbbN3TqMGo5hqYxQniRcH9F2VZIoJCm4pa3BPDK/A==}
    engines: {node: '>=6.0.0'}
    dependencies:
      '@jridgewell/set-array': 1.1.2
      '@jridgewell/sourcemap-codec': 1.4.14
      '@jridgewell/trace-mapping': 0.3.15
    dev: true

  /@jridgewell/resolve-uri/3.1.0:
    resolution: {integrity: sha512-F2msla3tad+Mfht5cJq7LSXcdudKTWCVYUgw6pLFOOHSTtZlj6SWNYAp+AhuqLmWdBO2X5hPrLcu8cVP8fy28w==}
    engines: {node: '>=6.0.0'}

  /@jridgewell/set-array/1.1.2:
    resolution: {integrity: sha512-xnkseuNADM0gt2bs+BvhO0p78Mk762YnZdsuzFV018NoG1Sj1SCQvpSqa7XUaTam5vAGasABV9qXASMKnFMwMw==}
    engines: {node: '>=6.0.0'}
    dev: true

  /@jridgewell/sourcemap-codec/1.4.14:
    resolution: {integrity: sha512-XPSJHWmi394fuUuzDnGz1wiKqWfo1yXecHQMRf2l6hztTO+nPru658AyDngaBe7isIxEkRsPR3FZh+s7iVa4Uw==}

  /@jridgewell/trace-mapping/0.3.15:
    resolution: {integrity: sha512-oWZNOULl+UbhsgB51uuZzglikfIKSUBO/M9W2OfEjn7cmqoAiCgmv9lyACTUacZwBz0ITnJ2NqjU8Tx0DHL88g==}
    dependencies:
      '@jridgewell/resolve-uri': 3.1.0
      '@jridgewell/sourcemap-codec': 1.4.14

  /@jridgewell/trace-mapping/0.3.9:
    resolution: {integrity: sha512-3Belt6tdc8bPgAtbcmdtNJlirVoTmEb5e2gC94PnkwEW9jI6CAHUeoG85tjWP5WquqfavoMtMwiG4P926ZKKuQ==}
    dependencies:
      '@jridgewell/resolve-uri': 3.1.0
      '@jridgewell/sourcemap-codec': 1.4.14
    dev: true

  /@ljharb/has-package-exports-patterns/0.0.2:
    resolution: {integrity: sha512-4/RWEeXDO6bocPONheFe6gX/oQdP/bEpv0oL4HqjPP5DCenBSt0mHgahppY49N0CpsaqffdwPq+TlX9CYOq2Dw==}
    dev: true

  /@manypkg/find-root/1.1.0:
    resolution: {integrity: sha512-mki5uBvhHzO8kYYix/WRy2WX8S3B5wdVSc9D6KcU5lQNglP2yt58/VfLuAK49glRXChosY8ap2oJ1qgma3GUVA==}
    dependencies:
      '@babel/runtime': 7.19.0
      '@types/node': 12.20.55
      find-up: 4.1.0
      fs-extra: 8.1.0
    dev: true

  /@manypkg/get-packages/1.1.3:
    resolution: {integrity: sha512-fo+QhuU3qE/2TQMQmbVMqaQ6EWbMhi4ABWP+O4AM1NqPBuy0OrApV5LO6BrrgnhtAHS2NH6RrVk9OL181tTi8A==}
    dependencies:
      '@babel/runtime': 7.19.0
      '@changesets/types': 4.1.0
      '@manypkg/find-root': 1.1.0
      fs-extra: 8.1.0
      globby: 11.1.0
      read-yaml-file: 1.1.0
    dev: true

  /@nodelib/fs.scandir/2.1.5:
    resolution: {integrity: sha512-vq24Bq3ym5HEQm2NKCr3yXDwjc7vTsEThRDnkp2DK9p1uqLR+DHurm/NOTo0KG7HYHU7eppKZj3MyqYuMBf62g==}
    engines: {node: '>= 8'}
    dependencies:
      '@nodelib/fs.stat': 2.0.5
      run-parallel: 1.2.0

  /@nodelib/fs.stat/2.0.5:
    resolution: {integrity: sha512-RkhPPp2zrqDAQA/2jNhnztcPAlv64XdhIp7a7454A5ovI7Bukxgt7MX7udwAu3zg1DcpPU0rz3VV1SeaqvY4+A==}
    engines: {node: '>= 8'}

  /@nodelib/fs.walk/1.2.8:
    resolution: {integrity: sha512-oGB+UxlgWcgQkgwo8GcEGwemoTFt3FIO9ababBmaGwXIoBKZ+GTy0pP185beGg7Llih/NSHSV2XAs1lnznocSg==}
    engines: {node: '>= 8'}
    dependencies:
      '@nodelib/fs.scandir': 2.1.5
      fastq: 1.13.0

  /@pkgr/utils/2.3.1:
    resolution: {integrity: sha512-wfzX8kc1PMyUILA+1Z/EqoE4UCXGy0iRGMhPwdfae1+f0OXlLqCk+By+aMzgJBzR9AzS4CDizioG6Ss1gvAFJw==}
    engines: {node: ^12.20.0 || ^14.18.0 || >=16.0.0}
    dependencies:
      cross-spawn: 7.0.3
      is-glob: 4.0.3
      open: 8.4.0
      picocolors: 1.0.0
      tiny-glob: 0.2.9
      tslib: 2.4.0

  /@polka/url/1.0.0-next.21:
    resolution: {integrity: sha512-a5Sab1C4/icpTZVzZc5Ghpz88yQtGOyNqYXcZgOssB2uuAr+wF/MvN6bgtW32q7HHrvBki+BsZ0OuNv6EV3K9g==}
    dev: true

  /@proload/core/0.3.3:
    resolution: {integrity: sha512-7dAFWsIK84C90AMl24+N/ProHKm4iw0akcnoKjRvbfHifJZBLhaDsDus1QJmhG12lXj4e/uB/8mB/0aduCW+NQ==}
    dependencies:
      deepmerge: 4.2.2
      escalade: 3.1.1
    dev: true

  /@proload/plugin-tsm/0.2.1_@proload+core@0.3.3:
    resolution: {integrity: sha512-Ex1sL2BxU+g8MHdAdq9SZKz+pU34o8Zcl9PHWo2WaG9hrnlZme607PU6gnpoAYsDBpHX327+eu60wWUk+d/b+A==}
    peerDependencies:
      '@proload/core': ^0.3.2
    dependencies:
      '@proload/core': 0.3.3
      tsm: 2.2.2
    dev: true

  /@rollup/pluginutils/4.2.1:
    resolution: {integrity: sha512-iKnFXr7NkdZAIHiIWE+BX5ULi/ucVFYWD6TbAV+rZctiRTY2PL6tsIKhoIOaoskiWAkgu+VsbXgUVDNLHf+InQ==}
    engines: {node: '>= 8.0.0'}
    dependencies:
      estree-walker: 2.0.2
      picomatch: 2.3.1
    dev: true

  /@sinonjs/commons/1.8.3:
    resolution: {integrity: sha512-xkNcLAn/wZaX14RPlwizcKicDk9G3F8m2nU3L7Ukm5zBgTwiT0wsoFAHx9Jq56fJA1z/7uKGtCRu16sOUCLIHQ==}
    dependencies:
      type-detect: 4.0.8
    dev: true

  /@sinonjs/fake-timers/9.1.2:
    resolution: {integrity: sha512-BPS4ynJW/o92PUR4wgriz2Ud5gpST5vz6GQfMixEDK0Z8ZCUv2M7SkBLykH56T++Xs+8ln9zTGbOvNGIe02/jw==}
    dependencies:
      '@sinonjs/commons': 1.8.3
    dev: true

  /@sinonjs/samsam/6.1.1:
    resolution: {integrity: sha512-cZ7rKJTLiE7u7Wi/v9Hc2fs3Ucc3jrWeMgPHbbTCeVAB2S0wOBbYlkJVeNSL04i7fdhT8wIbDq1zhC/PXTD2SA==}
    dependencies:
      '@sinonjs/commons': 1.8.3
      lodash.get: 4.4.2
      type-detect: 4.0.8
    dev: true

  /@sinonjs/text-encoding/0.7.2:
    resolution: {integrity: sha512-sXXKG+uL9IrKqViTtao2Ws6dy0znu9sOaP1di/jKGW1M6VssO8vlpXCQcpZ+jisQ1tTFAC5Jo/EOzFbggBagFQ==}
    dev: true

  /@sveltejs/vite-plugin-svelte/1.0.5_svelte@3.50.1+vite@3.1.0:
    resolution: {integrity: sha512-CmSdSow0Dr5ua1A11BQMtreWnE0JZmkVIcRU/yG3PKbycKUpXjNdgYTWFSbStLB0vdlGnBbm2+Y4sBVj+C+TIw==}
    engines: {node: ^14.18.0 || >= 16}
    peerDependencies:
      diff-match-patch: ^1.0.5
      svelte: ^3.44.0
      vite: ^3.0.0
    peerDependenciesMeta:
      diff-match-patch:
        optional: true
    dependencies:
      '@rollup/pluginutils': 4.2.1
      debug: 4.3.4
      deepmerge: 4.2.2
      kleur: 4.1.5
      magic-string: 0.26.3
      svelte: 3.50.1
      svelte-hmr: 0.14.12_svelte@3.50.1
      vite: 3.1.0
    transitivePeerDependencies:
      - supports-color
    dev: true

  /@tootallnate/once/1.1.2:
    resolution: {integrity: sha512-RbzJvlNzmRq5c3O09UipeuXno4tA1FE6ikOjxZK0tuxVv3412l64l5t1W5pj4+rJq9vpkm/kwiR07aZXnsKPxw==}
    engines: {node: '>= 6'}
    dev: true

  /@ts-morph/common/0.16.0:
    resolution: {integrity: sha512-SgJpzkTgZKLKqQniCjLaE3c2L2sdL7UShvmTmPBejAKd2OKV/yfMpQ2IWpAuA+VY5wy7PkSUaEObIqEK6afFuw==}
    dependencies:
      fast-glob: 3.2.12
      minimatch: 5.1.0
      mkdirp: 1.0.4
      path-browserify: 1.0.1
    dev: true

  /@tsconfig/node10/1.0.9:
    resolution: {integrity: sha512-jNsYVVxU8v5g43Erja32laIDHXeoNvFEpX33OK4d6hljo3jDhCBDhx5dhCCTMWUojscpAagGiRkBKxpdl9fxqA==}
    dev: true

  /@tsconfig/node12/1.0.11:
    resolution: {integrity: sha512-cqefuRsh12pWyGsIoBKJA9luFu3mRxCA+ORZvA4ktLSzIuCUtWVxGIuXigEwO5/ywWFMZ2QEGKWvkZG1zDMTag==}
    dev: true

  /@tsconfig/node14/1.0.3:
    resolution: {integrity: sha512-ysT8mhdixWK6Hw3i1V2AeRqZ5WfXg1G43mqoYlM2nc6388Fq5jcXyr5mRsqViLx/GJYdoL0bfXD8nmF+Zn/Iow==}
    dev: true

  /@tsconfig/node16/1.0.3:
    resolution: {integrity: sha512-yOlFc+7UtL/89t2ZhjPvvB/DeAr3r+Dq58IgzsFkOAvVC6NMJXmCGjbptdXdR9qsX7pKcTL+s87FtYREi2dEEQ==}
    dev: true

  /@types/acorn/4.0.6:
    resolution: {integrity: sha512-veQTnWP+1D/xbxVrPC3zHnCZRjSrKfhbMUlEA43iMZLu7EsnTtkJklIuwrCPbOi8YkvDQAiW05VQQFvvz9oieQ==}
    dependencies:
      '@types/estree': 1.0.0
    dev: true

  /@types/babel__core/7.1.19:
    resolution: {integrity: sha512-WEOTgRsbYkvA/KCsDwVEGkd7WAr1e3g31VHQ8zy5gul/V1qKullU/BU5I68X5v7V3GnB9eotmom4v5a5gjxorw==}
    dependencies:
      '@babel/parser': 7.19.0
      '@babel/types': 7.19.0
      '@types/babel__generator': 7.6.4
      '@types/babel__template': 7.4.1
      '@types/babel__traverse': 7.18.1
    dev: true

  /@types/babel__generator/7.6.4:
    resolution: {integrity: sha512-tFkciB9j2K755yrTALxD44McOrk+gfpIpvC3sxHjRawj6PfnQxrse4Clq5y/Rq+G3mrBurMax/lG8Qn2t9mSsg==}
    dependencies:
      '@babel/types': 7.19.0
    dev: true

  /@types/babel__template/7.4.1:
    resolution: {integrity: sha512-azBFKemX6kMg5Io+/rdGT0dkGreboUVR0Cdm3fz9QJWpaQGJRQXl7C+6hOTCZcMll7KFyEQpgbYI2lHdsS4U7g==}
    dependencies:
      '@babel/parser': 7.19.0
      '@babel/types': 7.19.0
    dev: true

  /@types/babel__traverse/7.18.1:
    resolution: {integrity: sha512-FSdLaZh2UxaMuLp9lixWaHq/golWTRWOnRsAXzDTDSDOQLuZb1nsdCt6pJSPWSEQt2eFZ2YVk3oYhn+1kLMeMA==}
    dependencies:
      '@babel/types': 7.19.0
    dev: true

  /@types/chai/4.3.3:
    resolution: {integrity: sha512-hC7OMnszpxhZPduX+m+nrx+uFoLkWOMiR4oa/AZF3MuSETYTZmFfJAHqZEM8MVlvfG7BEUcgvtwoCTxBp6hm3g==}
    dev: true

  /@types/debug/4.1.7:
    resolution: {integrity: sha512-9AonUzyTjXXhEOa0DnqpzZi6VHlqKMswga9EXjpXnnqxwLtdvPPtlO8evrI5D9S6asFRCQ6v+wpiUKbw+vKqyg==}
    dependencies:
      '@types/ms': 0.7.31
    dev: true

  /@types/estree-jsx/0.0.1:
    resolution: {integrity: sha512-gcLAYiMfQklDCPjQegGn0TBAn9it05ISEsEhlKQUddIk7o2XDokOcTN7HBO8tznM0D9dGezvHEfRZBfZf6me0A==}
    dependencies:
      '@types/estree': 1.0.0
    dev: true

  /@types/estree-jsx/1.0.0:
    resolution: {integrity: sha512-3qvGd0z8F2ENTGr/GG1yViqfiKmRfrXVx5sJyHGFu3z7m5g5utCQtGp/g29JnjflhtQJBv1WDQukHiT58xPcYQ==}
    dependencies:
      '@types/estree': 1.0.0
    dev: true

  /@types/estree/1.0.0:
    resolution: {integrity: sha512-WulqXMDUTYAXCjZnk6JtIHPigp55cVtDgDrO2gHRwhyJto21+1zbVCtOYB2L1F9w4qCQ0rOGWBnBe0FNTiEJIQ==}
    dev: true

  /@types/hast/2.3.4:
    resolution: {integrity: sha512-wLEm0QvaoawEDoTRwzTXp4b4jpwiJDvR5KMnFnVodm3scufTlBOWRD6N1OBf9TZMhjlNsSfcO5V+7AF4+Vy+9g==}
    dependencies:
      '@types/unist': 2.0.6
    dev: true

  /@types/html-escaper/3.0.0:
    resolution: {integrity: sha512-OcJcvP3Yk8mjYwf/IdXZtTE1tb/u0WF0qa29ER07ZHCYUBZXSN29Z1mBS+/96+kNMGTFUAbSz9X+pHmHpZrTCw==}
    dev: true

  /@types/is-ci/3.0.0:
    resolution: {integrity: sha512-Q0Op0hdWbYd1iahB+IFNQcWXFq4O0Q5MwQP7uN0souuQ4rPg1vEYcnIOfr1gY+M+6rc8FGoRaBO1mOOvL29sEQ==}
    dependencies:
      ci-info: 3.4.0
    dev: true

  /@types/json-schema/7.0.11:
    resolution: {integrity: sha512-wOuvG1SN4Us4rez+tylwwwCV1psiNVOkJeM3AUWUNWg/jDQY2+HE/444y5gc+jBmRqASOm2Oeh5c1axHobwRKQ==}
    dev: true

  /@types/json5/0.0.30:
    resolution: {integrity: sha512-sqm9g7mHlPY/43fcSNrCYfOeX9zkTTK+euO5E6+CVijSMm5tTjkVdwdqRkY3ljjIAf8679vps5jKUoJBCLsMDA==}
    dev: true

  /@types/mdast/3.0.10:
    resolution: {integrity: sha512-W864tg/Osz1+9f4lrGTZpCSO5/z4608eUp19tbozkq2HJK6i3z1kT0H9tlADXuYIb1YYOBByU4Jsqkk75q48qA==}
    dependencies:
      '@types/unist': 2.0.6
    dev: true

  /@types/mdurl/1.0.2:
    resolution: {integrity: sha512-eC4U9MlIcu2q0KQmXszyn5Akca/0jrQmwDRgpAMJai7qBWq4amIQhZyNau4VYGtCeALvW1/NtjzJJ567aZxfKA==}
    dev: true

  /@types/minimist/1.2.2:
    resolution: {integrity: sha512-jhuKLIRrhvCPLqwPcx6INqmKeiA5EWrsCOPhrlFSrbrmU4ZMPjj5Ul/oLCMDO98XRUIwVm78xICz4EPCektzeQ==}
    dev: true

  /@types/mocha/9.1.1:
    resolution: {integrity: sha512-Z61JK7DKDtdKTWwLeElSEBcWGRLY8g95ic5FoQqI9CMx0ns/Ghep3B4DfcEimiKMvtamNVULVNKEsiwV3aQmXw==}
    dev: true

  /@types/ms/0.7.31:
    resolution: {integrity: sha512-iiUgKzV9AuaEkZqkOLDIvlQiL6ltuZd9tGcW3gwpnX8JbuiuhFlEGmmFXEXkN50Cvq7Os88IY2v0dkDqXYWVgA==}
    dev: true

  /@types/nlcst/1.0.0:
    resolution: {integrity: sha512-3TGCfOcy8R8mMQ4CNSNOe3PG66HttvjcLzCoOpvXvDtfWOTi+uT/rxeOKm/qEwbM4SNe1O/PjdiBK2YcTjU4OQ==}
    dependencies:
      '@types/unist': 2.0.6
    dev: true

  /@types/node/12.20.55:
    resolution: {integrity: sha512-J8xLz7q2OFulZ2cyGTLE1TbbZcjpno7FaN6zdJNrgAdrJ+DZzh/uFR6YrTb4C+nXakvud8Q4+rbhoIWlYQbUFQ==}
    dev: true

  /@types/node/16.11.58:
    resolution: {integrity: sha512-uMVxJ111wpHzkx/vshZFb6Qni3BOMnlWLq7q9jrwej7Yw/KvjsEbpxCCxw+hLKxexFMc8YmpG8J9tnEe/rKsIg==}
    dev: true

  /@types/node/18.7.17:
    resolution: {integrity: sha512-0UyfUnt02zIuqp7yC8RYtDkp/vo8bFaQ13KkSEvUAohPOAlnVNbj5Fi3fgPSuwzakS+EvvnnZ4x9y7i6ASaSPQ==}
    dev: true

  /@types/normalize-package-data/2.4.1:
    resolution: {integrity: sha512-Gj7cI7z+98M282Tqmp2K5EIsoouUEzbBJhQQzDE3jSIRk6r9gsz0oUokqIUR4u1R3dMHo0pDHM7sNOHyhulypw==}
    dev: true

  /@types/parse5/6.0.3:
    resolution: {integrity: sha512-SuT16Q1K51EAVPz1K29DJ/sXjhSQ0zjvsypYJ6tlwVsRV9jwW5Adq2ch8Dq8kDBCkYnELS7N7VNCSB5nC56t/g==}
    dev: true

  /@types/prettier/2.7.0:
    resolution: {integrity: sha512-RI1L7N4JnW5gQw2spvL7Sllfuf1SaHdrZpCHiBlCXjIlufi1SMNnbu2teze3/QE67Fg2tBlH7W+mi4hVNk4p0A==}
    dev: true

  /@types/pug/2.0.6:
    resolution: {integrity: sha512-SnHmG9wN1UVmagJOnyo/qkk0Z7gejYxOYYmaAwr5u2yFYfsupN3sg10kyzN8Hep/2zbHxCnsumxOoRIRMBwKCg==}
    dev: true

  /@types/resolve/1.20.2:
    resolution: {integrity: sha512-60BCwRFOZCQhDncwQdxxeOEEkbc5dIMccYLwbxsS4TUNeVECQ/pBJ0j09mrHOl/JJvpRPGwO9SvE4nR2Nb/a4Q==}
    dev: true

  /@types/sass/1.43.1:
    resolution: {integrity: sha512-BPdoIt1lfJ6B7rw35ncdwBZrAssjcwzI5LByIrYs+tpXlj/CAkuVdRsgZDdP4lq5EjyWzwxZCqAoFyHKFwp32g==}
    dependencies:
      '@types/node': 18.7.17
    dev: true

  /@types/semver/6.2.3:
    resolution: {integrity: sha512-KQf+QAMWKMrtBMsB8/24w53tEsxllMj6TuA80TT/5igJalLI/zm0L3oXRbIAl4Ohfc85gyHX/jhMwsVkmhLU4A==}
    dev: true

  /@types/sinon/10.0.13:
    resolution: {integrity: sha512-UVjDqJblVNQYvVNUsj0PuYYw0ELRmgt1Nt5Vk0pT5f16ROGfcKJY8o1HVuMOJOpD727RrGB9EGvoaTQE5tgxZQ==}
    dependencies:
      '@types/sinonjs__fake-timers': 8.1.2
    dev: true

  /@types/sinonjs__fake-timers/8.1.2:
    resolution: {integrity: sha512-9GcLXF0/v3t80caGs5p2rRfkB+a8VBGLJZVih6CNFkx8IZ994wiKKLSRs9nuFwk1HevWs/1mnUmkApGrSGsShA==}
    dev: true

  /@types/strip-bom/3.0.0:
    resolution: {integrity: sha512-xevGOReSYGM7g/kUBZzPqCrR/KYAo+F0yiPc85WFTJa0MSLtyFTVTU6cJu/aV4mid7IffDIWqo69THF2o4JiEQ==}
    dev: true

  /@types/strip-json-comments/0.0.30:
    resolution: {integrity: sha512-7NQmHra/JILCd1QqpSzl8+mJRc8ZHz3uDm8YV1Ks9IhK0epEiTw8aIErbvH9PI+6XbqhyIQy3462nEsn7UVzjQ==}
    dev: true

  /@types/unist/2.0.6:
    resolution: {integrity: sha512-PBjIUxZHOuj0R15/xuwJYjFi+KZdNFrehocChv4g5hu6aFroHue8m0lBP0POdK2nKzbw0cgV1mws8+V/JAcEkQ==}
    dev: true

  /@types/vscode/1.71.0:
    resolution: {integrity: sha512-nB50bBC9H/x2CpwW9FzRRRDrTZ7G0/POttJojvN/LiVfzTGfLyQIje1L1QRMdFXK9G41k5UJN/1B9S4of7CSzA==}
    dev: true

  /@types/yargs-parser/21.0.0:
    resolution: {integrity: sha512-iO9ZQHkZxHn4mSakYV0vFHAVDyEOIJQrV2uZ06HxEPcx+mt8swXoZHIbaaJ2crJYFfErySgktuTZ3BeLz+XmFA==}
    dev: true

  /@typescript-eslint/eslint-plugin/5.37.0_22c5fnooleyfkzrkkgdmel5kmi:
    resolution: {integrity: sha512-Fde6W0IafXktz1UlnhGkrrmnnGpAo1kyX7dnyHHVrmwJOn72Oqm3eYtddrpOwwel2W8PAK9F3pIL5S+lfoM0og==}
    engines: {node: ^12.22.0 || ^14.17.0 || >=16.0.0}
    peerDependencies:
      '@typescript-eslint/parser': ^5.0.0
      eslint: ^6.0.0 || ^7.0.0 || ^8.0.0
      typescript: '*'
    peerDependenciesMeta:
      typescript:
        optional: true
    dependencies:
      '@typescript-eslint/parser': 5.37.0_irgkl5vooow2ydyo6aokmferha
      '@typescript-eslint/scope-manager': 5.37.0
      '@typescript-eslint/type-utils': 5.37.0_irgkl5vooow2ydyo6aokmferha
      '@typescript-eslint/utils': 5.37.0_irgkl5vooow2ydyo6aokmferha
      debug: 4.3.4
      eslint: 8.23.1
      functional-red-black-tree: 1.0.1
      ignore: 5.2.0
      regexpp: 3.2.0
      semver: 7.3.7
      tsutils: 3.21.0_typescript@4.8.3
      typescript: 4.8.3
    transitivePeerDependencies:
      - supports-color
    dev: true

  /@typescript-eslint/parser/5.37.0_irgkl5vooow2ydyo6aokmferha:
    resolution: {integrity: sha512-01VzI/ipYKuaG5PkE5+qyJ6m02fVALmMPY3Qq5BHflDx3y4VobbLdHQkSMg9VPRS4KdNt4oYTMaomFoHonBGAw==}
    engines: {node: ^12.22.0 || ^14.17.0 || >=16.0.0}
    peerDependencies:
      eslint: ^6.0.0 || ^7.0.0 || ^8.0.0
      typescript: '*'
    peerDependenciesMeta:
      typescript:
        optional: true
    dependencies:
      '@typescript-eslint/scope-manager': 5.37.0
      '@typescript-eslint/types': 5.37.0
      '@typescript-eslint/typescript-estree': 5.37.0_typescript@4.8.3
      debug: 4.3.4
      eslint: 8.23.1
      typescript: 4.8.3
    transitivePeerDependencies:
      - supports-color
    dev: true

  /@typescript-eslint/scope-manager/5.37.0:
    resolution: {integrity: sha512-F67MqrmSXGd/eZnujjtkPgBQzgespu/iCZ+54Ok9X5tALb9L2v3G+QBSoWkXG0p3lcTJsL+iXz5eLUEdSiJU9Q==}
    engines: {node: ^12.22.0 || ^14.17.0 || >=16.0.0}
    dependencies:
      '@typescript-eslint/types': 5.37.0
      '@typescript-eslint/visitor-keys': 5.37.0
    dev: true

  /@typescript-eslint/type-utils/5.37.0_irgkl5vooow2ydyo6aokmferha:
    resolution: {integrity: sha512-BSx/O0Z0SXOF5tY0bNTBcDEKz2Ec20GVYvq/H/XNKiUorUFilH7NPbFUuiiyzWaSdN3PA8JV0OvYx0gH/5aFAQ==}
    engines: {node: ^12.22.0 || ^14.17.0 || >=16.0.0}
    peerDependencies:
      eslint: '*'
      typescript: '*'
    peerDependenciesMeta:
      typescript:
        optional: true
    dependencies:
      '@typescript-eslint/typescript-estree': 5.37.0_typescript@4.8.3
      '@typescript-eslint/utils': 5.37.0_irgkl5vooow2ydyo6aokmferha
      debug: 4.3.4
      eslint: 8.23.1
      tsutils: 3.21.0_typescript@4.8.3
      typescript: 4.8.3
    transitivePeerDependencies:
      - supports-color
    dev: true

  /@typescript-eslint/types/5.37.0:
    resolution: {integrity: sha512-3frIJiTa5+tCb2iqR/bf7XwU20lnU05r/sgPJnRpwvfZaqCJBrl8Q/mw9vr3NrNdB/XtVyMA0eppRMMBqdJ1bA==}
    engines: {node: ^12.22.0 || ^14.17.0 || >=16.0.0}
    dev: true

  /@typescript-eslint/typescript-estree/5.37.0_typescript@4.8.3:
    resolution: {integrity: sha512-JkFoFIt/cx59iqEDSgIGnQpCTRv96MQnXCYvJi7QhBC24uyuzbD8wVbajMB1b9x4I0octYFJ3OwjAwNqk1AjDA==}
    engines: {node: ^12.22.0 || ^14.17.0 || >=16.0.0}
    peerDependencies:
      typescript: '*'
    peerDependenciesMeta:
      typescript:
        optional: true
    dependencies:
      '@typescript-eslint/types': 5.37.0
      '@typescript-eslint/visitor-keys': 5.37.0
      debug: 4.3.4
      globby: 11.1.0
      is-glob: 4.0.3
      semver: 7.3.7
      tsutils: 3.21.0_typescript@4.8.3
      typescript: 4.8.3
    transitivePeerDependencies:
      - supports-color
    dev: true

  /@typescript-eslint/utils/5.37.0_irgkl5vooow2ydyo6aokmferha:
    resolution: {integrity: sha512-jUEJoQrWbZhmikbcWSMDuUSxEE7ID2W/QCV/uz10WtQqfOuKZUqFGjqLJ+qhDd17rjgp+QJPqTdPIBWwoob2NQ==}
    engines: {node: ^12.22.0 || ^14.17.0 || >=16.0.0}
    peerDependencies:
      eslint: ^6.0.0 || ^7.0.0 || ^8.0.0
    dependencies:
      '@types/json-schema': 7.0.11
      '@typescript-eslint/scope-manager': 5.37.0
      '@typescript-eslint/types': 5.37.0
      '@typescript-eslint/typescript-estree': 5.37.0_typescript@4.8.3
      eslint: 8.23.1
      eslint-scope: 5.1.1
      eslint-utils: 3.0.0_eslint@8.23.1
    transitivePeerDependencies:
      - supports-color
      - typescript
    dev: true

  /@typescript-eslint/visitor-keys/5.37.0:
    resolution: {integrity: sha512-Hp7rT4cENBPIzMwrlehLW/28EVCOcE9U1Z1BQTc8EA8v5qpr7GRGuG+U58V5tTY48zvUOA3KHvw3rA8tY9fbdA==}
    engines: {node: ^12.22.0 || ^14.17.0 || >=16.0.0}
    dependencies:
      '@typescript-eslint/types': 5.37.0
      eslint-visitor-keys: 3.3.0
    dev: true

  /@ungap/promise-all-settled/1.1.2:
    resolution: {integrity: sha512-sL/cEvJWAnClXw0wHk85/2L0G6Sj8UB0Ctc1TEMbKSsmpRosqhwj9gWgFRZSrBr2f9tiXISwNhCPmlfqUqyb9Q==}
    dev: true

  /@vitejs/plugin-vue/3.1.0_vite@3.1.0+vue@3.2.39:
    resolution: {integrity: sha512-fmxtHPjSOEIRg6vHYDaem+97iwCUg/uSIaTzp98lhELt2ISOQuDo2hbkBdXod0g15IhfPMQmAxh4heUks2zvDA==}
    engines: {node: ^14.18.0 || >=16.0.0}
    peerDependencies:
      vite: ^3.0.0
      vue: ^3.2.25
    dependencies:
      vite: 3.1.0
      vue: 3.2.39
    dev: true

  /@vscode/emmet-helper/2.8.4:
    resolution: {integrity: sha512-lUki5QLS47bz/U8IlG9VQ+1lfxMtxMZENmU5nu4Z71eOD5j9FK0SmYGL5NiVJg9WBWeAU0VxRADMY2Qpq7BfVg==}
    dependencies:
      emmet: 2.3.6
      jsonc-parser: 2.3.1
      vscode-languageserver-textdocument: 1.0.7
      vscode-languageserver-types: 3.17.2
      vscode-nls: 5.2.0
      vscode-uri: 2.1.2

  /@vscode/test-electron/2.1.5:
    resolution: {integrity: sha512-O/ioqFpV+RvKbRykX2ItYPnbcZ4Hk5V0rY4uhQjQTLhGL9WZUvS7exzuYQCCI+ilSqJpctvxq2llTfGXf9UnnA==}
    engines: {node: '>=8.9.3'}
    dependencies:
      http-proxy-agent: 4.0.1
      https-proxy-agent: 5.0.1
      rimraf: 3.0.2
      unzipper: 0.10.11
    transitivePeerDependencies:
      - supports-color
    dev: true

  /@vue/compiler-core/3.2.39:
    resolution: {integrity: sha512-mf/36OWXqWn0wsC40nwRRGheR/qoID+lZXbIuLnr4/AngM0ov8Xvv8GHunC0rKRIkh60bTqydlqTeBo49rlbqw==}
    dependencies:
      '@babel/parser': 7.19.0
      '@vue/shared': 3.2.39
      estree-walker: 2.0.2
      source-map: 0.6.1
    dev: true

  /@vue/compiler-dom/3.2.39:
    resolution: {integrity: sha512-HMFI25Be1C8vLEEv1hgEO1dWwG9QQ8LTTPmCkblVJY/O3OvWx6r1+zsox5mKPMGvqYEZa6l8j+xgOfUspgo7hw==}
    dependencies:
      '@vue/compiler-core': 3.2.39
      '@vue/shared': 3.2.39
    dev: true

  /@vue/compiler-sfc/3.2.39:
    resolution: {integrity: sha512-fqAQgFs1/BxTUZkd0Vakn3teKUt//J3c420BgnYgEOoVdTwYpBTSXCMJ88GOBCylmUBbtquGPli9tVs7LzsWIA==}
    dependencies:
      '@babel/parser': 7.19.0
      '@vue/compiler-core': 3.2.39
      '@vue/compiler-dom': 3.2.39
      '@vue/compiler-ssr': 3.2.39
      '@vue/reactivity-transform': 3.2.39
      '@vue/shared': 3.2.39
      estree-walker: 2.0.2
      magic-string: 0.25.9
      postcss: 8.4.16
      source-map: 0.6.1
    dev: true

  /@vue/compiler-ssr/3.2.39:
    resolution: {integrity: sha512-EoGCJ6lincKOZGW+0Ky4WOKsSmqL7hp1ZYgen8M7u/mlvvEQUaO9tKKOy7K43M9U2aA3tPv0TuYYQFrEbK2eFQ==}
    dependencies:
      '@vue/compiler-dom': 3.2.39
      '@vue/shared': 3.2.39
    dev: true

  /@vue/reactivity-transform/3.2.39:
    resolution: {integrity: sha512-HGuWu864zStiWs9wBC6JYOP1E00UjMdDWIG5W+FpUx28hV3uz9ODOKVNm/vdOy/Pvzg8+OcANxAVC85WFBbl3A==}
    dependencies:
      '@babel/parser': 7.19.0
      '@vue/compiler-core': 3.2.39
      '@vue/shared': 3.2.39
      estree-walker: 2.0.2
      magic-string: 0.25.9
    dev: true

  /@vue/reactivity/3.2.39:
    resolution: {integrity: sha512-vlaYX2a3qMhIZfrw3Mtfd+BuU+TZmvDrPMa+6lpfzS9k/LnGxkSuf0fhkP0rMGfiOHPtyKoU9OJJJFGm92beVQ==}
    dependencies:
      '@vue/shared': 3.2.39
    dev: true

  /@vue/runtime-core/3.2.39:
    resolution: {integrity: sha512-xKH5XP57JW5JW+8ZG1khBbuLakINTgPuINKL01hStWLTTGFOrM49UfCFXBcFvWmSbci3gmJyLl2EAzCaZWsx8g==}
    dependencies:
      '@vue/reactivity': 3.2.39
      '@vue/shared': 3.2.39
    dev: true

  /@vue/runtime-dom/3.2.39:
    resolution: {integrity: sha512-4G9AEJP+sLhsqf5wXcyKVWQKUhI+iWfy0hWQgea+CpaTD7BR0KdQzvoQdZhwCY6B3oleSyNLkLAQwm0ya/wNoA==}
    dependencies:
      '@vue/runtime-core': 3.2.39
      '@vue/shared': 3.2.39
      csstype: 2.6.20
    dev: true

  /@vue/server-renderer/3.2.39_vue@3.2.39:
    resolution: {integrity: sha512-1yn9u2YBQWIgytFMjz4f/t0j43awKytTGVptfd3FtBk76t1pd8mxbek0G/DrnjJhd2V7mSTb5qgnxMYt8Z5iSQ==}
    peerDependencies:
      vue: 3.2.39
    dependencies:
      '@vue/compiler-ssr': 3.2.39
      '@vue/shared': 3.2.39
      vue: 3.2.39
    dev: true

  /@vue/shared/3.2.39:
    resolution: {integrity: sha512-D3dl2ZB9qE6mTuWPk9RlhDeP1dgNRUKC3NJxji74A4yL8M2MwlhLKUC/49WHjrNzSPug58fWx/yFbaTzGAQSBw==}
    dev: true

  /acorn-jsx/5.3.2_acorn@8.8.0:
    resolution: {integrity: sha512-rq9s+JNhf0IChjtDXxllJ7g41oZk5SlXtp0LHwyA5cejwn7vKmKp4pPri6YEePv2PU65sAsegbXtIinmDFDXgQ==}
    peerDependencies:
      acorn: ^6.0.0 || ^7.0.0 || ^8.0.0
    dependencies:
      acorn: 8.8.0
    dev: true

  /acorn-walk/8.2.0:
    resolution: {integrity: sha512-k+iyHEuPgSw6SbuDpGQM+06HQUa04DZ3o+F6CSzXMvvI5KMvnaEqXe+YVe555R9nn6GPt404fos4wcgpw12SDA==}
    engines: {node: '>=0.4.0'}
    dev: true

  /acorn/8.8.0:
    resolution: {integrity: sha512-QOxyigPVrpZ2GXT+PFyZTl6TtOFc5egxHIP9IlQ+RbupQuX4RkT/Bee4/kQuC02Xkzg84JcT7oLYtDIQxp+v7w==}
    engines: {node: '>=0.4.0'}
    hasBin: true
    dev: true

  /agent-base/6.0.2:
    resolution: {integrity: sha512-RZNwNclF7+MS/8bDg70amg32dyeZGZxiDuQmZxKLAlQjr3jGyLx+4Kkk58UO7D2QdgFIQCovuSuZESne6RG6XQ==}
    engines: {node: '>= 6.0.0'}
    dependencies:
      debug: 4.3.4
    transitivePeerDependencies:
      - supports-color
    dev: true

  /aggregate-error/3.1.0:
    resolution: {integrity: sha512-4I7Td01quW/RpocfNayFdFVk1qSuoh0E7JrbRJ16nH01HhKFQ88INq9Sd+nd72zqRySlr9BmDA8xlEJ6vJMrYA==}
    engines: {node: '>=8'}
    dependencies:
      clean-stack: 2.2.0
      indent-string: 4.0.0
    dev: false

  /ajv/6.12.6:
    resolution: {integrity: sha512-j3fVLgvTo527anyYyJOGTYJbG+vnnQYvE0m5mmkc1TK+nxAppkCLMIL0aZ4dblVCNoGShhm+kzE4ZUykBoMg4g==}
    dependencies:
      fast-deep-equal: 3.1.3
      fast-json-stable-stringify: 2.1.0
      json-schema-traverse: 0.4.1
      uri-js: 4.4.1
    dev: true

  /ansi-align/3.0.1:
    resolution: {integrity: sha512-IOfwwBF5iczOjp/WeY4YxyjqAFMQoZufdQWDd19SEExbVLNXqvpzSJ/M7Za4/sCPmQ0+GRquoA7bGcINcxew6w==}
    dependencies:
      string-width: 4.2.3
    dev: true

  /ansi-colors/4.1.1:
    resolution: {integrity: sha512-JoX0apGbHaUJBNl6yF+p6JAFYZ666/hhCGKN5t9QFjbJQKUU/g8MNbFDbvfrgKXvI1QpZplPOnwIo99lX/AAmA==}
    engines: {node: '>=6'}
    dev: true

  /ansi-colors/4.1.3:
    resolution: {integrity: sha512-/6w/C21Pm1A7aZitlI5Ni/2J6FFQN8i1Cvz3kHABAAbw93v/NlvKdVOqz7CCWz/3iv/JplRSEEZ83XION15ovw==}
    engines: {node: '>=6'}
    dev: true

  /ansi-regex/5.0.1:
    resolution: {integrity: sha512-quJQXlTSUGL2LH9SUXo8VwsY4soanhgo6LNSm84E1LBcE8s3O0wpdiRzyR9z/ZZJMlMWv37qOOb9pdJlMUEKFQ==}
    engines: {node: '>=8'}
    dev: true

  /ansi-regex/6.0.1:
    resolution: {integrity: sha512-n5M855fKb2SsfMIiFFoVrABHJC8QtHwVx+mHWP3QcEqBHYienj5dHSgjbxtC0WEZXYt4wcD6zrQElDPhFuZgfA==}
    engines: {node: '>=12'}
    dev: true

  /ansi-styles/3.2.1:
    resolution: {integrity: sha512-VT0ZI6kZRdTh8YyJw3SMbYm/u+NqfsAxEpWO0Pf9sq8/e94WxxOpPKx9FR1FlyCtOVDNOQ+8ntlqFxiRc+r5qA==}
    engines: {node: '>=4'}
    dependencies:
      color-convert: 1.9.3
    dev: true

  /ansi-styles/4.3.0:
    resolution: {integrity: sha512-zbB9rCJAT1rbjiVDb2hqKFHNYLxgtk8NURxZ3IZwD3F6NtxbXZQCnnSi1Lkx+IDohdPlFp222wVALIheZJQSEg==}
    engines: {node: '>=8'}
    dependencies:
      color-convert: 2.0.1
    dev: true

  /ansi-styles/6.1.1:
    resolution: {integrity: sha512-qDOv24WjnYuL+wbwHdlsYZFy+cgPtrYw0Tn7GLORicQp9BkQLzrgI3Pm4VyR9ERZ41YTn7KlMPuL1n05WdZvmg==}
    engines: {node: '>=12'}
    dev: true

  /anymatch/3.1.2:
    resolution: {integrity: sha512-P43ePfOAIupkguHUycrc4qJ9kz8ZiuOUijaETwX7THt0Y/GNK7v0aa8rY816xWjZ7rJdA5XdMcpVFTKMq+RvWg==}
    engines: {node: '>= 8'}
    dependencies:
      normalize-path: 3.0.0
      picomatch: 2.3.1
    dev: true

  /arg/4.1.3:
    resolution: {integrity: sha512-58S9QDqG0Xx27YwPSt9fJxivjYl432YCwfDMfZ+71RAqUrZef7LrKQZ3LHLOwCS4FLNBplP533Zx895SeOCHvA==}
    dev: true

  /arg/5.0.2:
    resolution: {integrity: sha512-PYjyFOLKQ9y57JvQ6QLo8dAgNqswh8M1RMJYdQduT6xbWSgK36P/Z/v+p888pM69jMMfS8Xd8F6I1kQ/I9HUGg==}
    dev: false

  /argparse/1.0.10:
    resolution: {integrity: sha512-o5Roy6tNG4SL/FOkCAN6RzjiakZS25RLYFrcMttJqbdd8BWrnA+fGz57iN5Pb06pvBGvl5gQ0B48dJlslXvoTg==}
    dependencies:
      sprintf-js: 1.0.3
    dev: true

  /argparse/2.0.1:
    resolution: {integrity: sha512-8+9WqebbFzpX9OR+Wa6O29asIogeRMzcGtAINdpMHHyAg10f05aSFVBbcEqGf/PXw1EjAZ+q2/bEBg3DvurK3Q==}
    dev: true

  /array-iterate/1.1.4:
    resolution: {integrity: sha512-sNRaPGh9nnmdC8Zf+pT3UqP8rnWj5Hf9wiFGsX3wUQ2yVSIhO2ShFwCoceIPpB41QF6i2OEmrHmCo36xronCVA==}
    dev: true

  /array-union/2.1.0:
    resolution: {integrity: sha512-HGyxoOTYUyCM6stUe6EJgnd4EoewAI7zMdfqO+kGjnlZmBDz/cR5pf8r/cR4Wq60sL/p0IkcjUEEPwS3GFrIyw==}
    engines: {node: '>=8'}

  /array.prototype.flat/1.3.0:
    resolution: {integrity: sha512-12IUEkHsAhA4DY5s0FPgNXIdc8VRSqD9Zp78a5au9abH/SOBrsp082JOWFNTjkMozh8mqcdiKuaLGhPeYztxSw==}
    engines: {node: '>= 0.4'}
    dependencies:
      call-bind: 1.0.2
      define-properties: 1.1.4
      es-abstract: 1.20.2
      es-shim-unscopables: 1.0.0
    dev: true

  /arrify/1.0.1:
    resolution: {integrity: sha512-3CYzex9M9FGQjCGMGyi6/31c8GJbgb0qGyrx5HWxPd0aCwh4cB2YjMb2Xf9UuoogrMrlO9cTqnB5rI5GHZTcUA==}
    engines: {node: '>=0.10.0'}
    dev: true

  /assertion-error/1.1.0:
    resolution: {integrity: sha512-jgsaNduz+ndvGyFt3uSuWqvy4lCnIJiovtouQN5JZHOKCS2QuhEdbcQHFhVksz2N2U9hXJo8odG7ETyWlEeuDw==}
    dev: true

  /ast-types/0.14.2:
    resolution: {integrity: sha512-O0yuUDnZeQDL+ncNGlJ78BiO4jnYI3bvMsD5prT0/nsgijG/LpNBIr63gTjVTNsiGkgQhiyCShTgxt8oXOrklA==}
    engines: {node: '>=4'}
    dependencies:
      tslib: 2.4.0
    dev: true

  /astro/1.6.7_hmlqgonttxlk2sdyntkgpf244q:
    resolution: {integrity: sha512-xx910blM5qfSMyesmVmuhXqKMIOa2WL/WTSfYv84pB9JocgtAfGKlmS1HZNqWd0h9YLreYbGRzXhbtv2Qfd8vw==}
    engines: {node: ^14.18.0 || >=16.12.0, npm: '>=6.14.0'}
    hasBin: true
    dependencies:
      '@astrojs/compiler': 0.29.15
      '@astrojs/language-server': 0.28.3
      '@astrojs/markdown-remark': 1.1.3
      '@astrojs/telemetry': 1.0.1
      '@astrojs/webapi': 1.1.1
      '@babel/core': 7.19.0
      '@babel/generator': 7.19.0
      '@babel/parser': 7.19.0
      '@babel/plugin-transform-react-jsx': 7.19.0_@babel+core@7.19.0
      '@babel/traverse': 7.19.0
      '@babel/types': 7.19.0
      '@proload/core': 0.3.3
      '@proload/plugin-tsm': 0.2.1_@proload+core@0.3.3
      '@types/babel__core': 7.1.19
      '@types/html-escaper': 3.0.0
      '@types/yargs-parser': 21.0.0
      boxen: 6.2.1
      ci-info: 3.4.0
      common-ancestor-path: 1.0.1
      cookie: 0.5.0
      debug: 4.3.4
      deepmerge-ts: 4.2.2
      diff: 5.1.0
      es-module-lexer: 0.10.5
      esbuild: 0.14.54
      execa: 6.1.0
      fast-glob: 3.2.12
      github-slugger: 1.4.0
      gray-matter: 4.0.3
      html-entities: 2.3.3
      html-escaper: 3.0.3
      import-meta-resolve: 2.1.0
      kleur: 4.1.5
      magic-string: 0.25.9
      mime: 3.0.0
      ora: 6.1.2
      path-browserify: 1.0.1
      path-to-regexp: 6.2.1
      postcss: 8.4.16
      postcss-load-config: 3.1.4_57znarxsqwmnneadci5z5fd5gu
      preferred-pm: 3.0.3
      prompts: 2.4.2
      recast: 0.20.5
      rehype: 12.0.1
      resolve: 1.22.1
      rollup: 2.79.1
      semver: 7.3.7
      shiki: 0.11.1
      sirv: 2.0.2
      slash: 4.0.0
      string-width: 5.1.2
      strip-ansi: 7.0.1
      supports-esm: 1.0.0
      tsconfig-resolver: 3.0.1
      typescript: 4.8.3
      unist-util-visit: 4.1.1
      vfile: 5.3.5
      vite: 3.2.3_@types+node@16.11.58
      vitefu: 0.1.1_vite@3.2.3
      yargs-parser: 21.1.1
      zod: 3.19.1
    transitivePeerDependencies:
      - '@types/node'
      - less
      - sass
      - stylus
      - sugarss
      - supports-color
      - terser
      - ts-node
    dev: true

  /bail/2.0.2:
    resolution: {integrity: sha512-0xO6mYd7JB2YesxDKplafRpsiOzPt9V02ddPCLbY1xYGPOX24NTyN50qnUxgCPcSoYMhKpAuBTjQoRZCAkUDRw==}
    dev: true

  /balanced-match/1.0.2:
    resolution: {integrity: sha512-3oSeUO0TMV67hN1AmbXsK4yaqU7tjiHlbxRDZOpH0KW9+CeX4bRAaX0Anxt0tx2MrpRpWwQaPwIlISEJhYU5Pw==}

  /base64-js/1.5.1:
    resolution: {integrity: sha512-AKpaYlHn8t4SVbOHCy+b5+KKgvR4vrsD8vbvrbiQJps7fKDTkjkDry6ji0rUJjC0kzbNePLwzxq8iypo41qeWA==}
    dev: true

  /better-path-resolve/1.0.0:
    resolution: {integrity: sha512-pbnl5XzGBdrFU/wT4jqmJVPn2B6UHPBOhzMQkY/SPUPB6QtUXtmBHBIwCbXJol93mOpGMnQyP/+BB19q04xj7g==}
    engines: {node: '>=4'}
    dependencies:
      is-windows: 1.0.2
    dev: true

  /big-integer/1.6.51:
    resolution: {integrity: sha512-GPEid2Y9QU1Exl1rpO9B2IPJGHPSupF5GnVIP0blYvNOMer2bTvSWs1jGOUg04hTmu67nmLsQ9TBo1puaotBHg==}
    engines: {node: '>=0.6'}
    dev: true

  /binary-extensions/2.2.0:
    resolution: {integrity: sha512-jDctJ/IVQbZoJykoeHbhXpOlNBqGNcwXJKJog42E5HDPUwQTSdjCHdihjj0DlnheQ7blbT6dHOafNAiS8ooQKA==}
    engines: {node: '>=8'}
    dev: true

  /binary/0.3.0:
    resolution: {integrity: sha512-D4H1y5KYwpJgK8wk1Cue5LLPgmwHKYSChkbspQg5JtVuR5ulGckxfR62H3AE9UDkdMC8yyXlqYihuz3Aqg2XZg==}
    dependencies:
      buffers: 0.1.1
      chainsaw: 0.1.0
    dev: true

  /bl/5.0.0:
    resolution: {integrity: sha512-8vxFNZ0pflFfi0WXA3WQXlj6CaMEwsmh63I1CNp0q+wWv8sD0ARx1KovSQd0l2GkwrMIOyedq0EF1FxI+RCZLQ==}
    dependencies:
      buffer: 6.0.3
      inherits: 2.0.4
      readable-stream: 3.6.0
    dev: true

  /bluebird/3.4.7:
    resolution: {integrity: sha512-iD3898SR7sWVRHbiQv+sHUtHnMvC1o3nW5rAcqnq3uOn07DSAppZYUkIGslDz6gXC7HfunPe7YVBgoEJASPcHA==}
    dev: true

  /boolean/3.2.0:
    resolution: {integrity: sha512-d0II/GO9uf9lfUHH2BQsjxzRJZBdsjgsBiW4BvhWk/3qoKwQFjIDVN19PfX8F2D/r9PCMTtLWjYVCFrpeYUzsw==}
    dev: true

  /boxen/6.2.1:
    resolution: {integrity: sha512-H4PEsJXfFI/Pt8sjDWbHlQPx4zL/bvSQjcilJmaulGt5mLDorHOHpmdXAJcBcmru7PhYSp/cDMWRko4ZUMFkSw==}
    engines: {node: ^12.20.0 || ^14.13.1 || >=16.0.0}
    dependencies:
      ansi-align: 3.0.1
      camelcase: 6.3.0
      chalk: 4.1.2
      cli-boxes: 3.0.0
      string-width: 5.1.2
      type-fest: 2.19.0
      widest-line: 4.0.1
      wrap-ansi: 8.0.1
    dev: true

  /brace-expansion/1.1.11:
    resolution: {integrity: sha512-iCuPHDFgrHX7H2vEI/5xpz07zSHB00TpugqhmYtVmMO6518mCuRMoOYFldEBl0g187ufozdaHgWKcYFb61qGiA==}
    dependencies:
      balanced-match: 1.0.2
      concat-map: 0.0.1

  /brace-expansion/2.0.1:
    resolution: {integrity: sha512-XnAIvQ8eM+kC6aULx6wuQiwVsnzsi9d3WxzV3FpWTGA19F621kwdbsAcFKXgKUHZWsy+mY6iL1sHTxWEFCytDA==}
    dependencies:
      balanced-match: 1.0.2
    dev: true

  /braces/3.0.2:
    resolution: {integrity: sha512-b8um+L1RzM3WDSzvhm6gIz1yfTbBt6YTlcEKAvsmqCZZFw46z626lVj9j1yEPW33H5H+lBQpZMP1k8l+78Ha0A==}
    engines: {node: '>=8'}
    dependencies:
      fill-range: 7.0.1

  /breakword/1.0.5:
    resolution: {integrity: sha512-ex5W9DoOQ/LUEU3PMdLs9ua/CYZl1678NUkKOdUSi8Aw5F1idieaiRURCBFJCwVcrD1J8Iy3vfWSloaMwO2qFg==}
    dependencies:
      wcwidth: 1.0.1
    dev: true

  /browser-stdout/1.3.1:
    resolution: {integrity: sha512-qhAVI1+Av2X7qelOfAIYwXONood6XlZE/fXaBSmW/T5SzLAmCgzi+eiWE7fUvbHaeNBQH13UftjpXxsfLkMpgw==}
    dev: true

  /browserslist/4.21.3:
    resolution: {integrity: sha512-898rgRXLAyRkM1GryrrBHGkqA5hlpkV5MhtZwg9QXeiyLUYs2k00Un05aX5l2/yJIOObYKOpS2JNo8nJDE7fWQ==}
    engines: {node: ^6 || ^7 || ^8 || ^9 || ^10 || ^11 || ^12 || >=13.7}
    hasBin: true
    dependencies:
      caniuse-lite: 1.0.30001399
      electron-to-chromium: 1.4.248
      node-releases: 2.0.6
      update-browserslist-db: 1.0.9_browserslist@4.21.3
    dev: true

  /buffer-crc32/0.2.13:
    resolution: {integrity: sha512-VO9Ht/+p3SN7SKWqcrgEzjGbRSJYTx+Q1pTQC0wrWqHx0vpJraQ6GtHx8tvcg1rlK1byhU5gccxgOgj7B0TDkQ==}
    dev: true

  /buffer-indexof-polyfill/1.0.2:
    resolution: {integrity: sha512-I7wzHwA3t1/lwXQh+A5PbNvJxgfo5r3xulgpYDB5zckTu/Z9oUK9biouBKQUjEqzaz3HnAT6TYoovmE+GqSf7A==}
    engines: {node: '>=0.10'}
    dev: true

  /buffer/6.0.3:
    resolution: {integrity: sha512-FTiCpNxtwiZZHEZbcbTIcZjERVICn9yq/pDFkTl95/AxzD1naBctN7YO68riM/gLSDY7sdrMby8hofADYuuqOA==}
    dependencies:
      base64-js: 1.5.1
      ieee754: 1.2.1
    dev: true

  /buffers/0.1.1:
    resolution: {integrity: sha512-9q/rDEGSb/Qsvv2qvzIzdluL5k7AaJOTrw23z9reQthrbF7is4CtlT0DXyO1oei2DCp4uojjzQ7igaSHp1kAEQ==}
    engines: {node: '>=0.2.0'}
    dev: true

  /call-bind/1.0.2:
    resolution: {integrity: sha512-7O+FbCihrB5WGbFYesctwmTKae6rOiIzmz1icreWJ+0aA7LJfuqhEso2T9ncpcFtzMQtzXf2QGGueWJGTYsqrA==}
    dependencies:
      function-bind: 1.1.1
      get-intrinsic: 1.1.3
    dev: true

  /callsites/3.1.0:
    resolution: {integrity: sha512-P8BjAsXvZS+VIDUI11hHCQEv74YT67YUi5JJFNWIqL235sBmjX4+qx9Muvls5ivyNENctx46xQLQ3aTuE7ssaQ==}
    engines: {node: '>=6'}
    dev: true

  /camelcase-keys/6.2.2:
    resolution: {integrity: sha512-YrwaA0vEKazPBkn0ipTiMpSajYDSe+KjQfrjhcBMxJt/znbvlHd8Pw/Vamaz5EB4Wfhs3SUR3Z9mwRu/P3s3Yg==}
    engines: {node: '>=8'}
    dependencies:
      camelcase: 5.3.1
      map-obj: 4.3.0
      quick-lru: 4.0.1
    dev: true

  /camelcase/5.3.1:
    resolution: {integrity: sha512-L28STB170nwWS63UjtlEOE3dldQApaJXZkOI1uMFfzf3rRuPegHaHesyee+YxQ+W6SvRDQV6UrdOdRiR153wJg==}
    engines: {node: '>=6'}
    dev: true

  /camelcase/6.3.0:
    resolution: {integrity: sha512-Gmy6FhYlCY7uOElZUSbxo2UCDH8owEk996gkbrpsgGtrJLM3J7jGxl9Ic7Qwwj4ivOE5AWZWRMecDdF7hqGjFA==}
    engines: {node: '>=10'}
    dev: true

  /caniuse-lite/1.0.30001399:
    resolution: {integrity: sha512-4vQ90tMKS+FkvuVWS5/QY1+d805ODxZiKFzsU8o/RsVJz49ZSRR8EjykLJbqhzdPgadbX6wB538wOzle3JniRA==}
    dev: true

  /ccount/2.0.1:
    resolution: {integrity: sha512-eyrF0jiFpY+3drT6383f1qhkbGsLSifNAjA61IUjZjmLCWjItY6LB9ft9YhoDgwfmclB2zhu51Lc7+95b8NRAg==}
    dev: true

  /chai/4.3.6:
    resolution: {integrity: sha512-bbcp3YfHCUzMOvKqsztczerVgBKSsEijCySNlHHbX3VG1nskvqjz5Rfso1gGwD6w6oOV3eI60pKuMOV5MV7p3Q==}
    engines: {node: '>=4'}
    dependencies:
      assertion-error: 1.1.0
      check-error: 1.0.2
      deep-eql: 3.0.1
      get-func-name: 2.0.0
      loupe: 2.3.4
      pathval: 1.1.1
      type-detect: 4.0.8
    dev: true

  /chainsaw/0.1.0:
    resolution: {integrity: sha512-75kWfWt6MEKNC8xYXIdRpDehRYY/tNSgwKaJq+dbbDcxORuVrrQ+SEHoWsniVn9XPYfP4gmdWIeDk/4YNp1rNQ==}
    dependencies:
      traverse: 0.3.9
    dev: true

  /chalk/2.4.2:
    resolution: {integrity: sha512-Mti+f9lpJNcwF4tWV8/OrTTtF1gZi+f8FqlyAdouralcFWFQWF2+NgCHShjkCb+IFBLq9buZwE1xckQU4peSuQ==}
    engines: {node: '>=4'}
    dependencies:
      ansi-styles: 3.2.1
      escape-string-regexp: 1.0.5
      supports-color: 5.5.0
    dev: true

  /chalk/4.1.2:
    resolution: {integrity: sha512-oKnbhFyRIXpUuez8iBMmyEa4nbj4IOQyuhc/wy9kY7/WVPcwIO9VA668Pu8RkO7+0G76SLROeyw9CpQ061i4mA==}
    engines: {node: '>=10'}
    dependencies:
      ansi-styles: 4.3.0
      supports-color: 7.2.0
    dev: true

  /chalk/5.0.1:
    resolution: {integrity: sha512-Fo07WOYGqMfCWHOzSXOt2CxDbC6skS/jO9ynEcmpANMoPrD+W1r1K6Vx7iNm+AQmETU1Xr2t+n8nzkV9t6xh3w==}
    engines: {node: ^12.17.0 || ^14.13 || >=16.0.0}
    dev: true

  /character-entities-html4/2.1.0:
    resolution: {integrity: sha512-1v7fgQRj6hnSwFpq1Eu0ynr/CDEw0rXo2B61qXrLNdHZmPKgb7fqS1a2JwF0rISo9q77jDI8VMEHoApn8qDoZA==}
    dev: true

  /character-entities-legacy/3.0.0:
    resolution: {integrity: sha512-RpPp0asT/6ufRm//AJVwpViZbGM/MkjQFxJccQRHmISF/22NBtsHqAWmL+/pmkPWoIUJdWyeVleTl1wydHATVQ==}
    dev: true

  /character-entities/2.0.2:
    resolution: {integrity: sha512-shx7oQ0Awen/BRIdkjkvz54PnEEI/EjwXDSIZp86/KKdbafHh1Df/RYGBhn4hbe2+uKC9FnT5UCEdyPz3ai9hQ==}
    dev: true

  /character-reference-invalid/2.0.1:
    resolution: {integrity: sha512-iBZ4F4wRbyORVsu0jPV7gXkOsGYjGHPmAyv+HiHG8gi5PtC9KI2j1+v8/tlibRvjoWX027ypmG/n0HtO5t7unw==}
    dev: true

  /chardet/0.7.0:
    resolution: {integrity: sha512-mT8iDcrh03qDGRRmoA2hmBJnxpllMR+0/0qlzjqZES6NdiWDcZkCNAk4rPFZ9Q85r27unkiNNg8ZOiwZXBHwcA==}
    dev: true

  /check-error/1.0.2:
    resolution: {integrity: sha512-BrgHpW9NURQgzoNyjfq0Wu6VFO6D7IZEmJNdtgNqpzGG8RuNFHt2jQxWlAs4HMe119chBnv+34syEZtc6IhLtA==}
    dev: true

  /chokidar/3.5.3:
    resolution: {integrity: sha512-Dr3sfKRP6oTcjf2JmUmFJfeVMvXBdegxB0iVQ5eb2V10uFJUCAS8OByZdVAyVb8xXNz3GjjTgj9kLWsZTqE6kw==}
    engines: {node: '>= 8.10.0'}
    dependencies:
      anymatch: 3.1.2
      braces: 3.0.2
      glob-parent: 5.1.2
      is-binary-path: 2.1.0
      is-glob: 4.0.3
      normalize-path: 3.0.0
      readdirp: 3.6.0
    optionalDependencies:
      fsevents: 2.3.2
    dev: true

  /chownr/2.0.0:
    resolution: {integrity: sha512-bIomtDF5KGpdogkLd9VspvFzk9KfpyyGlS8YFVZl7TGPBHL5snIOnxeshwVgPteQ9b4Eydl+pVbIyE1DcvCWgQ==}
    engines: {node: '>=10'}
    dev: false

  /ci-info/3.4.0:
    resolution: {integrity: sha512-t5QdPT5jq3o262DOQ8zA6E1tlH2upmUc4Hlvrbx1pGYJuiiHl7O7rvVNI+l8HTVhd/q3Qc9vqimkNk5yiXsAug==}
    dev: true

  /clean-stack/2.2.0:
    resolution: {integrity: sha512-4diC9HaTE+KRAMWhDhrGOECgWZxoevMc5TlkObMqNSsVU62PYzXZ/SMTjzyGAFF1YusgxGcSWTEXBhp0CPwQ1A==}
    engines: {node: '>=6'}
    dev: false

  /cli-boxes/3.0.0:
    resolution: {integrity: sha512-/lzGpEWL/8PfI0BmBOPRwp0c/wFNX1RdUML3jK/RcSBA9T8mZDdQpqYBKtCFTOfQbwPqWEOpjqW+Fnayc0969g==}
    engines: {node: '>=10'}
    dev: true

  /cli-cursor/4.0.0:
    resolution: {integrity: sha512-VGtlMu3x/4DOtIUwEkRezxUZ2lBacNJCHash0N0WeZDBS+7Ux1dm3XWAgWYxLJFMMdOeXMHXorshEFhbMSGelg==}
    engines: {node: ^12.20.0 || ^14.13.1 || >=16.0.0}
    dependencies:
      restore-cursor: 4.0.0
    dev: true

  /cli-spinners/2.7.0:
    resolution: {integrity: sha512-qu3pN8Y3qHNgE2AFweciB1IfMnmZ/fsNTEE+NOFjmGB2F/7rLhnhzppvpCnN4FovtP26k8lHyy9ptEbNwWFLzw==}
    engines: {node: '>=6'}
    dev: true

  /cliui/6.0.0:
    resolution: {integrity: sha512-t6wbgtoCXvAzst7QgXxJYqPt0usEfbgQdftEPbLL/cvv6HPE5VgvqCuAIDR0NgU52ds6rFwqrgakNLrHEjCbrQ==}
    dependencies:
      string-width: 4.2.3
      strip-ansi: 6.0.1
      wrap-ansi: 6.2.0
    dev: true

  /cliui/7.0.4:
    resolution: {integrity: sha512-OcRE68cOsVMXp1Yvonl/fzkQOyjLSu/8bhPDfQt0e0/Eb283TKP20Fs2MqoPsr9SwA595rRCA+QMzYc9nBP+JQ==}
    dependencies:
      string-width: 4.2.3
      strip-ansi: 6.0.1
      wrap-ansi: 7.0.0
    dev: true

  /clone/1.0.4:
    resolution: {integrity: sha512-JQHZ2QMW6l3aH/j6xCqQThY/9OH4D/9ls34cgkUBiEeocRTU04tHfKPBsUK1PqZCUQM7GiA0IIXJSuXHI64Kbg==}
    engines: {node: '>=0.8'}
    dev: true

  /code-block-writer/11.0.3:
    resolution: {integrity: sha512-NiujjUFB4SwScJq2bwbYUtXbZhBSlY6vYzm++3Q6oC+U+injTqfPYFK8wS9COOmb2lueqp0ZRB4nK1VYeHgNyw==}
    dev: true

  /color-convert/1.9.3:
    resolution: {integrity: sha512-QfAUtd+vFdAtFQcC8CCyYt1fYWxSqAiK2cSD6zDB8N3cpsEBAvRxp9zOGg6G/SHHJYAT88/az/IuDGALsNVbGg==}
    dependencies:
      color-name: 1.1.3
    dev: true

  /color-convert/2.0.1:
    resolution: {integrity: sha512-RRECPsj7iu/xb5oKYcsFHSppFNnsj/52OVTRKb4zP5onXwVF3zVmmToNcOfGC+CRDpfK/U584fMg38ZHCaElKQ==}
    engines: {node: '>=7.0.0'}
    dependencies:
      color-name: 1.1.4
    dev: true

  /color-name/1.1.3:
    resolution: {integrity: sha512-72fSenhMw2HZMTVHeCA9KCmpEIbzWiQsjN+BHcBbS9vr1mtt+vJjPdksIBNUmKAW8TFUDPJK5SUU3QhE9NEXDw==}
    dev: true

  /color-name/1.1.4:
    resolution: {integrity: sha512-dOy+3AuW3a2wNbZHIuMZpTcgjGuLU/uBL/ubcZF9OXbDo8ff4O8yVp5Bf0efS8uEoYo5q4Fx7dY9OgQGXgAsQA==}
    dev: true

  /comma-separated-tokens/2.0.2:
    resolution: {integrity: sha512-G5yTt3KQN4Yn7Yk4ed73hlZ1evrFKXeUW3086p3PRFNp7m2vIjI6Pg+Kgb+oyzhd9F2qdcoj67+y3SdxL5XWsg==}
    dev: true

  /commander/2.20.3:
    resolution: {integrity: sha512-GpVkmM8vF2vQUkj2LvZmD35JxeJOLCwJ9cUkugyk2nuhbv3+mJvpLYYt+0+USMxE+oj+ey/lJEnhZw75x/OMcQ==}
    dev: true

  /commander/9.4.0:
    resolution: {integrity: sha512-sRPT+umqkz90UA8M1yqYfnHlZA7fF6nSphDtxeywPZ49ysjxDQybzk13CL+mXekDRG92skbcqCLVovuCusNmFw==}
    engines: {node: ^12.20.0 || >=14}
    dev: true

  /common-ancestor-path/1.0.1:
    resolution: {integrity: sha512-L3sHRo1pXXEqX8VU28kfgUY+YGsk09hPqZiZmLacNib6XNTCM8ubYeT7ryXQw8asB1sKgcU5lkB7ONug08aB8w==}
    dev: true

  /concat-map/0.0.1:
    resolution: {integrity: sha512-/Srv4dswyQNBfohGpz9o6Yb3Gz3SrUDqBH5rTuhGR7ahtlbYKnVxw2bCFMRljaA7EXHaXZ8wsHdodFvbkhKmqg==}

  /convert-source-map/1.8.0:
    resolution: {integrity: sha512-+OQdjP49zViI/6i7nIJpA8rAl4sV/JdPfU9nZs3VqOwGIgizICvuN2ru6fMd+4llL0tar18UYJXfZ/TWtmhUjA==}
    dependencies:
      safe-buffer: 5.1.2
    dev: true

  /cookie/0.5.0:
    resolution: {integrity: sha512-YZ3GUyn/o8gfKJlnlX7g7xq4gyO6OSuhGPKaaGssGB2qgDUS0gPgtTvoyZLTt9Ab6dC4hfc9dV5arkvc/OCmrw==}
    engines: {node: '>= 0.6'}
    dev: true

  /core-util-is/1.0.3:
    resolution: {integrity: sha512-ZQBvi1DcpJ4GDqanjucZ2Hj3wEO5pZDS89BWbkcrvdxksJorwUDDZamX9ldFkp9aw2lmBDLgkObEA4DWNJ9FYQ==}
    dev: true

  /create-require/1.1.1:
    resolution: {integrity: sha512-dcKFX3jn0MpIaXjisoRvexIJVEKzaq7z2rZKxf+MSr9TkdmHmsU4m2lcLojrj/FHl8mk5VxMmYA+ftRkP/3oKQ==}
    dev: true

  /cross-env/7.0.3:
    resolution: {integrity: sha512-+/HKd6EgcQCJGh2PSjZuUitQBQynKor4wrFbRg4DtAgS1aWO+gU52xpH7M9ScGgXSYmAVS9bIJ8EzuaGw0oNAw==}
    engines: {node: '>=10.14', npm: '>=6', yarn: '>=1'}
    hasBin: true
    dependencies:
      cross-spawn: 7.0.3
    dev: true

  /cross-spawn/5.1.0:
    resolution: {integrity: sha512-pTgQJ5KC0d2hcY8eyL1IzlBPYjTkyH72XRZPnLyKus2mBfNjQs3klqbJU2VILqZryAZUt9JOb3h/mWMy23/f5A==}
    dependencies:
      lru-cache: 4.1.5
      shebang-command: 1.2.0
      which: 1.3.1
    dev: true

  /cross-spawn/7.0.3:
    resolution: {integrity: sha512-iRDPJKUPVEND7dHPO8rkbOnPpyDygcDFtWjpeWNCgy8WP2rXcxXL8TskReQl6OrB2G7+UJrags1q15Fudc7G6w==}
    engines: {node: '>= 8'}
    dependencies:
      path-key: 3.1.1
      shebang-command: 2.0.0
      which: 2.0.2

  /csstype/2.6.20:
    resolution: {integrity: sha512-/WwNkdXfckNgw6S5R125rrW8ez139lBHWouiBvX8dfMFtcn6V81REDqnH7+CRpRipfYlyU1CmOnOxrmGcFOjeA==}
    dev: true

  /csv-generate/3.4.3:
    resolution: {integrity: sha512-w/T+rqR0vwvHqWs/1ZyMDWtHHSJaN06klRqJXBEpDJaM/+dZkso0OKh1VcuuYvK3XM53KysVNq8Ko/epCK8wOw==}
    dev: true

  /csv-parse/4.16.3:
    resolution: {integrity: sha512-cO1I/zmz4w2dcKHVvpCr7JVRu8/FymG5OEpmvsZYlccYolPBLoVGKUHgNoc4ZGkFeFlWGEDmMyBM+TTqRdW/wg==}
    dev: true

  /csv-stringify/5.6.5:
    resolution: {integrity: sha512-PjiQ659aQ+fUTQqSrd1XEDnOr52jh30RBurfzkscaE2tPaFsDH5wOAHJiw8XAHphRknCwMUE9KRayc4K/NbO8A==}
    dev: true

  /csv/5.5.3:
    resolution: {integrity: sha512-QTaY0XjjhTQOdguARF0lGKm5/mEq9PD9/VhZZegHDIBq2tQwgNpHc3dneD4mGo2iJs+fTKv5Bp0fZ+BRuY3Z0g==}
    engines: {node: '>= 0.1.90'}
    dependencies:
      csv-generate: 3.4.3
      csv-parse: 4.16.3
      csv-stringify: 5.6.5
      stream-transform: 2.1.3
    dev: true

  /data-uri-to-buffer/4.0.0:
    resolution: {integrity: sha512-Vr3mLBA8qWmcuschSLAOogKgQ/Jwxulv3RNE4FXnYWRGujzrRWQI4m12fQqRkwX06C0KanhLr4hK+GydchZsaA==}
    engines: {node: '>= 12'}
    dev: true

  /debug/4.3.3_supports-color@8.1.1:
    resolution: {integrity: sha512-/zxw5+vh1Tfv+4Qn7a5nsbcJKPaSvCDhojn6FEl9vupwK2VCSDtEiEtqr8DFtzYFOdz63LBkxec7DYuc2jon6Q==}
    engines: {node: '>=6.0'}
    peerDependencies:
      supports-color: '*'
    peerDependenciesMeta:
      supports-color:
        optional: true
    dependencies:
      ms: 2.1.2
      supports-color: 8.1.1
    dev: true

  /debug/4.3.4:
    resolution: {integrity: sha512-PRWFHuSU3eDtQJPvnNY7Jcket1j0t5OuOsFzPPzsekD52Zl8qUfFIPEiswXqIvHWGVHOgX+7G/vCNNhehwxfkQ==}
    engines: {node: '>=6.0'}
    peerDependencies:
      supports-color: '*'
    peerDependenciesMeta:
      supports-color:
        optional: true
    dependencies:
      ms: 2.1.2
    dev: true

  /decamelize-keys/1.1.0:
    resolution: {integrity: sha512-ocLWuYzRPoS9bfiSdDd3cxvrzovVMZnRDVEzAs+hWIVXGDbHxWMECij2OBuyB/An0FFW/nLuq6Kv1i/YC5Qfzg==}
    engines: {node: '>=0.10.0'}
    dependencies:
      decamelize: 1.2.0
      map-obj: 1.0.1
    dev: true

  /decamelize/1.2.0:
    resolution: {integrity: sha512-z2S+W9X73hAUUki+N+9Za2lBlun89zigOyGrsax+KUQ6wKW4ZoWpEYBkGhQjwAjjDCkWxhY0VKEhk8wzY7F5cA==}
    engines: {node: '>=0.10.0'}
    dev: true

  /decamelize/4.0.0:
    resolution: {integrity: sha512-9iE1PgSik9HeIIw2JO94IidnE3eBoQrFJ3w7sFuzSX4DpmZ3v5sZpUiV5Swcf6mQEF+Y0ru8Neo+p+nyh2J+hQ==}
    engines: {node: '>=10'}
    dev: true

  /decode-named-character-reference/1.0.2:
    resolution: {integrity: sha512-O8x12RzrUF8xyVcY0KJowWsmaJxQbmy0/EtnNtHRpsOcT7dFk5W598coHqBVpmWo1oQQfsCqfCmkZN5DJrZVdg==}
    dependencies:
      character-entities: 2.0.2
    dev: true

  /dedent-js/1.0.1:
    resolution: {integrity: sha512-OUepMozQULMLUmhxS95Vudo0jb0UchLimi3+pQ2plj61Fcy8axbP9hbiD4Sz6DPqn6XG3kfmziVfQ1rSys5AJQ==}
    dev: true

  /deep-eql/3.0.1:
    resolution: {integrity: sha512-+QeIQyN5ZuO+3Uk5DYh6/1eKO0m0YmJFGNmFHGACpf1ClL1nmlV/p4gNgbl2pJGxgXb4faqo6UE+M5ACEMyVcw==}
    engines: {node: '>=0.12'}
    dependencies:
      type-detect: 4.0.8
    dev: true

  /deep-is/0.1.4:
    resolution: {integrity: sha512-oIPzksmTg4/MriiaYGO+okXDT7ztn/w3Eptv/+gSIdMdKsJo0u4CfYNFJPy+4SKMuCqGw2wxnA+URMg3t8a/bQ==}
    dev: true

  /deepmerge-ts/4.2.2:
    resolution: {integrity: sha512-Ka3Kb21tiWjvQvS9U+1Dx+aqFAHsdTnMdYptLTmC2VAmDFMugWMY1e15aTODstipmCun8iNuqeSfcx6rsUUk0Q==}
    engines: {node: '>=12.4.0'}
    dev: true

  /deepmerge/4.2.2:
    resolution: {integrity: sha512-FJ3UgI4gIl+PHZm53knsuSFpE+nESMr7M4v9QcgB7S63Kj/6WqMiFQJpBBYz1Pt+66bZpP3Q7Lye0Oo9MPKEdg==}
    engines: {node: '>=0.10.0'}
    dev: true

  /defaults/1.0.3:
    resolution: {integrity: sha512-s82itHOnYrN0Ib8r+z7laQz3sdE+4FP3d9Q7VLO7U+KRT+CR0GsWuyHxzdAY82I7cXv0G/twrqomTJLOssO5HA==}
    dependencies:
      clone: 1.0.4
    dev: true

  /define-lazy-prop/2.0.0:
    resolution: {integrity: sha512-Ds09qNh8yw3khSjiJjiUInaGX9xlqZDY7JVryGxdxV7NPeuqQfplOpQ66yJFZut3jLa5zOwkXw1g9EI2uKh4Og==}
    engines: {node: '>=8'}

  /define-properties/1.1.4:
    resolution: {integrity: sha512-uckOqKcfaVvtBdsVkdPv3XjveQJsNQqmhXgRi8uhvWWuPYZCNlzT8qAyblUgNoXdHdjMTzAqeGjAoli8f+bzPA==}
    engines: {node: '>= 0.4'}
    dependencies:
      has-property-descriptors: 1.0.0
      object-keys: 1.1.1
    dev: true

  /del/6.1.1:
    resolution: {integrity: sha512-ua8BhapfP0JUJKC/zV9yHHDW/rDoDxP4Zhn3AkA6/xT6gY7jYXJiaeyBZznYVujhZZET+UgcbZiQ7sN3WqcImg==}
    engines: {node: '>=10'}
    dependencies:
      globby: 11.1.0
      graceful-fs: 4.2.10
      is-glob: 4.0.3
      is-path-cwd: 2.2.0
      is-path-inside: 3.0.3
      p-map: 4.0.0
      rimraf: 3.0.2
      slash: 3.0.0
    dev: false

  /dequal/2.0.3:
    resolution: {integrity: sha512-0je+qPKHEMohvfRTCEo3CrPG6cAzAYgmzKyxRiYSSDkS6eGJdyVJm7WaYA5ECaAD9wLB2T4EEeymA5aFVcYXCA==}
    engines: {node: '>=6'}
    dev: true

  /detect-indent/6.1.0:
    resolution: {integrity: sha512-reYkTUJAZb9gUuZ2RvVCNhVHdg62RHnJ7WJl8ftMi4diZ6NWlciOzQN88pUhSELEwflJht4oQDv0F0BMlwaYtA==}
    engines: {node: '>=8'}
    dev: true

  /detect-node/2.1.0:
    resolution: {integrity: sha512-T0NIuQpnTvFDATNuHN5roPwSBG83rFsuO+MXXH9/3N1eFbn4wcPjttvjMLEPWJ0RGUYgQE7cGgS3tNxbqCGM7g==}
    dev: true

  /diff/4.0.2:
    resolution: {integrity: sha512-58lmxKSA4BNyLz+HHMUzlOEpg09FV+ev6ZMe3vJihgdxzgcwZ8VoEEPmALCZG9LmqfVoNMMKpttIYTVG6uDY7A==}
    engines: {node: '>=0.3.1'}
    dev: true

  /diff/5.0.0:
    resolution: {integrity: sha512-/VTCrvm5Z0JGty/BWHljh+BAiw3IK+2j87NGMu8Nwc/f48WoDAC395uomO9ZD117ZOBaHmkX1oyLvkVM/aIT3w==}
    engines: {node: '>=0.3.1'}
    dev: true

  /diff/5.1.0:
    resolution: {integrity: sha512-D+mk+qE8VC/PAUrlAU34N+VfXev0ghe5ywmpqrawphmVZc1bEfn56uo9qpyGp1p4xpzOHkSW4ztBd6L7Xx4ACw==}
    engines: {node: '>=0.3.1'}
    dev: true

  /dir-glob/3.0.1:
    resolution: {integrity: sha512-WkrWp9GR4KXfKGYzOLmTuGVi1UWFfws377n9cc55/tb6DuqyF6pcQ5AbiHEshaDpY9v6oaSr2XCDidGmMwdzIA==}
    engines: {node: '>=8'}
    dependencies:
      path-type: 4.0.0

  /dlv/1.1.3:
    resolution: {integrity: sha512-+HlytyjlPKnIG8XuRG8WvmBP8xs8P71y+SKKS6ZXWoEgLuePxtDoUEiH7WkdePWrQ5JBpE6aoVqfZfJUQkjXwA==}
    dev: true

  /doctrine/3.0.0:
    resolution: {integrity: sha512-yS+Q5i3hBf7GBkd4KG8a7eBNNWNGLTaEwwYWUijIYM7zrlYDM0BFXHjjPWlWZ1Rg7UaddZeIDmi9jF3HmqiQ2w==}
    engines: {node: '>=6.0.0'}
    dependencies:
      esutils: 2.0.3
    dev: true

  /dset/3.1.2:
    resolution: {integrity: sha512-g/M9sqy3oHe477Ar4voQxWtaPIFw1jTdKZuomOjhCcBx9nHUNn0pu6NopuFFrTh/TRZIKEj+76vLWFu9BNKk+Q==}
    engines: {node: '>=4'}
    dev: true

  /duplexer2/0.1.4:
    resolution: {integrity: sha512-asLFVfWWtJ90ZyOUHMqk7/S2w2guQKxUI2itj3d92ADHhxUSbCMGi1f1cBcJ7xM1To+pE/Khbwo1yuNbMEPKeA==}
    dependencies:
      readable-stream: 2.3.7
    dev: true

  /eastasianwidth/0.2.0:
    resolution: {integrity: sha512-I88TYZWc9XiYHRQ4/3c5rjjfgkjhLyW2luGIheGERbNQ6OY7yTybanSpDXZa8y7VUP9YmDcYa+eyq4ca7iLqWA==}
    dev: true

  /editorconfig/0.15.3:
    resolution: {integrity: sha512-M9wIMFx96vq0R4F+gRpY3o2exzb8hEj/n9S8unZtHSvYjibBp/iMufSzvmOcV/laG0ZtuTVGtiJggPOSW2r93g==}
    hasBin: true
    dependencies:
      commander: 2.20.3
      lru-cache: 4.1.5
      semver: 5.7.1
      sigmund: 1.0.1
    dev: true

  /electron-to-chromium/1.4.248:
    resolution: {integrity: sha512-qShjzEYpa57NnhbW2K+g+Fl+eNoDvQ7I+2MRwWnU6Z6F0HhXekzsECCLv+y2OJUsRodjqoSfwHkIX42VUFtUzg==}
    dev: true

  /emmet/2.3.6:
    resolution: {integrity: sha512-pLS4PBPDdxuUAmw7Me7+TcHbykTsBKN/S9XJbUOMFQrNv9MoshzyMFK/R57JBm94/6HSL4vHnDeEmxlC82NQ4A==}
    dependencies:
      '@emmetio/abbreviation': 2.2.3
      '@emmetio/css-abbreviation': 2.1.4

  /emoji-regex/8.0.0:
    resolution: {integrity: sha512-MSjYzcWNOA0ewAHpz0MxpYFvwg6yjy1NG3xteoqz644VCo/RPgnr1/GGt+ic3iJTzQ8Eu3TdM14SawnVUmGE6A==}
    dev: true

  /emoji-regex/9.2.2:
    resolution: {integrity: sha512-L18DaJsXSUk2+42pv8mLs5jJT2hqFkFE4j21wOmgbUqsZ2hL72NsUU785g9RXgo3s0ZNgVl42TiHp3ZtOv/Vyg==}
    dev: true

  /enquirer/2.3.6:
    resolution: {integrity: sha512-yjNnPr315/FjS4zIsUxYguYUPP2e1NK4d7E7ZOLiyYCcbFBiTMyID+2wvm2w6+pZ/odMA7cRkjhsPbltwBOrLg==}
    engines: {node: '>=8.6'}
    dependencies:
      ansi-colors: 4.1.3
    dev: true

  /error-ex/1.3.2:
    resolution: {integrity: sha512-7dFHNmqeFSEt2ZBsCriorKnn3Z2pj+fd9kmI6QoWw4//DL+icEBfc0U7qJCisqrTsKTjw4fNFy2pW9OqStD84g==}
    dependencies:
      is-arrayish: 0.2.1
    dev: true

  /es-abstract/1.20.2:
    resolution: {integrity: sha512-XxXQuVNrySBNlEkTYJoDNFe5+s2yIOpzq80sUHEdPdQr0S5nTLz4ZPPPswNIpKseDDUS5yghX1gfLIHQZ1iNuQ==}
    engines: {node: '>= 0.4'}
    dependencies:
      call-bind: 1.0.2
      es-to-primitive: 1.2.1
      function-bind: 1.1.1
      function.prototype.name: 1.1.5
      get-intrinsic: 1.1.3
      get-symbol-description: 1.0.0
      has: 1.0.3
      has-property-descriptors: 1.0.0
      has-symbols: 1.0.3
      internal-slot: 1.0.3
      is-callable: 1.2.5
      is-negative-zero: 2.0.2
      is-regex: 1.1.4
      is-shared-array-buffer: 1.0.2
      is-string: 1.0.7
      is-weakref: 1.0.2
      object-inspect: 1.12.2
      object-keys: 1.1.1
      object.assign: 4.1.4
      regexp.prototype.flags: 1.4.3
      string.prototype.trimend: 1.0.5
      string.prototype.trimstart: 1.0.5
      unbox-primitive: 1.0.2
    dev: true

  /es-module-lexer/0.10.5:
    resolution: {integrity: sha512-+7IwY/kiGAacQfY+YBhKMvEmyAJnw5grTUgjG85Pe7vcUI/6b7pZjZG8nQ7+48YhzEAEqrEgD2dCz/JIK+AYvw==}
    dev: true

  /es-shim-unscopables/1.0.0:
    resolution: {integrity: sha512-Jm6GPcCdC30eMLbZ2x8z2WuRwAws3zTBBKuusffYVUrNj/GVSUAZ+xKMaUpfNDR5IbyNA5LJbaecoUVbmUcB1w==}
    dependencies:
      has: 1.0.3
    dev: true

  /es-to-primitive/1.2.1:
    resolution: {integrity: sha512-QCOllgZJtaUo9miYBcLChTUaHNjJF3PYs1VidD7AwiEj1kYxKeQTctLAezAOH5ZKRH0g2IgPn6KwB4IT8iRpvA==}
    engines: {node: '>= 0.4'}
    dependencies:
      is-callable: 1.2.5
      is-date-object: 1.0.5
      is-symbol: 1.0.4
    dev: true

  /es6-error/4.1.1:
    resolution: {integrity: sha512-Um/+FxMr9CISWh0bi5Zv0iOD+4cFh5qLeks1qhAopKVAJw3drgKbKySikp7wGhDL0HPeaja0P5ULZrxLkniUVg==}
    dev: true

  /es6-promise/3.3.1:
    resolution: {integrity: sha512-SOp9Phqvqn7jtEUxPWdWfWoLmyt2VaJ6MpvP9Comy1MceMXqE6bxvaTu4iaxpYYPzhny28Lc+M87/c2cPK6lDg==}
    dev: true

  /esbuild-android-64/0.14.54:
    resolution: {integrity: sha512-Tz2++Aqqz0rJ7kYBfz+iqyE3QMycD4vk7LBRyWaAVFgFtQ/O8EJOnVmTOiDWYZ/uYzB4kvP+bqejYdVKzE5lAQ==}
    engines: {node: '>=12'}
    cpu: [x64]
    os: [android]
    requiresBuild: true
    optional: true

  /esbuild-android-64/0.15.13:
    resolution: {integrity: sha512-yRorukXBlokwTip+Sy4MYskLhJsO0Kn0/Fj43s1krVblfwP+hMD37a4Wmg139GEsMLl+vh8WXp2mq/cTA9J97g==}
    engines: {node: '>=12'}
    cpu: [x64]
    os: [android]
    requiresBuild: true
    dev: true
    optional: true

  /esbuild-android-64/0.15.7:
    resolution: {integrity: sha512-p7rCvdsldhxQr3YHxptf1Jcd86dlhvc3EQmQJaZzzuAxefO9PvcI0GLOa5nCWem1AJ8iMRu9w0r5TG8pHmbi9w==}
    engines: {node: '>=12'}
    cpu: [x64]
    os: [android]
    requiresBuild: true
    dev: true
    optional: true

  /esbuild-android-arm64/0.14.54:
    resolution: {integrity: sha512-F9E+/QDi9sSkLaClO8SOV6etqPd+5DgJje1F9lOWoNncDdOBL2YF59IhsWATSt0TLZbYCf3pNlTHvVV5VfHdvg==}
    engines: {node: '>=12'}
    cpu: [arm64]
    os: [android]
    requiresBuild: true
    optional: true

  /esbuild-android-arm64/0.15.13:
    resolution: {integrity: sha512-TKzyymLD6PiVeyYa4c5wdPw87BeAiTXNtK6amWUcXZxkV51gOk5u5qzmDaYSwiWeecSNHamFsaFjLoi32QR5/w==}
    engines: {node: '>=12'}
    cpu: [arm64]
    os: [android]
    requiresBuild: true
    dev: true
    optional: true

  /esbuild-android-arm64/0.15.7:
    resolution: {integrity: sha512-L775l9ynJT7rVqRM5vo+9w5g2ysbOCfsdLV4CWanTZ1k/9Jb3IYlQ06VCI1edhcosTYJRECQFJa3eAvkx72eyQ==}
    engines: {node: '>=12'}
    cpu: [arm64]
    os: [android]
    requiresBuild: true
    dev: true
    optional: true

  /esbuild-darwin-64/0.14.54:
    resolution: {integrity: sha512-jtdKWV3nBviOd5v4hOpkVmpxsBy90CGzebpbO9beiqUYVMBtSc0AL9zGftFuBon7PNDcdvNCEuQqw2x0wP9yug==}
    engines: {node: '>=12'}
    cpu: [x64]
    os: [darwin]
    requiresBuild: true
    optional: true

  /esbuild-darwin-64/0.15.13:
    resolution: {integrity: sha512-WAx7c2DaOS6CrRcoYCgXgkXDliLnFv3pQLV6GeW1YcGEZq2Gnl8s9Pg7ahValZkpOa0iE/ojRVQ87sbUhF1Cbg==}
    engines: {node: '>=12'}
    cpu: [x64]
    os: [darwin]
    requiresBuild: true
    dev: true
    optional: true

  /esbuild-darwin-64/0.15.7:
    resolution: {integrity: sha512-KGPt3r1c9ww009t2xLB6Vk0YyNOXh7hbjZ3EecHoVDxgtbUlYstMPDaReimKe6eOEfyY4hBEEeTvKwPsiH5WZg==}
    engines: {node: '>=12'}
    cpu: [x64]
    os: [darwin]
    requiresBuild: true
    dev: true
    optional: true

  /esbuild-darwin-arm64/0.14.54:
    resolution: {integrity: sha512-OPafJHD2oUPyvJMrsCvDGkRrVCar5aVyHfWGQzY1dWnzErjrDuSETxwA2HSsyg2jORLY8yBfzc1MIpUkXlctmw==}
    engines: {node: '>=12'}
    cpu: [arm64]
    os: [darwin]
    requiresBuild: true
    optional: true

  /esbuild-darwin-arm64/0.15.13:
    resolution: {integrity: sha512-U6jFsPfSSxC3V1CLiQqwvDuj3GGrtQNB3P3nNC3+q99EKf94UGpsG9l4CQ83zBs1NHrk1rtCSYT0+KfK5LsD8A==}
    engines: {node: '>=12'}
    cpu: [arm64]
    os: [darwin]
    requiresBuild: true
    dev: true
    optional: true

  /esbuild-darwin-arm64/0.15.7:
    resolution: {integrity: sha512-kBIHvtVqbSGajN88lYMnR3aIleH3ABZLLFLxwL2stiuIGAjGlQW741NxVTpUHQXUmPzxi6POqc9npkXa8AcSZQ==}
    engines: {node: '>=12'}
    cpu: [arm64]
    os: [darwin]
    requiresBuild: true
    dev: true
    optional: true

  /esbuild-freebsd-64/0.14.54:
    resolution: {integrity: sha512-OKwd4gmwHqOTp4mOGZKe/XUlbDJ4Q9TjX0hMPIDBUWWu/kwhBAudJdBoxnjNf9ocIB6GN6CPowYpR/hRCbSYAg==}
    engines: {node: '>=12'}
    cpu: [x64]
    os: [freebsd]
    requiresBuild: true
    optional: true

  /esbuild-freebsd-64/0.15.13:
    resolution: {integrity: sha512-whItJgDiOXaDG/idy75qqevIpZjnReZkMGCgQaBWZuKHoElDJC1rh7MpoUgupMcdfOd+PgdEwNQW9DAE6i8wyA==}
    engines: {node: '>=12'}
    cpu: [x64]
    os: [freebsd]
    requiresBuild: true
    dev: true
    optional: true

  /esbuild-freebsd-64/0.15.7:
    resolution: {integrity: sha512-hESZB91qDLV5MEwNxzMxPfbjAhOmtfsr9Wnuci7pY6TtEh4UDuevmGmkUIjX/b+e/k4tcNBMf7SRQ2mdNuK/HQ==}
    engines: {node: '>=12'}
    cpu: [x64]
    os: [freebsd]
    requiresBuild: true
    dev: true
    optional: true

  /esbuild-freebsd-arm64/0.14.54:
    resolution: {integrity: sha512-sFwueGr7OvIFiQT6WeG0jRLjkjdqWWSrfbVwZp8iMP+8UHEHRBvlaxL6IuKNDwAozNUmbb8nIMXa7oAOARGs1Q==}
    engines: {node: '>=12'}
    cpu: [arm64]
    os: [freebsd]
    requiresBuild: true
    optional: true

  /esbuild-freebsd-arm64/0.15.13:
    resolution: {integrity: sha512-6pCSWt8mLUbPtygv7cufV0sZLeylaMwS5Fznj6Rsx9G2AJJsAjQ9ifA+0rQEIg7DwJmi9it+WjzNTEAzzdoM3Q==}
    engines: {node: '>=12'}
    cpu: [arm64]
    os: [freebsd]
    requiresBuild: true
    dev: true
    optional: true

  /esbuild-freebsd-arm64/0.15.7:
    resolution: {integrity: sha512-dLFR0ChH5t+b3J8w0fVKGvtwSLWCv7GYT2Y2jFGulF1L5HftQLzVGN+6pi1SivuiVSmTh28FwUhi9PwQicXI6Q==}
    engines: {node: '>=12'}
    cpu: [arm64]
    os: [freebsd]
    requiresBuild: true
    dev: true
    optional: true

  /esbuild-linux-32/0.14.54:
    resolution: {integrity: sha512-1ZuY+JDI//WmklKlBgJnglpUL1owm2OX+8E1syCD6UAxcMM/XoWd76OHSjl/0MR0LisSAXDqgjT3uJqT67O3qw==}
    engines: {node: '>=12'}
    cpu: [ia32]
    os: [linux]
    requiresBuild: true
    optional: true

  /esbuild-linux-32/0.15.13:
    resolution: {integrity: sha512-VbZdWOEdrJiYApm2kkxoTOgsoCO1krBZ3quHdYk3g3ivWaMwNIVPIfEE0f0XQQ0u5pJtBsnk2/7OPiCFIPOe/w==}
    engines: {node: '>=12'}
    cpu: [ia32]
    os: [linux]
    requiresBuild: true
    dev: true
    optional: true

  /esbuild-linux-32/0.15.7:
    resolution: {integrity: sha512-v3gT/LsONGUZcjbt2swrMjwxo32NJzk+7sAgtxhGx1+ZmOFaTRXBAi1PPfgpeo/J//Un2jIKm/I+qqeo4caJvg==}
    engines: {node: '>=12'}
    cpu: [ia32]
    os: [linux]
    requiresBuild: true
    dev: true
    optional: true

  /esbuild-linux-64/0.14.54:
    resolution: {integrity: sha512-EgjAgH5HwTbtNsTqQOXWApBaPVdDn7XcK+/PtJwZLT1UmpLoznPd8c5CxqsH2dQK3j05YsB3L17T8vE7cp4cCg==}
    engines: {node: '>=12'}
    cpu: [x64]
    os: [linux]
    requiresBuild: true
    optional: true

  /esbuild-linux-64/0.15.13:
    resolution: {integrity: sha512-rXmnArVNio6yANSqDQlIO4WiP+Cv7+9EuAHNnag7rByAqFVuRusLbGi2697A5dFPNXoO//IiogVwi3AdcfPC6A==}
    engines: {node: '>=12'}
    cpu: [x64]
    os: [linux]
    requiresBuild: true
    dev: true
    optional: true

  /esbuild-linux-64/0.15.7:
    resolution: {integrity: sha512-LxXEfLAKwOVmm1yecpMmWERBshl+Kv5YJ/1KnyAr6HRHFW8cxOEsEfisD3sVl/RvHyW//lhYUVSuy9jGEfIRAQ==}
    engines: {node: '>=12'}
    cpu: [x64]
    os: [linux]
    requiresBuild: true
    dev: true
    optional: true

  /esbuild-linux-arm/0.14.54:
    resolution: {integrity: sha512-qqz/SjemQhVMTnvcLGoLOdFpCYbz4v4fUo+TfsWG+1aOu70/80RV6bgNpR2JCrppV2moUQkww+6bWxXRL9YMGw==}
    engines: {node: '>=12'}
    cpu: [arm]
    os: [linux]
    requiresBuild: true
    optional: true

  /esbuild-linux-arm/0.15.13:
    resolution: {integrity: sha512-Ac6LpfmJO8WhCMQmO253xX2IU2B3wPDbl4IvR0hnqcPrdfCaUa2j/lLMGTjmQ4W5JsJIdHEdW12dG8lFS0MbxQ==}
    engines: {node: '>=12'}
    cpu: [arm]
    os: [linux]
    requiresBuild: true
    dev: true
    optional: true

  /esbuild-linux-arm/0.15.7:
    resolution: {integrity: sha512-JKgAHtMR5f75wJTeuNQbyznZZa+pjiUHV7sRZp42UNdyXC6TiUYMW/8z8yIBAr2Fpad8hM1royZKQisqPABPvQ==}
    engines: {node: '>=12'}
    cpu: [arm]
    os: [linux]
    requiresBuild: true
    dev: true
    optional: true

  /esbuild-linux-arm64/0.14.54:
    resolution: {integrity: sha512-WL71L+0Rwv+Gv/HTmxTEmpv0UgmxYa5ftZILVi2QmZBgX3q7+tDeOQNqGtdXSdsL8TQi1vIaVFHUPDe0O0kdig==}
    engines: {node: '>=12'}
    cpu: [arm64]
    os: [linux]
    requiresBuild: true
    optional: true

  /esbuild-linux-arm64/0.15.13:
    resolution: {integrity: sha512-alEMGU4Z+d17U7KQQw2IV8tQycO6T+rOrgW8OS22Ua25x6kHxoG6Ngry6Aq6uranC+pNWNMB6aHFPh7aTQdORQ==}
    engines: {node: '>=12'}
    cpu: [arm64]
    os: [linux]
    requiresBuild: true
    dev: true
    optional: true

  /esbuild-linux-arm64/0.15.7:
    resolution: {integrity: sha512-P3cfhudpzWDkglutWgXcT2S7Ft7o2e3YDMrP1n0z2dlbUZghUkKCyaWw0zhp4KxEEzt/E7lmrtRu/pGWnwb9vw==}
    engines: {node: '>=12'}
    cpu: [arm64]
    os: [linux]
    requiresBuild: true
    dev: true
    optional: true

  /esbuild-linux-mips64le/0.14.54:
    resolution: {integrity: sha512-qTHGQB8D1etd0u1+sB6p0ikLKRVuCWhYQhAHRPkO+OF3I/iSlTKNNS0Lh2Oc0g0UFGguaFZZiPJdJey3AGpAlw==}
    engines: {node: '>=12'}
    cpu: [mips64el]
    os: [linux]
    requiresBuild: true
    optional: true

  /esbuild-linux-mips64le/0.15.13:
    resolution: {integrity: sha512-47PgmyYEu+yN5rD/MbwS6DxP2FSGPo4Uxg5LwIdxTiyGC2XKwHhHyW7YYEDlSuXLQXEdTO7mYe8zQ74czP7W8A==}
    engines: {node: '>=12'}
    cpu: [mips64el]
    os: [linux]
    requiresBuild: true
    dev: true
    optional: true

  /esbuild-linux-mips64le/0.15.7:
    resolution: {integrity: sha512-T7XKuxl0VpeFLCJXub6U+iybiqh0kM/bWOTb4qcPyDDwNVhLUiPcGdG2/0S7F93czUZOKP57YiLV8YQewgLHKw==}
    engines: {node: '>=12'}
    cpu: [mips64el]
    os: [linux]
    requiresBuild: true
    dev: true
    optional: true

  /esbuild-linux-ppc64le/0.14.54:
    resolution: {integrity: sha512-j3OMlzHiqwZBDPRCDFKcx595XVfOfOnv68Ax3U4UKZ3MTYQB5Yz3X1mn5GnodEVYzhtZgxEBidLWeIs8FDSfrQ==}
    engines: {node: '>=12'}
    cpu: [ppc64]
    os: [linux]
    requiresBuild: true
    optional: true

  /esbuild-linux-ppc64le/0.15.13:
    resolution: {integrity: sha512-z6n28h2+PC1Ayle9DjKoBRcx/4cxHoOa2e689e2aDJSaKug3jXcQw7mM+GLg+9ydYoNzj8QxNL8ihOv/OnezhA==}
    engines: {node: '>=12'}
    cpu: [ppc64]
    os: [linux]
    requiresBuild: true
    dev: true
    optional: true

  /esbuild-linux-ppc64le/0.15.7:
    resolution: {integrity: sha512-6mGuC19WpFN7NYbecMIJjeQgvDb5aMuvyk0PDYBJrqAEMkTwg3Z98kEKuCm6THHRnrgsdr7bp4SruSAxEM4eJw==}
    engines: {node: '>=12'}
    cpu: [ppc64]
    os: [linux]
    requiresBuild: true
    dev: true
    optional: true

  /esbuild-linux-riscv64/0.14.54:
    resolution: {integrity: sha512-y7Vt7Wl9dkOGZjxQZnDAqqn+XOqFD7IMWiewY5SPlNlzMX39ocPQlOaoxvT4FllA5viyV26/QzHtvTjVNOxHZg==}
    engines: {node: '>=12'}
    cpu: [riscv64]
    os: [linux]
    requiresBuild: true
    optional: true

  /esbuild-linux-riscv64/0.15.13:
    resolution: {integrity: sha512-+Lu4zuuXuQhgLUGyZloWCqTslcCAjMZH1k3Xc9MSEJEpEFdpsSU0sRDXAnk18FKOfEjhu4YMGaykx9xjtpA6ow==}
    engines: {node: '>=12'}
    cpu: [riscv64]
    os: [linux]
    requiresBuild: true
    dev: true
    optional: true

  /esbuild-linux-riscv64/0.15.7:
    resolution: {integrity: sha512-uUJsezbswAYo/X7OU/P+PuL/EI9WzxsEQXDekfwpQ23uGiooxqoLFAPmXPcRAt941vjlY9jtITEEikWMBr+F/g==}
    engines: {node: '>=12'}
    cpu: [riscv64]
    os: [linux]
    requiresBuild: true
    dev: true
    optional: true

  /esbuild-linux-s390x/0.14.54:
    resolution: {integrity: sha512-zaHpW9dziAsi7lRcyV4r8dhfG1qBidQWUXweUjnw+lliChJqQr+6XD71K41oEIC3Mx1KStovEmlzm+MkGZHnHA==}
    engines: {node: '>=12'}
    cpu: [s390x]
    os: [linux]
    requiresBuild: true
    optional: true

  /esbuild-linux-s390x/0.15.13:
    resolution: {integrity: sha512-BMeXRljruf7J0TMxD5CIXS65y7puiZkAh+s4XFV9qy16SxOuMhxhVIXYLnbdfLrsYGFzx7U9mcdpFWkkvy/Uag==}
    engines: {node: '>=12'}
    cpu: [s390x]
    os: [linux]
    requiresBuild: true
    dev: true
    optional: true

  /esbuild-linux-s390x/0.15.7:
    resolution: {integrity: sha512-+tO+xOyTNMc34rXlSxK7aCwJgvQyffqEM5MMdNDEeMU3ss0S6wKvbBOQfgd5jRPblfwJ6b+bKiz0g5nABpY0QQ==}
    engines: {node: '>=12'}
    cpu: [s390x]
    os: [linux]
    requiresBuild: true
    dev: true
    optional: true

  /esbuild-netbsd-64/0.14.54:
    resolution: {integrity: sha512-PR01lmIMnfJTgeU9VJTDY9ZerDWVFIUzAtJuDHwwceppW7cQWjBBqP48NdeRtoP04/AtO9a7w3viI+PIDr6d+w==}
    engines: {node: '>=12'}
    cpu: [x64]
    os: [netbsd]
    requiresBuild: true
    optional: true

  /esbuild-netbsd-64/0.15.13:
    resolution: {integrity: sha512-EHj9QZOTel581JPj7UO3xYbltFTYnHy+SIqJVq6yd3KkCrsHRbapiPb0Lx3EOOtybBEE9EyqbmfW1NlSDsSzvQ==}
    engines: {node: '>=12'}
    cpu: [x64]
    os: [netbsd]
    requiresBuild: true
    dev: true
    optional: true

  /esbuild-netbsd-64/0.15.7:
    resolution: {integrity: sha512-yVc4Wz+Pu3cP5hzm5kIygNPrjar/v5WCSoRmIjCPWfBVJkZNb5brEGKUlf+0Y759D48BCWa0WHrWXaNy0DULTQ==}
    engines: {node: '>=12'}
    cpu: [x64]
    os: [netbsd]
    requiresBuild: true
    dev: true
    optional: true

  /esbuild-openbsd-64/0.14.54:
    resolution: {integrity: sha512-Qyk7ikT2o7Wu76UsvvDS5q0amJvmRzDyVlL0qf5VLsLchjCa1+IAvd8kTBgUxD7VBUUVgItLkk609ZHUc1oCaw==}
    engines: {node: '>=12'}
    cpu: [x64]
    os: [openbsd]
    requiresBuild: true
    optional: true

  /esbuild-openbsd-64/0.15.13:
    resolution: {integrity: sha512-nkuDlIjF/sfUhfx8SKq0+U+Fgx5K9JcPq1mUodnxI0x4kBdCv46rOGWbuJ6eof2n3wdoCLccOoJAbg9ba/bT2w==}
    engines: {node: '>=12'}
    cpu: [x64]
    os: [openbsd]
    requiresBuild: true
    dev: true
    optional: true

  /esbuild-openbsd-64/0.15.7:
    resolution: {integrity: sha512-GsimbwC4FSR4lN3wf8XmTQ+r8/0YSQo21rWDL0XFFhLHKlzEA4SsT1Tl8bPYu00IU6UWSJ+b3fG/8SB69rcuEQ==}
    engines: {node: '>=12'}
    cpu: [x64]
    os: [openbsd]
    requiresBuild: true
    dev: true
    optional: true

  /esbuild-plugin-copy/1.3.0_esbuild@0.14.54:
    resolution: {integrity: sha512-LOx1xJOlAaCFMRtokHjsJfEkrosy3RDRa8SUHmn7loo0gwrouBQQwLAmOyMECshf7gSR1cPSRtAHu3KF/kQsyw==}
    peerDependencies:
      esbuild: ^0.14.0
    dependencies:
      chalk: 4.1.2
      esbuild: 0.14.54
      fs-extra: 10.1.0
      globby: 11.1.0
    dev: true

  /esbuild-sunos-64/0.14.54:
    resolution: {integrity: sha512-28GZ24KmMSeKi5ueWzMcco6EBHStL3B6ubM7M51RmPwXQGLe0teBGJocmWhgwccA1GeFXqxzILIxXpHbl9Q/Kw==}
    engines: {node: '>=12'}
    cpu: [x64]
    os: [sunos]
    requiresBuild: true
    optional: true

  /esbuild-sunos-64/0.15.13:
    resolution: {integrity: sha512-jVeu2GfxZQ++6lRdY43CS0Tm/r4WuQQ0Pdsrxbw+aOrHQPHV0+LNOLnvbN28M7BSUGnJnHkHm2HozGgNGyeIRw==}
    engines: {node: '>=12'}
    cpu: [x64]
    os: [sunos]
    requiresBuild: true
    dev: true
    optional: true

  /esbuild-sunos-64/0.15.7:
    resolution: {integrity: sha512-8CDI1aL/ts0mDGbWzjEOGKXnU7p3rDzggHSBtVryQzkSOsjCHRVe0iFYUuhczlxU1R3LN/E7HgUO4NXzGGP/Ag==}
    engines: {node: '>=12'}
    cpu: [x64]
    os: [sunos]
    requiresBuild: true
    dev: true
    optional: true

  /esbuild-windows-32/0.14.54:
    resolution: {integrity: sha512-T+rdZW19ql9MjS7pixmZYVObd9G7kcaZo+sETqNH4RCkuuYSuv9AGHUVnPoP9hhuE1WM1ZimHz1CIBHBboLU7w==}
    engines: {node: '>=12'}
    cpu: [ia32]
    os: [win32]
    requiresBuild: true
    optional: true

  /esbuild-windows-32/0.15.13:
    resolution: {integrity: sha512-XoF2iBf0wnqo16SDq+aDGi/+QbaLFpkiRarPVssMh9KYbFNCqPLlGAWwDvxEVz+ywX6Si37J2AKm+AXq1kC0JA==}
    engines: {node: '>=12'}
    cpu: [ia32]
    os: [win32]
    requiresBuild: true
    dev: true
    optional: true

  /esbuild-windows-32/0.15.7:
    resolution: {integrity: sha512-cOnKXUEPS8EGCzRSFa1x6NQjGhGsFlVgjhqGEbLTPsA7x4RRYiy2RKoArNUU4iR2vHmzqS5Gr84MEumO/wxYKA==}
    engines: {node: '>=12'}
    cpu: [ia32]
    os: [win32]
    requiresBuild: true
    dev: true
    optional: true

  /esbuild-windows-64/0.14.54:
    resolution: {integrity: sha512-AoHTRBUuYwXtZhjXZbA1pGfTo8cJo3vZIcWGLiUcTNgHpJJMC1rVA44ZereBHMJtotyN71S8Qw0npiCIkW96cQ==}
    engines: {node: '>=12'}
    cpu: [x64]
    os: [win32]
    requiresBuild: true
    optional: true

  /esbuild-windows-64/0.15.13:
    resolution: {integrity: sha512-Et6htEfGycjDrtqb2ng6nT+baesZPYQIW+HUEHK4D1ncggNrDNk3yoboYQ5KtiVrw/JaDMNttz8rrPubV/fvPQ==}
    engines: {node: '>=12'}
    cpu: [x64]
    os: [win32]
    requiresBuild: true
    dev: true
    optional: true

  /esbuild-windows-64/0.15.7:
    resolution: {integrity: sha512-7MI08Ec2sTIDv+zH6StNBKO+2hGUYIT42GmFyW6MBBWWtJhTcQLinKS6ldIN1d52MXIbiJ6nXyCJ+LpL4jBm3Q==}
    engines: {node: '>=12'}
    cpu: [x64]
    os: [win32]
    requiresBuild: true
    dev: true
    optional: true

  /esbuild-windows-arm64/0.14.54:
    resolution: {integrity: sha512-M0kuUvXhot1zOISQGXwWn6YtS+Y/1RT9WrVIOywZnJHo3jCDyewAc79aKNQWFCQm+xNHVTq9h8dZKvygoXQQRg==}
    engines: {node: '>=12'}
    cpu: [arm64]
    os: [win32]
    requiresBuild: true
    optional: true

  /esbuild-windows-arm64/0.15.13:
    resolution: {integrity: sha512-3bv7tqntThQC9SWLRouMDmZnlOukBhOCTlkzNqzGCmrkCJI7io5LLjwJBOVY6kOUlIvdxbooNZwjtBvj+7uuVg==}
    engines: {node: '>=12'}
    cpu: [arm64]
    os: [win32]
    requiresBuild: true
    dev: true
    optional: true

  /esbuild-windows-arm64/0.15.7:
    resolution: {integrity: sha512-R06nmqBlWjKHddhRJYlqDd3Fabx9LFdKcjoOy08YLimwmsswlFBJV4rXzZCxz/b7ZJXvrZgj8DDv1ewE9+StMw==}
    engines: {node: '>=12'}
    cpu: [arm64]
    os: [win32]
    requiresBuild: true
    dev: true
    optional: true

  /esbuild/0.14.54:
    resolution: {integrity: sha512-Cy9llcy8DvET5uznocPyqL3BFRrFXSVqbgpMJ9Wz8oVjZlh/zUSNbPRbov0VX7VxN2JH1Oa0uNxZ7eLRb62pJA==}
    engines: {node: '>=12'}
    hasBin: true
    requiresBuild: true
    optionalDependencies:
      '@esbuild/linux-loong64': 0.14.54
      esbuild-android-64: 0.14.54
      esbuild-android-arm64: 0.14.54
      esbuild-darwin-64: 0.14.54
      esbuild-darwin-arm64: 0.14.54
      esbuild-freebsd-64: 0.14.54
      esbuild-freebsd-arm64: 0.14.54
      esbuild-linux-32: 0.14.54
      esbuild-linux-64: 0.14.54
      esbuild-linux-arm: 0.14.54
      esbuild-linux-arm64: 0.14.54
      esbuild-linux-mips64le: 0.14.54
      esbuild-linux-ppc64le: 0.14.54
      esbuild-linux-riscv64: 0.14.54
      esbuild-linux-s390x: 0.14.54
      esbuild-netbsd-64: 0.14.54
      esbuild-openbsd-64: 0.14.54
      esbuild-sunos-64: 0.14.54
      esbuild-windows-32: 0.14.54
      esbuild-windows-64: 0.14.54
      esbuild-windows-arm64: 0.14.54

  /esbuild/0.15.13:
    resolution: {integrity: sha512-Cu3SC84oyzzhrK/YyN4iEVy2jZu5t2fz66HEOShHURcjSkOSAVL8C/gfUT+lDJxkVHpg8GZ10DD0rMHRPqMFaQ==}
    engines: {node: '>=12'}
    hasBin: true
    requiresBuild: true
    optionalDependencies:
      '@esbuild/android-arm': 0.15.13
      '@esbuild/linux-loong64': 0.15.13
      esbuild-android-64: 0.15.13
      esbuild-android-arm64: 0.15.13
      esbuild-darwin-64: 0.15.13
      esbuild-darwin-arm64: 0.15.13
      esbuild-freebsd-64: 0.15.13
      esbuild-freebsd-arm64: 0.15.13
      esbuild-linux-32: 0.15.13
      esbuild-linux-64: 0.15.13
      esbuild-linux-arm: 0.15.13
      esbuild-linux-arm64: 0.15.13
      esbuild-linux-mips64le: 0.15.13
      esbuild-linux-ppc64le: 0.15.13
      esbuild-linux-riscv64: 0.15.13
      esbuild-linux-s390x: 0.15.13
      esbuild-netbsd-64: 0.15.13
      esbuild-openbsd-64: 0.15.13
      esbuild-sunos-64: 0.15.13
      esbuild-windows-32: 0.15.13
      esbuild-windows-64: 0.15.13
      esbuild-windows-arm64: 0.15.13
    dev: true

  /esbuild/0.15.7:
    resolution: {integrity: sha512-7V8tzllIbAQV1M4QoE52ImKu8hT/NLGlGXkiDsbEU5PS6K8Mn09ZnYoS+dcmHxOS9CRsV4IRAMdT3I67IyUNXw==}
    engines: {node: '>=12'}
    hasBin: true
    requiresBuild: true
    optionalDependencies:
      '@esbuild/linux-loong64': 0.15.7
      esbuild-android-64: 0.15.7
      esbuild-android-arm64: 0.15.7
      esbuild-darwin-64: 0.15.7
      esbuild-darwin-arm64: 0.15.7
      esbuild-freebsd-64: 0.15.7
      esbuild-freebsd-arm64: 0.15.7
      esbuild-linux-32: 0.15.7
      esbuild-linux-64: 0.15.7
      esbuild-linux-arm: 0.15.7
      esbuild-linux-arm64: 0.15.7
      esbuild-linux-mips64le: 0.15.7
      esbuild-linux-ppc64le: 0.15.7
      esbuild-linux-riscv64: 0.15.7
      esbuild-linux-s390x: 0.15.7
      esbuild-netbsd-64: 0.15.7
      esbuild-openbsd-64: 0.15.7
      esbuild-sunos-64: 0.15.7
      esbuild-windows-32: 0.15.7
      esbuild-windows-64: 0.15.7
      esbuild-windows-arm64: 0.15.7
    dev: true

  /escalade/3.1.1:
    resolution: {integrity: sha512-k0er2gUkLf8O0zKJiAhmkTnJlTvINGv7ygDNPbeIsX/TJjGJZHuh9B2UxbsaEkmlEo9MfhrSzmhIlhRlI2GXnw==}
    engines: {node: '>=6'}
    dev: true

  /escape-string-regexp/1.0.5:
    resolution: {integrity: sha512-vbRorB5FUQWvla16U8R/qgaFIya2qGzwDrNmCZuYKrbdSUMG6I1ZCGQRefkRVhuOkIGVne7BQ35DSfo1qvJqFg==}
    engines: {node: '>=0.8.0'}
    dev: true

  /escape-string-regexp/4.0.0:
    resolution: {integrity: sha512-TtpcNJ3XAzx3Gq8sWRzJaVajRs0uVxA2YAkdb1jm2YkPz4G6egUFAyA3n5vtEIZefPk5Wa4UXbKuS5fKkJWdgA==}
    engines: {node: '>=10'}
    dev: true

  /escape-string-regexp/5.0.0:
    resolution: {integrity: sha512-/veY75JbMK4j1yjvuUxuVsiS/hr/4iHs9FTT6cgTexxdE0Ly/glccBAkloH/DofkjRbZU3bnoj38mOmhkZ0lHw==}
    engines: {node: '>=12'}
    dev: true

  /eslint-config-prettier/8.5.0_eslint@8.23.1:
    resolution: {integrity: sha512-obmWKLUNCnhtQRKc+tmnYuQl0pFU1ibYJQ5BGhTVB08bHe9wC8qUeG7c08dj9XX+AuPj1YSGSQIHl1pnDHZR0Q==}
    hasBin: true
    peerDependencies:
      eslint: '>=7.0.0'
    dependencies:
      eslint: 8.23.1
    dev: true

  /eslint-plugin-prettier/4.2.1_cabrci5exjdaojcvd6xoxgeowu:
    resolution: {integrity: sha512-f/0rXLXUt0oFYs8ra4w49wYZBG5GKZpAYsJSm6rnYL5uVDjd+zowwMwVZHnAjf4edNrKpCDYfXDgmRE/Ak7QyQ==}
    engines: {node: '>=12.0.0'}
    peerDependencies:
      eslint: '>=7.28.0'
      eslint-config-prettier: '*'
      prettier: '>=2.0.0'
    peerDependenciesMeta:
      eslint-config-prettier:
        optional: true
    dependencies:
      eslint: 8.23.1
      eslint-config-prettier: 8.5.0_eslint@8.23.1
      prettier: 2.7.1
      prettier-linter-helpers: 1.0.0
    dev: true

  /eslint-scope/5.1.1:
    resolution: {integrity: sha512-2NxwbF/hZ0KpepYN0cNbo+FN6XoK7GaHlQhgx/hIZl6Va0bF45RQOOwhLIy8lQDbuCiadSLCBnH2CFYquit5bw==}
    engines: {node: '>=8.0.0'}
    dependencies:
      esrecurse: 4.3.0
      estraverse: 4.3.0
    dev: true

  /eslint-scope/7.1.1:
    resolution: {integrity: sha512-QKQM/UXpIiHcLqJ5AOyIW7XZmzjkzQXYE54n1++wb0u9V/abW3l9uQnxX8Z5Xd18xyKIMTUAyQ0k1e8pz6LUrw==}
    engines: {node: ^12.22.0 || ^14.17.0 || >=16.0.0}
    dependencies:
      esrecurse: 4.3.0
      estraverse: 5.3.0
    dev: true

  /eslint-utils/3.0.0_eslint@8.23.1:
    resolution: {integrity: sha512-uuQC43IGctw68pJA1RgbQS8/NP7rch6Cwd4j3ZBtgo4/8Flj4eGE7ZYSZRN3iq5pVUv6GPdW5Z1RFleo84uLDA==}
    engines: {node: ^10.0.0 || ^12.0.0 || >= 14.0.0}
    peerDependencies:
      eslint: '>=5'
    dependencies:
      eslint: 8.23.1
      eslint-visitor-keys: 2.1.0
    dev: true

  /eslint-visitor-keys/2.1.0:
    resolution: {integrity: sha512-0rSmRBzXgDzIsD6mGdJgevzgezI534Cer5L/vyMX0kHzT/jiB43jRhd9YUlMGYLQy2zprNmoT8qasCGtY+QaKw==}
    engines: {node: '>=10'}
    dev: true

  /eslint-visitor-keys/3.3.0:
    resolution: {integrity: sha512-mQ+suqKJVyeuwGYHAdjMFqjCyfl8+Ldnxuyp3ldiMBFKkvytrXUZWaiPCEav8qDHKty44bD+qV1IP4T+w+xXRA==}
    engines: {node: ^12.22.0 || ^14.17.0 || >=16.0.0}
    dev: true

  /eslint/8.23.1:
    resolution: {integrity: sha512-w7C1IXCc6fNqjpuYd0yPlcTKKmHlHHktRkzmBPZ+7cvNBQuiNjx0xaMTjAJGCafJhQkrFJooREv0CtrVzmHwqg==}
    engines: {node: ^12.22.0 || ^14.17.0 || >=16.0.0}
    hasBin: true
    dependencies:
      '@eslint/eslintrc': 1.3.2
      '@humanwhocodes/config-array': 0.10.4
      '@humanwhocodes/gitignore-to-minimatch': 1.0.2
      '@humanwhocodes/module-importer': 1.0.1
      ajv: 6.12.6
      chalk: 4.1.2
      cross-spawn: 7.0.3
      debug: 4.3.4
      doctrine: 3.0.0
      escape-string-regexp: 4.0.0
      eslint-scope: 7.1.1
      eslint-utils: 3.0.0_eslint@8.23.1
      eslint-visitor-keys: 3.3.0
      espree: 9.4.0
      esquery: 1.4.0
      esutils: 2.0.3
      fast-deep-equal: 3.1.3
      file-entry-cache: 6.0.1
      find-up: 5.0.0
      glob-parent: 6.0.2
      globals: 13.17.0
      globby: 11.1.0
      grapheme-splitter: 1.0.4
      ignore: 5.2.0
      import-fresh: 3.3.0
      imurmurhash: 0.1.4
      is-glob: 4.0.3
      js-sdsl: 4.1.4
      js-yaml: 4.1.0
      json-stable-stringify-without-jsonify: 1.0.1
      levn: 0.4.1
      lodash.merge: 4.6.2
      minimatch: 3.1.2
      natural-compare: 1.4.0
      optionator: 0.9.1
      regexpp: 3.2.0
      strip-ansi: 6.0.1
      strip-json-comments: 3.1.1
      text-table: 0.2.0
    transitivePeerDependencies:
      - supports-color
    dev: true

  /espree/9.4.0:
    resolution: {integrity: sha512-DQmnRpLj7f6TgN/NYb0MTzJXL+vJF9h3pHy4JhCIs3zwcgez8xmGg3sXHcEO97BrmO2OSvCwMdfdlyl+E9KjOw==}
    engines: {node: ^12.22.0 || ^14.17.0 || >=16.0.0}
    dependencies:
      acorn: 8.8.0
      acorn-jsx: 5.3.2_acorn@8.8.0
      eslint-visitor-keys: 3.3.0
    dev: true

  /esprima/4.0.1:
    resolution: {integrity: sha512-eGuFFw7Upda+g4p+QHvnW0RyTX/SVeJBDM/gCtMARO0cLuT2HcEKnTPvhjV6aGeqrCB/sbNop0Kszm0jsaWU4A==}
    engines: {node: '>=4'}
    hasBin: true
    dev: true

  /esquery/1.4.0:
    resolution: {integrity: sha512-cCDispWt5vHHtwMY2YrAQ4ibFkAL8RbH5YGBnZBc90MolvvfkkQcJro/aZiAQUlQ3qgrYS6D6v8Gc5G5CQsc9w==}
    engines: {node: '>=0.10'}
    dependencies:
      estraverse: 5.3.0
    dev: true

  /esrecurse/4.3.0:
    resolution: {integrity: sha512-KmfKL3b6G+RXvP8N1vr3Tq1kL/oCFgn2NYXEtqP8/L3pKapUA4G8cFVaoF3SU323CD4XypR/ffioHmkti6/Tag==}
    engines: {node: '>=4.0'}
    dependencies:
      estraverse: 5.3.0
    dev: true

  /estraverse/4.3.0:
    resolution: {integrity: sha512-39nnKffWz8xN1BU/2c79n9nB9HDzo0niYUqx6xyqUnyoAnQyyWpOTdZEeiCch8BBu515t4wp9ZmgVfVhn9EBpw==}
    engines: {node: '>=4.0'}
    dev: true

  /estraverse/5.3.0:
    resolution: {integrity: sha512-MMdARuVEQziNTeJD8DgMqmhwR11BRQ/cBP+pLtYdSTnf3MIO8fFeiINEbX36ZdNlfU/7A9f3gUw49B3oQsvwBA==}
    engines: {node: '>=4.0'}
    dev: true

  /estree-util-is-identifier-name/2.0.1:
    resolution: {integrity: sha512-rxZj1GkQhY4x1j/CSnybK9cGuMFQYFPLq0iNyopqf14aOVLFtMv7Esika+ObJWPWiOHuMOAHz3YkWoLYYRnzWQ==}
    dev: true

  /estree-util-visit/1.2.0:
    resolution: {integrity: sha512-wdsoqhWueuJKsh5hqLw3j8lwFqNStm92VcwtAOAny8g/KS/l5Y8RISjR4k5W6skCj3Nirag/WUCMS0Nfy3sgsg==}
    dependencies:
      '@types/estree-jsx': 1.0.0
      '@types/unist': 2.0.6
    dev: true

  /estree-walker/2.0.2:
    resolution: {integrity: sha512-Rfkk/Mp/DL7JVje3u18FxFujQlTNR2q6QfMSMB7AvCBx91NGj/ba3kCfza0f6dVDbw7YlRf/nDrn7pQrCCyQ/w==}
    dev: true

  /esutils/2.0.3:
    resolution: {integrity: sha512-kVscqXk4OCp68SZ0dkgEKVi6/8ij300KBWTJq32P/dYeWTSwK41WyTxalN1eRmA5Z9UU/LX9D7FWSmV9SAYx6g==}
    engines: {node: '>=0.10.0'}
    dev: true

  /events/3.3.0:
    resolution: {integrity: sha512-mQw+2fkQbALzQ7V0MY0IqdnXNOeTtP4r0lN9z7AAawCXgqea7bDii20AYrIBrFd/Hx0M2Ocz6S111CaFkUcb0Q==}
    engines: {node: '>=0.8.x'}

  /execa/6.1.0:
    resolution: {integrity: sha512-QVWlX2e50heYJcCPG0iWtf8r0xjEYfz/OYLGDYH+IyjWezzPNxz63qNFOu0l4YftGWuizFVZHHs8PrLU5p2IDA==}
    engines: {node: ^12.20.0 || ^14.13.1 || >=16.0.0}
    dependencies:
      cross-spawn: 7.0.3
      get-stream: 6.0.1
      human-signals: 3.0.1
      is-stream: 3.0.0
      merge-stream: 2.0.0
      npm-run-path: 5.1.0
      onetime: 6.0.0
      signal-exit: 3.0.7
      strip-final-newline: 3.0.0
    dev: true

  /extend-shallow/2.0.1:
    resolution: {integrity: sha512-zCnTtlxNoAiDc3gqY2aYAWFx7XWWiasuF2K8Me5WbN8otHKTUKBwjPtNpRs/rbUZm7KxWAaNj7P1a/p52GbVug==}
    engines: {node: '>=0.10.0'}
    dependencies:
      is-extendable: 0.1.1
    dev: true

  /extend/3.0.2:
    resolution: {integrity: sha512-fjquC59cD7CyW6urNXK0FBufkZcoiGG80wTuPujX590cB5Ttln20E2UB4S/WARVqhXffZl2LNgS+gQdPIIim/g==}
    dev: true

  /extendable-error/0.1.7:
    resolution: {integrity: sha512-UOiS2in6/Q0FK0R0q6UY9vYpQ21mr/Qn1KOnte7vsACuNJf514WvCCUHSRCPcgjPT2bAhNIJdlE6bVap1GKmeg==}
    dev: true

  /external-editor/3.1.0:
    resolution: {integrity: sha512-hMQ4CX1p1izmuLYyZqLMO/qGNw10wSv9QDCPfzXfyFrOaCSSoRfqE1Kf1s5an66J5JZC62NewG+mK49jOCtQew==}
    engines: {node: '>=4'}
    dependencies:
      chardet: 0.7.0
      iconv-lite: 0.4.24
      tmp: 0.0.33
    dev: true

  /fast-deep-equal/3.1.3:
    resolution: {integrity: sha512-f3qQ9oQy9j2AhBe/H9VC91wLmKBCCU/gDOnKNAYG5hswO7BLKj09Hc5HYNz9cGI++xlpDCIgDaitVs03ATR84Q==}
    dev: true

  /fast-diff/1.2.0:
    resolution: {integrity: sha512-xJuoT5+L99XlZ8twedaRf6Ax2TgQVxvgZOYoPKqZufmJib0tL2tegPBOZb1pVNgIhlqDlA0eO0c3wBvQcmzx4w==}
    dev: true

  /fast-glob/3.2.12:
    resolution: {integrity: sha512-DVj4CQIYYow0BlaelwK1pHl5n5cRSJfM60UA0zK891sVInoPri2Ekj7+e1CT3/3qxXenpI+nBBmQAcJPJgaj4w==}
    engines: {node: '>=8.6.0'}
    dependencies:
      '@nodelib/fs.stat': 2.0.5
      '@nodelib/fs.walk': 1.2.8
      glob-parent: 5.1.2
      merge2: 1.4.1
      micromatch: 4.0.5

  /fast-json-stable-stringify/2.1.0:
    resolution: {integrity: sha512-lhd/wF+Lk98HZoTCtlVraHtfh5XYijIjalXck7saUtuanSDyLMxnHhSXEDJqHxD7msR8D0uCmqlkwjCV8xvwHw==}
    dev: true

  /fast-levenshtein/2.0.6:
    resolution: {integrity: sha512-DCXu6Ifhqcks7TZKY3Hxp3y6qphY5SJZmrWMDrKcERSOXWQdMhU9Ig/PYrzyw/ul9jOIyh0N4M0tbC5hodg8dw==}
    dev: true

  /fastq/1.13.0:
    resolution: {integrity: sha512-YpkpUnK8od0o1hmeSc7UUs/eB/vIPWJYjKck2QKIzAf71Vm1AAQ3EbuZB3g2JIy+pg+ERD0vqI79KyZiB2e2Nw==}
    dependencies:
      reusify: 1.0.4

  /fetch-blob/3.2.0:
    resolution: {integrity: sha512-7yAQpD2UMJzLi1Dqv7qFYnPbaPx7ZfFK6PiIxQ4PfkGPyNyl2Ugx+a/umUonmKqjhM4DnfbMvdX6otXq83soQQ==}
    engines: {node: ^12.20 || >= 14.13}
    dependencies:
      node-domexception: 1.0.0
      web-streams-polyfill: 3.2.1
    dev: true

  /file-entry-cache/6.0.1:
    resolution: {integrity: sha512-7Gps/XWymbLk2QLYK4NzpMOrYjMhdIxXuIvy2QBsLE6ljuodKvdkWs/cpyJJ3CVIVpH0Oi1Hvg1ovbMzLdFBBg==}
    engines: {node: ^10.12.0 || >=12.0.0}
    dependencies:
      flat-cache: 3.0.4
    dev: true

  /fill-range/7.0.1:
    resolution: {integrity: sha512-qOo9F+dMUmC2Lcb4BbVvnKJxTPjCm+RRpe4gDuGrzkL7mEVl/djYSu2OdQ2Pa302N4oqkSg9ir6jaLWJ2USVpQ==}
    engines: {node: '>=8'}
    dependencies:
      to-regex-range: 5.0.1

  /find-up/4.1.0:
    resolution: {integrity: sha512-PpOwAdQ/YlXQ2vj8a3h8IipDuYRi3wceVQQGYWxNINccq40Anw7BlsEXCMbt1Zt+OLA6Fq9suIpIWD0OsnISlw==}
    engines: {node: '>=8'}
    dependencies:
      locate-path: 5.0.0
      path-exists: 4.0.0
    dev: true

  /find-up/5.0.0:
    resolution: {integrity: sha512-78/PXT1wlLLDgTzDs7sjq9hzz0vXD+zn+7wypEe4fXQxCmdmqfGsEPQxmiCSQI3ajFV91bVSsvNtrJRiW6nGng==}
    engines: {node: '>=10'}
    dependencies:
      locate-path: 6.0.0
      path-exists: 4.0.0
    dev: true

  /find-yarn-workspace-root2/1.2.16:
    resolution: {integrity: sha512-hr6hb1w8ePMpPVUK39S4RlwJzi+xPLuVuG8XlwXU3KD5Yn3qgBWVfy3AzNlDhWvE1EORCE65/Qm26rFQt3VLVA==}
    dependencies:
      micromatch: 4.0.5
      pkg-dir: 4.2.0
    dev: true

  /flat-cache/3.0.4:
    resolution: {integrity: sha512-dm9s5Pw7Jc0GvMYbshN6zchCA9RgQlzzEZX3vylR9IqFfS8XciblUXOKfW6SiuJ0e13eDYZoZV5wdrev7P3Nwg==}
    engines: {node: ^10.12.0 || >=12.0.0}
    dependencies:
      flatted: 3.2.7
      rimraf: 3.0.2
    dev: true

  /flat/5.0.2:
    resolution: {integrity: sha512-b6suED+5/3rTpUBdG1gupIl8MPFCAMA0QXwmljLhvCUKcUvdE4gWky9zpuGCcXHOsz4J9wPGNWq6OKpmIzz3hQ==}
    hasBin: true
    dev: true

  /flatted/3.2.7:
    resolution: {integrity: sha512-5nqDSxl8nn5BSNxyR3n4I6eDmbolI6WT+QqR547RwxQapgjQBmtktdP+HTBb/a/zLsbzERTONyUB5pefh5TtjQ==}
    dev: true

  /formdata-polyfill/4.0.10:
    resolution: {integrity: sha512-buewHzMvYL29jdeQTVILecSaZKnt/RJWjoZCF5OW60Z67/GmSLBkOFM7qh1PI3zFNtJbaZL5eQu1vLfazOwj4g==}
    engines: {node: '>=12.20.0'}
    dependencies:
      fetch-blob: 3.2.0
    dev: true

  /fs-extra/10.1.0:
    resolution: {integrity: sha512-oRXApq54ETRj4eMiFzGnHWGy+zo5raudjuxN0b8H7s/RU2oW0Wvsx9O0ACRN/kRq9E8Vu/ReskGB5o3ji+FzHQ==}
    engines: {node: '>=12'}
    dependencies:
      graceful-fs: 4.2.10
      jsonfile: 6.1.0
      universalify: 2.0.0
    dev: true

  /fs-extra/7.0.1:
    resolution: {integrity: sha512-YJDaCJZEnBmcbw13fvdAM9AwNOJwOzrE4pqMqBq5nFiEqXUqHwlK4B+3pUw6JNvfSPtX05xFHtYy/1ni01eGCw==}
    engines: {node: '>=6 <7 || >=8'}
    dependencies:
      graceful-fs: 4.2.10
      jsonfile: 4.0.0
      universalify: 0.1.2
    dev: true

  /fs-extra/8.1.0:
    resolution: {integrity: sha512-yhlQgA6mnOJUKOsRUFsgJdQCvkKhcz8tlZG5HBQfReYZy46OwLcY+Zia0mtdHsOo9y/hP+CxMN0TU9QxoOtG4g==}
    engines: {node: '>=6 <7 || >=8'}
    dependencies:
      graceful-fs: 4.2.10
      jsonfile: 4.0.0
      universalify: 0.1.2
    dev: true

  /fs-minipass/2.1.0:
    resolution: {integrity: sha512-V/JgOLFCS+R6Vcq0slCuaeWEdNC3ouDlJMNIsacH2VtALiu9mV4LPrHc5cDl8k5aw6J8jwgWWpiTo5RYhmIzvg==}
    engines: {node: '>= 8'}
    dependencies:
      minipass: 3.3.4
    dev: false

  /fs.realpath/1.0.0:
    resolution: {integrity: sha512-OO0pH2lK6a0hZnAdau5ItzHPI6pUlvI7jMVnxUQRtw4owF2wk8lOSabtGDCTP4Ggrg2MbGnWO9X8K1t4+fGMDw==}

  /fsevents/2.3.2:
    resolution: {integrity: sha512-xiqMQR4xAeHTuB9uWm+fFRcIOgKBMiOBP+eXiyT7jsgVCq1bkVygt00oASowB7EdtpOHaaPgKt812P9ab+DDKA==}
    engines: {node: ^8.16.0 || ^10.6.0 || >=11.0.0}
    os: [darwin]
    requiresBuild: true
    dev: true
    optional: true

  /fstream/1.0.12:
    resolution: {integrity: sha512-WvJ193OHa0GHPEL+AycEJgxvBEwyfRkN1vhjca23OaPVMCaLCXTd5qAu82AjTcgP1UJmytkOKb63Ypde7raDIg==}
    engines: {node: '>=0.6'}
    dependencies:
      graceful-fs: 4.2.10
      inherits: 2.0.4
      mkdirp: 0.5.6
      rimraf: 2.7.1
    dev: true

  /function-bind/1.1.1:
    resolution: {integrity: sha512-yIovAzMX49sF8Yl58fSCWJ5svSLuaibPxXQJFLmBObTuCr0Mf1KiPopGM9NiFjiYBCbfaa2Fh6breQ6ANVTI0A==}
    dev: true

  /function.prototype.name/1.1.5:
    resolution: {integrity: sha512-uN7m/BzVKQnCUF/iW8jYea67v++2u7m5UgENbHRtdDVclOUP+FMPlCNdmk0h/ysGyo2tavMJEDqJAkJdRa1vMA==}
    engines: {node: '>= 0.4'}
    dependencies:
      call-bind: 1.0.2
      define-properties: 1.1.4
      es-abstract: 1.20.2
      functions-have-names: 1.2.3
    dev: true

  /functional-red-black-tree/1.0.1:
    resolution: {integrity: sha512-dsKNQNdj6xA3T+QlADDA7mOSlX0qiMINjn0cgr+eGHGsbSHzTabcIogz2+p/iqP1Xs6EP/sS2SbqH+brGTbq0g==}
    dev: true

  /functions-have-names/1.2.3:
    resolution: {integrity: sha512-xckBUXyTIqT97tq2x2AMb+g163b5JFysYk0x4qxNFwbfQkmNZoiRHb6sPzI9/QV33WeuvVYBUIiD4NzNIyqaRQ==}
    dev: true

  /gensync/1.0.0-beta.2:
    resolution: {integrity: sha512-3hN7NaskYvMDLQY55gnW3NQ+mesEAepTqlg+VEbj7zzqEMBVNhzcGYYeqFo/TlYz6eQiFcp1HcsCZO+nGgS8zg==}
    engines: {node: '>=6.9.0'}
    dev: true

  /get-caller-file/2.0.5:
    resolution: {integrity: sha512-DyFP3BM/3YHTQOCUL/w0OZHR0lpKeGrxotcHWcqNEdnltqFwXVfhEBQ94eIo34AfQpo0rGki4cyIiftY06h2Fg==}
    engines: {node: 6.* || 8.* || >= 10.*}
    dev: true

  /get-func-name/2.0.0:
    resolution: {integrity: sha512-Hm0ixYtaSZ/V7C8FJrtZIuBBI+iSgL+1Aq82zSu8VQNB4S3Gk8e7Qs3VwBDJAhmRZcFqkl3tQu36g/Foh5I5ig==}
    dev: true

  /get-intrinsic/1.1.3:
    resolution: {integrity: sha512-QJVz1Tj7MS099PevUG5jvnt9tSkXN8K14dxQlikJuPt4uD9hHAHjLyLBiLR5zELelBdD9QNRAXZzsJx0WaDL9A==}
    dependencies:
      function-bind: 1.1.1
      has: 1.0.3
      has-symbols: 1.0.3
    dev: true

  /get-stream/6.0.1:
    resolution: {integrity: sha512-ts6Wi+2j3jQjqi70w5AlN8DFnkSwC+MqmxEzdEALB2qXZYV3X/b1CTfgPLGJNMeAWxdPfU8FO1ms3NUfaHCPYg==}
    engines: {node: '>=10'}
    dev: true

  /get-symbol-description/1.0.0:
    resolution: {integrity: sha512-2EmdH1YvIQiZpltCNgkuiUnyukzxM/R6NDJX31Ke3BG1Nq5b0S2PhX59UKi9vZpPDQVdqn+1IcaAwnzTT5vCjw==}
    engines: {node: '>= 0.4'}
    dependencies:
      call-bind: 1.0.2
      get-intrinsic: 1.1.3
    dev: true

  /github-slugger/1.4.0:
    resolution: {integrity: sha512-w0dzqw/nt51xMVmlaV1+JRzN+oCa1KfcgGEWhxUG16wbdA+Xnt/yoFO8Z8x/V82ZcZ0wy6ln9QDup5avbhiDhQ==}
    dev: true

  /glob-parent/5.1.2:
    resolution: {integrity: sha512-AOIgSQCepiJYwP3ARnGx+5VnTu2HBYdzbGP45eLw1vr3zB3vZLeyed1sC9hnbcOc9/SrMyM5RPQrkGz4aS9Zow==}
    engines: {node: '>= 6'}
    dependencies:
      is-glob: 4.0.3

  /glob-parent/6.0.2:
    resolution: {integrity: sha512-XxwI8EOhVQgWp6iDL+3b0r86f4d6AX6zSU55HfB4ydCEuXLXc5FcYeOu+nnGftS4TEju/11rt4KJPTMgbfmv4A==}
    engines: {node: '>=10.13.0'}
    dependencies:
      is-glob: 4.0.3
    dev: true

  /glob/7.2.0:
    resolution: {integrity: sha512-lmLf6gtyrPq8tTjSmrO94wBeQbFR3HbLHbuyD69wuyQkImp2hWqMGB47OX65FBkPffO641IP9jWa1z4ivqG26Q==}
    dependencies:
      fs.realpath: 1.0.0
      inflight: 1.0.6
      inherits: 2.0.4
      minimatch: 3.1.2
      once: 1.4.0
      path-is-absolute: 1.0.1
    dev: true

  /glob/7.2.3:
    resolution: {integrity: sha512-nFR0zLpU2YCaRxwoCJvL6UvCH2JFyFVIvwTLsIf21AuHlMskA1hhTdk+LlYJtOlYt9v6dvszD2BGRqBL+iQK9Q==}
    dependencies:
      fs.realpath: 1.0.0
      inflight: 1.0.6
      inherits: 2.0.4
      minimatch: 3.1.2
      once: 1.4.0
      path-is-absolute: 1.0.1

  /glob/8.0.3:
    resolution: {integrity: sha512-ull455NHSHI/Y1FqGaaYFaLGkNMMJbavMrEGFXG/PGrg6y7sutWHUHrz6gy6WEBH6akM1M414dWKCNs+IhKdiQ==}
    engines: {node: '>=12'}
    dependencies:
      fs.realpath: 1.0.0
      inflight: 1.0.6
      inherits: 2.0.4
      minimatch: 5.1.0
      once: 1.4.0
    dev: true

  /global-agent/3.0.0:
    resolution: {integrity: sha512-PT6XReJ+D07JvGoxQMkT6qji/jVNfX/h364XHZOWeRzy64sSFr+xJ5OX7LI3b4MPQzdL4H8Y8M0xzPpsVMwA8Q==}
    engines: {node: '>=10.0'}
    dependencies:
      boolean: 3.2.0
      es6-error: 4.1.1
      matcher: 3.0.0
      roarr: 2.15.4
      semver: 7.3.7
      serialize-error: 7.0.1
    dev: true

  /globals/11.12.0:
    resolution: {integrity: sha512-WOBp/EEGUiIsJSp7wcv/y6MO+lV9UoncWqxuFfm8eBwzWNgyfBd6Gz+IeKQ9jCmyhoH99g15M3T+QaVHFjizVA==}
    engines: {node: '>=4'}
    dev: true

  /globals/13.17.0:
    resolution: {integrity: sha512-1C+6nQRb1GwGMKm2dH/E7enFAMxGTmGI7/dEdhy/DNelv85w9B72t3uc5frtMNXIbzrarJJ/lTCjcaZwbLJmyw==}
    engines: {node: '>=8'}
    dependencies:
      type-fest: 0.20.2
    dev: true

  /globalthis/1.0.3:
    resolution: {integrity: sha512-sFdI5LyBiNTHjRd7cGPWapiHWMOXKyuBNX/cWJ3NfzrZQVa8GI/8cofCl74AOVqq9W5kNmguTIzJ/1s2gyI9wA==}
    engines: {node: '>= 0.4'}
    dependencies:
      define-properties: 1.1.4
    dev: true

  /globalyzer/0.1.0:
    resolution: {integrity: sha512-40oNTM9UfG6aBmuKxk/giHn5nQ8RVz/SS4Ir6zgzOv9/qC3kKZ9v4etGTcJbEl/NyVQH7FGU7d+X1egr57Md2Q==}

  /globby/11.1.0:
    resolution: {integrity: sha512-jhIXaOzy1sb8IyocaruWSn1TjmnBVs8Ayhcy83rmxNJ8q2uWKCAj3CnJY+KpGSXCueAPc0i05kVvVKtP1t9S3g==}
    engines: {node: '>=10'}
    dependencies:
      array-union: 2.1.0
      dir-glob: 3.0.1
      fast-glob: 3.2.12
      ignore: 5.2.0
      merge2: 1.4.1
      slash: 3.0.0

  /globrex/0.1.2:
    resolution: {integrity: sha512-uHJgbwAMwNFf5mLst7IWLNg14x1CkeqglJb/K3doi4dw6q2IvAAmM/Y81kevy83wP+Sst+nutFTYOGg3d1lsxg==}

  /graceful-fs/4.2.10:
    resolution: {integrity: sha512-9ByhssR2fPVsNZj478qUUbKfmL0+t5BDVyjShtyZZLiK7ZDAArFFfopyOTj0M05wE2tJPisA4iTnnXl2YoPvOA==}

  /grapheme-splitter/1.0.4:
    resolution: {integrity: sha512-bzh50DW9kTPM00T8y4o8vQg89Di9oLJVLW/KaOGIXJWP/iqCN6WKYkbNOF04vFLJhwcpYUh9ydh/+5vpOqV4YQ==}
    dev: true

  /gray-matter/4.0.3:
    resolution: {integrity: sha512-5v6yZd4JK3eMI3FqqCouswVqwugaA9r4dNZB1wwcmrD02QkV5H0y7XBQW8QwQqEaZY1pM9aqORSORhJRdNK44Q==}
    engines: {node: '>=6.0'}
    dependencies:
      js-yaml: 3.14.1
      kind-of: 6.0.3
      section-matter: 1.0.0
      strip-bom-string: 1.0.0
    dev: true

  /growl/1.10.5:
    resolution: {integrity: sha512-qBr4OuELkhPenW6goKVXiv47US3clb3/IbuWF9KNKEijAy9oeHxU9IgzjvJhHkUzhaj7rOUD7+YGWqUjLp5oSA==}
    engines: {node: '>=4.x'}
    dev: true

  /hard-rejection/2.1.0:
    resolution: {integrity: sha512-VIZB+ibDhx7ObhAe7OVtoEbuP4h/MuOTHJ+J8h/eBXotJYl0fBgR72xDFCKgIh22OJZIOVNxBMWuhAr10r8HdA==}
    engines: {node: '>=6'}
    dev: true

  /has-bigints/1.0.2:
    resolution: {integrity: sha512-tSvCKtBr9lkF0Ex0aQiP9N+OpV4zi2r/Nee5VkRDbaqv35RLYMzbwQfFSZZH0kR+Rd6302UJZ2p/bJCEoR3VoQ==}
    dev: true

  /has-flag/3.0.0:
    resolution: {integrity: sha512-sKJf1+ceQBr4SMkvQnBDNDtf4TXpVhVGateu0t918bl30FnbE2m4vNLX+VWe/dpjlb+HugGYzW7uQXH98HPEYw==}
    engines: {node: '>=4'}
    dev: true

  /has-flag/4.0.0:
    resolution: {integrity: sha512-EykJT/Q1KjTWctppgIAgfSO0tKVuZUjhgMr17kqTumMl6Afv3EISleU7qZUzoXDFTAHTDC4NOoG/ZxU3EvlMPQ==}
    engines: {node: '>=8'}
    dev: true

  /has-package-exports/1.3.0:
    resolution: {integrity: sha512-e9OeXPQnmPhYoJ63lXC4wWe34TxEGZDZ3OQX9XRqp2VwsfLl3bQBy7VehLnd34g3ef8CmYlBLGqEMKXuz8YazQ==}
    dependencies:
      '@ljharb/has-package-exports-patterns': 0.0.2
    dev: true

  /has-property-descriptors/1.0.0:
    resolution: {integrity: sha512-62DVLZGoiEBDHQyqG4w9xCuZ7eJEwNmJRWw2VY84Oedb7WFcA27fiEVe8oUQx9hAUJ4ekurquucTGwsyO1XGdQ==}
    dependencies:
      get-intrinsic: 1.1.3
    dev: true

  /has-symbols/1.0.3:
    resolution: {integrity: sha512-l3LCuF6MgDNwTDKkdYGEihYjt5pRPbEg46rtlmnSPlUbgmB8LOIrKJbYYFBSbnPaJexMKtiPO8hmeRjRz2Td+A==}
    engines: {node: '>= 0.4'}
    dev: true

  /has-tostringtag/1.0.0:
    resolution: {integrity: sha512-kFjcSNhnlGV1kyoGk7OXKSawH5JOb/LzUc5w9B02hOTO0dfFRjbHQKvg1d6cf3HbeUmtU9VbbV3qzZ2Teh97WQ==}
    engines: {node: '>= 0.4'}
    dependencies:
      has-symbols: 1.0.3
    dev: true

  /has/1.0.3:
    resolution: {integrity: sha512-f2dvO0VU6Oej7RkWJGrehjbzMAjFp5/VKPp5tTpWIV4JHHZK1/BxbFRtf/siA2SWTe09caDmVtYYzWEIbBS4zw==}
    engines: {node: '>= 0.4.0'}
    dependencies:
      function-bind: 1.1.1
    dev: true

  /hast-to-hyperscript/10.0.1:
    resolution: {integrity: sha512-dhIVGoKCQVewFi+vz3Vt567E4ejMppS1haBRL6TEmeLeJVB1i/FJIIg/e6s1Bwn0g5qtYojHEKvyGA+OZuyifw==}
    dependencies:
      '@types/unist': 2.0.6
      comma-separated-tokens: 2.0.2
      property-information: 6.1.1
      space-separated-tokens: 2.0.1
      style-to-object: 0.3.0
      unist-util-is: 5.1.1
      web-namespaces: 2.0.1
    dev: true

  /hast-util-from-parse5/7.1.0:
    resolution: {integrity: sha512-m8yhANIAccpU4K6+121KpPP55sSl9/samzQSQGpb0mTExcNh2WlvjtMwSWFhg6uqD4Rr6Nfa8N6TMypQM51rzQ==}
    dependencies:
      '@types/hast': 2.3.4
      '@types/parse5': 6.0.3
      '@types/unist': 2.0.6
      hastscript: 7.0.2
      property-information: 6.1.1
      vfile: 5.3.5
      vfile-location: 4.0.1
      web-namespaces: 2.0.1
    dev: true

  /hast-util-is-element/2.1.2:
    resolution: {integrity: sha512-thjnlGAnwP8ef/GSO1Q8BfVk2gundnc2peGQqEg2kUt/IqesiGg/5mSwN2fE7nLzy61pg88NG6xV+UrGOrx9EA==}
    dependencies:
      '@types/hast': 2.3.4
      '@types/unist': 2.0.6
    dev: true

  /hast-util-parse-selector/3.1.0:
    resolution: {integrity: sha512-AyjlI2pTAZEOeu7GeBPZhROx0RHBnydkQIXlhnFzDi0qfXTmGUWoCYZtomHbrdrheV4VFUlPcfJ6LMF5T6sQzg==}
    dependencies:
      '@types/hast': 2.3.4
    dev: true

  /hast-util-raw/7.2.2:
    resolution: {integrity: sha512-0x3BhhdlBcqRIKyc095lBSDvmQNMY3Eulj2PLsT5XCyKYrxssI5yr3P4Kv/PBo1s/DMkZy2voGkMXECnFCZRLQ==}
    dependencies:
      '@types/hast': 2.3.4
      '@types/parse5': 6.0.3
      hast-util-from-parse5: 7.1.0
      hast-util-to-parse5: 7.0.0
      html-void-elements: 2.0.1
      parse5: 6.0.1
      unist-util-position: 4.0.3
      unist-util-visit: 4.1.1
      vfile: 5.3.5
      web-namespaces: 2.0.1
      zwitch: 2.0.2
    dev: true

  /hast-util-to-html/8.0.3:
    resolution: {integrity: sha512-/D/E5ymdPYhHpPkuTHOUkSatxr4w1ZKrZsG0Zv/3C2SRVT0JFJG53VS45AMrBtYk0wp5A7ksEhiC8QaOZM95+A==}
    dependencies:
      '@types/hast': 2.3.4
      ccount: 2.0.1
      comma-separated-tokens: 2.0.2
      hast-util-is-element: 2.1.2
      hast-util-whitespace: 2.0.0
      html-void-elements: 2.0.1
      property-information: 6.1.1
      space-separated-tokens: 2.0.1
      stringify-entities: 4.0.3
      unist-util-is: 5.1.1
    dev: true

  /hast-util-to-parse5/7.0.0:
    resolution: {integrity: sha512-YHiS6aTaZ3N0Q3nxaY/Tj98D6kM8QX5Q8xqgg8G45zR7PvWnPGPP0vcKCgb/moIydEJ/QWczVrX0JODCVeoV7A==}
    dependencies:
      '@types/hast': 2.3.4
      '@types/parse5': 6.0.3
      hast-to-hyperscript: 10.0.1
      property-information: 6.1.1
      web-namespaces: 2.0.1
      zwitch: 2.0.2
    dev: true

  /hast-util-whitespace/2.0.0:
    resolution: {integrity: sha512-Pkw+xBHuV6xFeJprJe2BBEoDV+AvQySaz3pPDRUs5PNZEMQjpXJJueqrpcHIXxnWTcAGi/UOCgVShlkY6kLoqg==}
    dev: true

  /hastscript/7.0.2:
    resolution: {integrity: sha512-uA8ooUY4ipaBvKcMuPehTAB/YfFLSSzCwFSwT6ltJbocFUKH/GDHLN+tflq7lSRf9H86uOuxOFkh1KgIy3Gg2g==}
    dependencies:
      '@types/hast': 2.3.4
      comma-separated-tokens: 2.0.2
      hast-util-parse-selector: 3.1.0
      property-information: 6.1.1
      space-separated-tokens: 2.0.1
    dev: true

  /he/1.2.0:
    resolution: {integrity: sha512-F/1DnUGPopORZi0ni+CvrCgHQ5FyEAHRLSApuYWMmrbSwoN2Mn/7k+Gl38gJnR7yyDZk6WLXwiGod1JOWNDKGw==}
    hasBin: true
    dev: true

  /hosted-git-info/2.8.9:
    resolution: {integrity: sha512-mxIDAb9Lsm6DoOJ7xH+5+X4y1LU/4Hi50L9C5sIswK3JzULS4bwk1FvjdBgvYR4bzT4tuUQiC15FE2f5HbLvYw==}
    dev: true

  /html-entities/2.3.3:
    resolution: {integrity: sha512-DV5Ln36z34NNTDgnz0EWGBLZENelNAtkiFA4kyNOG2tDI6Mz1uSWiq1wAKdyjnJwyDiDO7Fa2SO1CTxPXL8VxA==}
    dev: true

  /html-escaper/3.0.3:
    resolution: {integrity: sha512-RuMffC89BOWQoY0WKGpIhn5gX3iI54O6nRA0yC124NYVtzjmFWBIiFd8M0x+ZdX0P9R4lADg1mgP8C7PxGOWuQ==}
    dev: true

  /html-void-elements/2.0.1:
    resolution: {integrity: sha512-0quDb7s97CfemeJAnW9wC0hw78MtW7NU3hqtCD75g2vFlDLt36llsYD7uB7SUzojLMP24N5IatXf7ylGXiGG9A==}
    dev: true

  /http-proxy-agent/4.0.1:
    resolution: {integrity: sha512-k0zdNgqWTGA6aeIRVpvfVob4fL52dTfaehylg0Y4UvSySvOq/Y+BOyPrgpUrA7HylqvU8vIZGsRuXmspskV0Tg==}
    engines: {node: '>= 6'}
    dependencies:
      '@tootallnate/once': 1.1.2
      agent-base: 6.0.2
      debug: 4.3.4
    transitivePeerDependencies:
      - supports-color
    dev: true

  /https-proxy-agent/5.0.1:
    resolution: {integrity: sha512-dFcAjpTQFgoLMzC2VwU+C/CbS7uRL0lWmxDITmqm7C+7F0Odmj6s9l6alZc6AELXhrnggM2CeWSXHGOdX2YtwA==}
    engines: {node: '>= 6'}
    dependencies:
      agent-base: 6.0.2
      debug: 4.3.4
    transitivePeerDependencies:
      - supports-color
    dev: true

  /human-id/1.0.2:
    resolution: {integrity: sha512-UNopramDEhHJD+VR+ehk8rOslwSfByxPIZyJRfV739NDhN5LF1fa1MqnzKm2lGTQRjNrjK19Q5fhkgIfjlVUKw==}
    dev: true

  /human-signals/3.0.1:
    resolution: {integrity: sha512-rQLskxnM/5OCldHo+wNXbpVgDn5A17CUoKX+7Sokwaknlq7CdSnphy0W39GU8dw59XiCXmFXDg4fRuckQRKewQ==}
    engines: {node: '>=12.20.0'}
    dev: true

  /iconv-lite/0.4.24:
    resolution: {integrity: sha512-v3MXnZAcvnywkTUEZomIActle7RXXeedOR31wwl7VlyoXO4Qi9arvSenNQWne1TcRwhCL1HwLI21bEqdpj8/rA==}
    engines: {node: '>=0.10.0'}
    dependencies:
      safer-buffer: 2.1.2
    dev: true

  /ieee754/1.2.1:
    resolution: {integrity: sha512-dcyqhDvX1C46lXZcVqCpK+FtMRQVdIMN6/Df5js2zouUsqG7I6sFxitIC+7KYK29KdXOLHdu9zL4sFnoVQnqaA==}
    dev: true

  /ignore/5.2.0:
    resolution: {integrity: sha512-CmxgYGiEPCLhfLnpPp1MoRmifwEIOgjcHXxOBjv7mY96c+eWScsOP9c112ZyLdWHi0FxHjI+4uVhKYp/gcdRmQ==}
    engines: {node: '>= 4'}

  /import-fresh/3.3.0:
    resolution: {integrity: sha512-veYYhQa+D1QBKznvhUHxb8faxlrwUnxseDAbAp457E0wLNio2bOSKnjYDhMj+YiAq61xrMGhQk9iXVk5FzgQMw==}
    engines: {node: '>=6'}
    dependencies:
      parent-module: 1.0.1
      resolve-from: 4.0.0
    dev: true

  /import-meta-resolve/2.1.0:
    resolution: {integrity: sha512-yG9pxkWJVTy4cmRsNWE3ztFdtFuYIV8G4N+cbCkO8b+qngkLyIUhxQFuZ0qJm67+0nUOxjMPT7nfksPKza1v2g==}
    dev: true

  /imurmurhash/0.1.4:
    resolution: {integrity: sha512-JmXMZ6wuvDmLiHEml9ykzqO6lwFbof0GG4IkcGaENdCRDDmMVnny7s5HsIgHCbaq0w2MyPhDqkhTUgS2LU2PHA==}
    engines: {node: '>=0.8.19'}
    dev: true

  /indent-string/4.0.0:
    resolution: {integrity: sha512-EdDDZu4A2OyIK7Lr/2zG+w5jmbuk1DVBnEwREQvBzspBJkCEbRa8GxU1lghYcaGJCnRWibjDXlq779X1/y5xwg==}
    engines: {node: '>=8'}

  /inflight/1.0.6:
    resolution: {integrity: sha512-k92I/b08q4wvFscXCLvqfsHCrjrF7yiXsQuIVvVE7N82W3+aqpzuUdBbfhWcy/FZR3/4IgflMgKLOsvPDrGCJA==}
    dependencies:
      once: 1.4.0
      wrappy: 1.0.2

  /inherits/2.0.4:
    resolution: {integrity: sha512-k/vGaX4/Yla3WzyMCvTQOXYeIHvqOKtnqBduzTHpzpQZzAskKMhZ2K+EnBiSM9zGSoIFeMpXKxa4dYeZIQqewQ==}

  /inline-style-parser/0.1.1:
    resolution: {integrity: sha512-7NXolsK4CAS5+xvdj5OMMbI962hU/wvwoxk+LWR9Ek9bVtyuuYScDN6eS0rUm6TxApFpw7CX1o4uJzcd4AyD3Q==}
    dev: true

  /internal-slot/1.0.3:
    resolution: {integrity: sha512-O0DB1JC/sPyZl7cIo78n5dR7eUSwwpYPiXRhTzNxZVAMUuB8vlnRFyLxdrVToks6XPLVnFfbzaVd5WLjhgg+vA==}
    engines: {node: '>= 0.4'}
    dependencies:
      get-intrinsic: 1.1.3
      has: 1.0.3
      side-channel: 1.0.4
    dev: true

  /is-alphabetical/2.0.1:
    resolution: {integrity: sha512-FWyyY60MeTNyeSRpkM2Iry0G9hpr7/9kD40mD/cGQEuilcZYS4okz8SN2Q6rLCJ8gbCt6fN+rC+6tMGS99LaxQ==}
    dev: true

  /is-alphanumerical/2.0.1:
    resolution: {integrity: sha512-hmbYhX/9MUMF5uh7tOXyK/n0ZvWpad5caBA17GsC6vyuCqaWliRG5K1qS9inmUhEMaOBIW7/whAnSwveW/LtZw==}
    dependencies:
      is-alphabetical: 2.0.1
      is-decimal: 2.0.1
    dev: true

  /is-arrayish/0.2.1:
    resolution: {integrity: sha512-zz06S8t0ozoDXMG+ube26zeCTNXcKIPJZJi8hBrF4idCLms4CG9QtK7qBl1boi5ODzFpjswb5JPmHCbMpjaYzg==}
    dev: true

  /is-bigint/1.0.4:
    resolution: {integrity: sha512-zB9CruMamjym81i2JZ3UMn54PKGsQzsJeo6xvN3HJJ4CAsQNB6iRutp2To77OfCNuoxspsIhzaPoO1zyCEhFOg==}
    dependencies:
      has-bigints: 1.0.2
    dev: true

  /is-binary-path/2.1.0:
    resolution: {integrity: sha512-ZMERYes6pDydyuGidse7OsHxtbI7WVeUEozgR/g7rd0xUimYNlvZRE/K2MgZTjWy725IfelLeVcEM97mmtRGXw==}
    engines: {node: '>=8'}
    dependencies:
      binary-extensions: 2.2.0
    dev: true

  /is-boolean-object/1.1.2:
    resolution: {integrity: sha512-gDYaKHJmnj4aWxyj6YHyXVpdQawtVLHU5cb+eztPGczf6cjuTdwve5ZIEfgXqH4e57An1D1AKf8CZ3kYrQRqYA==}
    engines: {node: '>= 0.4'}
    dependencies:
      call-bind: 1.0.2
      has-tostringtag: 1.0.0
    dev: true

  /is-buffer/2.0.5:
    resolution: {integrity: sha512-i2R6zNFDwgEHJyQUtJEk0XFi1i0dPFn/oqjK3/vPCcDeJvW5NQ83V8QbicfF1SupOaB0h8ntgBC2YiE7dfyctQ==}
    engines: {node: '>=4'}
    dev: true

  /is-callable/1.2.5:
    resolution: {integrity: sha512-ZIWRujF6MvYGkEuHMYtFRkL2wAtFw89EHfKlXrkPkjQZZRWeh9L1q3SV13NIfHnqxugjLvAOkEHx9mb1zcMnEw==}
    engines: {node: '>= 0.4'}
    dev: true

  /is-ci/3.0.1:
    resolution: {integrity: sha512-ZYvCgrefwqoQ6yTyYUbQu64HsITZ3NfKX1lzaEYdkTDcfKzzCI/wthRRYKkdjHKFVgNiXKAKm65Zo1pk2as/QQ==}
    hasBin: true
    dependencies:
      ci-info: 3.4.0
    dev: true

  /is-core-module/2.10.0:
    resolution: {integrity: sha512-Erxj2n/LDAZ7H8WNJXd9tw38GYM3dv8rk8Zcs+jJuxYTW7sozH+SS8NtrSjVL1/vpLvWi1hxy96IzjJ3EHTJJg==}
    dependencies:
      has: 1.0.3
    dev: true

  /is-date-object/1.0.5:
    resolution: {integrity: sha512-9YQaSxsAiSwcvS33MBk3wTCVnWK+HhF8VZR2jRxehM16QcVOdHqPn4VPHmRK4lSr38n9JriurInLcP90xsYNfQ==}
    engines: {node: '>= 0.4'}
    dependencies:
      has-tostringtag: 1.0.0
    dev: true

  /is-decimal/2.0.1:
    resolution: {integrity: sha512-AAB9hiomQs5DXWcRB1rqsxGUstbRroFOPPVAomNk/3XHR5JyEZChOyTWe2oayKnsSsr/kcGqF+z6yuH6HHpN0A==}
    dev: true

  /is-docker/2.2.1:
    resolution: {integrity: sha512-F+i2BKsFrH66iaUFc0woD8sLy8getkwTwtOBjvs56Cx4CgJDeKQeqfz8wAYiSb8JOprWhHH5p77PbmYCvvUuXQ==}
    engines: {node: '>=8'}
    hasBin: true

  /is-docker/3.0.0:
    resolution: {integrity: sha512-eljcgEDlEns/7AXFosB5K/2nCM4P7FQPkGc/DWLy5rmFEWvZayGrik1d9/QIY5nJ4f9YsVvBkA6kJpHn9rISdQ==}
    engines: {node: ^12.20.0 || ^14.13.1 || >=16.0.0}
    hasBin: true
    dev: true

  /is-extendable/0.1.1:
    resolution: {integrity: sha512-5BMULNob1vgFX6EjQw5izWDxrecWK9AM72rugNr0TFldMOi0fj6Jk+zeKIt0xGj4cEfQIJth4w3OKWOJ4f+AFw==}
    engines: {node: '>=0.10.0'}
    dev: true

  /is-extglob/2.1.1:
    resolution: {integrity: sha512-SbKbANkN603Vi4jEZv49LeVJMn4yGwsbzZworEoyEiutsN3nJYdbO36zfhGJ6QEDpOZIFkDtnq5JRxmvl3jsoQ==}
    engines: {node: '>=0.10.0'}

  /is-fullwidth-code-point/3.0.0:
    resolution: {integrity: sha512-zymm5+u+sCsSWyD9qNaejV3DFvhCKclKdizYaJUuHA83RLjb7nSuGnddCHGv0hk+KY7BMAlsWeK4Ueg6EV6XQg==}
    engines: {node: '>=8'}
    dev: true

  /is-glob/4.0.3:
    resolution: {integrity: sha512-xelSayHH36ZgE7ZWhli7pW34hNbNl8Ojv5KVmkJD4hBdD3th8Tfk9vYasLM+mXWOZhFkgZfxhLSnrwRr4elSSg==}
    engines: {node: '>=0.10.0'}
    dependencies:
      is-extglob: 2.1.1

  /is-hexadecimal/2.0.1:
    resolution: {integrity: sha512-DgZQp241c8oO6cA1SbTEWiXeoxV42vlcJxgH+B3hi1AiqqKruZR3ZGF8In3fj4+/y/7rHvlOZLZtgJ/4ttYGZg==}
    dev: true

  /is-interactive/2.0.0:
    resolution: {integrity: sha512-qP1vozQRI+BMOPcjFzrjXuQvdak2pHNUMZoeG2eRbiSqyvbEf/wQtEOTOX1guk6E3t36RkaqiSt8A/6YElNxLQ==}
    engines: {node: '>=12'}
    dev: true

  /is-negative-zero/2.0.2:
    resolution: {integrity: sha512-dqJvarLawXsFbNDeJW7zAz8ItJ9cd28YufuuFzh0G8pNHjJMnY08Dv7sYX2uF5UpQOwieAeOExEYAWWfu7ZZUA==}
    engines: {node: '>= 0.4'}
    dev: true

  /is-number-object/1.0.7:
    resolution: {integrity: sha512-k1U0IRzLMo7ZlYIfzRu23Oh6MiIFasgpb9X76eqfFZAqwH44UI4KTBvBYIZ1dSL9ZzChTB9ShHfLkR4pdW5krQ==}
    engines: {node: '>= 0.4'}
    dependencies:
      has-tostringtag: 1.0.0
    dev: true

  /is-number/7.0.0:
    resolution: {integrity: sha512-41Cifkg6e8TylSpdtTpeLVMqvSBEVzTttHvERD741+pnZ8ANv0004MRL43QKPDlK9cGvNp6NZWZUBlbGXYxxng==}
    engines: {node: '>=0.12.0'}

  /is-path-cwd/2.2.0:
    resolution: {integrity: sha512-w942bTcih8fdJPJmQHFzkS76NEP8Kzzvmw92cXsazb8intwLqPibPPdXf4ANdKV3rYMuuQYGIWtvz9JilB3NFQ==}
    engines: {node: '>=6'}
    dev: false

  /is-path-inside/3.0.3:
    resolution: {integrity: sha512-Fd4gABb+ycGAmKou8eMftCupSir5lRxqf4aD/vd0cD2qc4HL07OjCeuHMr8Ro4CoMaeCKDB0/ECBOVWjTwUvPQ==}
    engines: {node: '>=8'}
    dev: false

  /is-plain-obj/1.1.0:
    resolution: {integrity: sha512-yvkRyxmFKEOQ4pNXCmJG5AEQNlXJS5LaONXo5/cLdTZdWvsZ1ioJEonLGAosKlMWE8lwUy/bJzMjcw8az73+Fg==}
    engines: {node: '>=0.10.0'}
    dev: true

  /is-plain-obj/2.1.0:
    resolution: {integrity: sha512-YWnfyRwxL/+SsrWYfOpUtz5b3YD+nyfkHvjbcanzk8zgyO4ASD67uVMRt8k5bM4lLMDnXfriRhOpemw+NfT1eA==}
    engines: {node: '>=8'}
    dev: true

  /is-plain-obj/4.1.0:
    resolution: {integrity: sha512-+Pgi+vMuUNkJyExiMBt5IlFoMyKnr5zhJ4Uspz58WOhBF5QoIZkFyNHIbBAtHwzVAgk5RtndVNsDRN61/mmDqg==}
    engines: {node: '>=12'}
    dev: true

  /is-regex/1.1.4:
    resolution: {integrity: sha512-kvRdxDsxZjhzUX07ZnLydzS1TU/TJlTUHHY4YLL87e37oUA49DfkLqgy+VjFocowy29cKvcSiu+kIv728jTTVg==}
    engines: {node: '>= 0.4'}
    dependencies:
      call-bind: 1.0.2
      has-tostringtag: 1.0.0
    dev: true

  /is-shared-array-buffer/1.0.2:
    resolution: {integrity: sha512-sqN2UDu1/0y6uvXyStCOzyhAjCSlHceFoMKJW8W9EU9cvic/QdsZ0kEU93HEy3IUEFZIiH/3w+AH/UQbPHNdhA==}
    dependencies:
      call-bind: 1.0.2
    dev: true

  /is-stream/3.0.0:
    resolution: {integrity: sha512-LnQR4bZ9IADDRSkvpqMGvt/tEJWclzklNgSw48V5EAaAeDd6qGvN8ei6k5p0tvxSR171VmGyHuTiAOfxAbr8kA==}
    engines: {node: ^12.20.0 || ^14.13.1 || >=16.0.0}
    dev: true

  /is-string/1.0.7:
    resolution: {integrity: sha512-tE2UXzivje6ofPW7l23cjDOMa09gb7xlAqG6jG5ej6uPV32TlWP3NKPigtaGeHNu9fohccRYvIiZMfOOnOYUtg==}
    engines: {node: '>= 0.4'}
    dependencies:
      has-tostringtag: 1.0.0
    dev: true

  /is-subdir/1.2.0:
    resolution: {integrity: sha512-2AT6j+gXe/1ueqbW6fLZJiIw3F8iXGJtt0yDrZaBhAZEG1raiTxKWU+IPqMCzQAXOUCKdA4UDMgacKH25XG2Cw==}
    engines: {node: '>=4'}
    dependencies:
      better-path-resolve: 1.0.0
    dev: true

  /is-symbol/1.0.4:
    resolution: {integrity: sha512-C/CPBqKWnvdcxqIARxyOh4v1UUEOCHpgDa0WYgpKDFMszcrPcffg5uhwSgPCLD2WWxmq6isisz87tzT01tuGhg==}
    engines: {node: '>= 0.4'}
    dependencies:
      has-symbols: 1.0.3
    dev: true

  /is-unicode-supported/0.1.0:
    resolution: {integrity: sha512-knxG2q4UC3u8stRGyAVJCOdxFmv5DZiRcdlIaAQXAbSfJya+OhopNotLQrstBhququ4ZpuKbDc/8S6mgXgPFPw==}
    engines: {node: '>=10'}
    dev: true

  /is-unicode-supported/1.3.0:
    resolution: {integrity: sha512-43r2mRvz+8JRIKnWJ+3j8JtjRKZ6GmjzfaE/qiBJnikNnYv/6bagRJ1kUhNk8R5EX/GkobD+r+sfxCPJsiKBLQ==}
    engines: {node: '>=12'}
    dev: true

  /is-weakref/1.0.2:
    resolution: {integrity: sha512-qctsuLZmIQ0+vSSMfoVvyFe2+GSEvnmZ2ezTup1SBse9+twCCeial6EEi3Nc2KFcf6+qz2FBPnjXsk8xhKSaPQ==}
    dependencies:
      call-bind: 1.0.2
    dev: true

  /is-windows/1.0.2:
    resolution: {integrity: sha512-eXK1UInq2bPmjyX6e3VHIzMLobc4J94i4AWn+Hpq3OU5KkrRC96OAcR3PRJ/pGu6m8TRnBHP9dkXQVsT/COVIA==}
    engines: {node: '>=0.10.0'}
    dev: true

  /is-wsl/2.2.0:
    resolution: {integrity: sha512-fKzAra0rGJUUBwGBgNkHZuToZcn+TtXHpeCgmkMJMMYx1sQDYaCSyjJBSCa2nH1DGm7s3n1oBnohoVTBaN7Lww==}
    engines: {node: '>=8'}
    dependencies:
      is-docker: 2.2.1

  /isarray/0.0.1:
    resolution: {integrity: sha512-D2S+3GLxWH+uhrNEcoh/fnmYeP8E8/zHl644d/jdA0g2uyXvy3sb0qxotE+ne0LtccHknQzWwZEzhak7oJ0COQ==}
    dev: true

  /isarray/1.0.0:
    resolution: {integrity: sha512-VLghIWNM6ELQzo7zwmcg0NmTVyWKYjvIeM83yjp0wRDTmUnrM678fQbcKBo6n2CJEF0szoG//ytg+TKla89ALQ==}
    dev: true

  /isexe/2.0.0:
    resolution: {integrity: sha512-RHxMLp9lnKHGHRng9QFhRCMbYAcVpn69smSGcq3f36xjgVVWThj4qqLbTLlq7Ssj8B+fIQ1EuCEGI2lKsyQeIw==}

  /js-sdsl/4.1.4:
    resolution: {integrity: sha512-Y2/yD55y5jteOAmY50JbUZYwk3CP3wnLPEZnlR1w9oKhITrBEtAxwuWKebFf8hMrPMgbYwFoWK/lH2sBkErELw==}
    dev: true

  /js-tokens/4.0.0:
    resolution: {integrity: sha512-RdJUflcE3cUzKiMqQgsCu06FPu9UdIJO0beYbPhHN4k6apgJtifcoCtT9bcxOpYBtpD2kCM6Sbzg4CausW/PKQ==}
    dev: true

  /js-yaml/3.14.1:
    resolution: {integrity: sha512-okMH7OXXJ7YrN9Ok3/SXrnu4iX9yOk+25nqX4imS2npuvTYDmo/QEZoqwZkYaIDk3jVvBOTOIEgEhaLOynBS9g==}
    hasBin: true
    dependencies:
      argparse: 1.0.10
      esprima: 4.0.1
    dev: true

  /js-yaml/4.1.0:
    resolution: {integrity: sha512-wpxZs9NoxZaJESJGIZTyDEaYpl0FKSA+FB9aJiyemKhMwkxQg63h4T1KJgUGHpTqPDNRcmmYLugrRjJlBtWvRA==}
    hasBin: true
    dependencies:
      argparse: 2.0.1
    dev: true

  /jsesc/2.5.2:
    resolution: {integrity: sha512-OYu7XEzjkCQ3C5Ps3QIZsQfNpqoJyZZA99wd9aWd05NCtC5pWOkShK2mkL6HXQR6/Cy2lbNdPlZBpuQHXE63gA==}
    engines: {node: '>=4'}
    hasBin: true
    dev: true

  /json-parse-even-better-errors/2.3.1:
    resolution: {integrity: sha512-xyFwyhro/JEof6Ghe2iz2NcXoj2sloNsWr/XsERDK/oiPCfaNhl5ONfp+jQdAZRQQ0IJWNzH9zIZF7li91kh2w==}
    dev: true

  /json-schema-traverse/0.4.1:
    resolution: {integrity: sha512-xbbCH5dCYU5T8LcEhhuh7HJ88HXuW3qsI3Y0zOZFKfZEHcpWiHU/Jxzk629Brsab/mMiHQti9wMP+845RPe3Vg==}
    dev: true

  /json-stable-stringify-without-jsonify/1.0.1:
    resolution: {integrity: sha512-Bdboy+l7tA3OGW6FjyFHWkP5LuByj1Tk33Ljyq0axyzdk9//JSi2u3fP1QSmd1KNwq6VOKYGlAu87CisVir6Pw==}
    dev: true

  /json-stringify-safe/5.0.1:
    resolution: {integrity: sha512-ZClg6AaYvamvYEE82d3Iyd3vSSIjQ+odgjaTzRuO3s7toCdFKczob2i0zCh7JE8kWn17yvAWhUVxvqGwUalsRA==}
    dev: true

  /json5/2.2.1:
    resolution: {integrity: sha512-1hqLFMSrGHRHxav9q9gNjJ5EXznIxGVO09xQRrwplcS8qs28pZ8s8hupZAmqDwZUmVZ2Qb2jnyPOWcDH8m8dlA==}
    engines: {node: '>=6'}
    hasBin: true
    dev: true

  /jsonc-parser/2.3.1:
    resolution: {integrity: sha512-H8jvkz1O50L3dMZCsLqiuB2tA7muqbSg1AtGEkN0leAqGjsUzDJir3Zwr02BhqdcITPg3ei3mZ+HjMocAknhhg==}

  /jsonc-parser/3.2.0:
    resolution: {integrity: sha512-gfFQZrcTc8CnKXp6Y4/CBT3fTc0OVuDofpre4aEeEpSBPV5X5v4+Vmx+8snU7RLPrNHPKSgLxGo9YuQzz20o+w==}
    dev: true

  /jsonfile/4.0.0:
    resolution: {integrity: sha512-m6F1R3z8jjlf2imQHS2Qez5sjKWQzbuuhuJ/FKYFRZvPE3PuHcSMVZzfsLhGVOkfd20obL5SWEBew5ShlquNxg==}
    optionalDependencies:
      graceful-fs: 4.2.10
    dev: true

  /jsonfile/6.1.0:
    resolution: {integrity: sha512-5dgndWOriYSm5cnYaJNhalLNDKOqFwyDB/rr1E9ZsGciGvKPs8R2xYGCacuf3z6K1YKDz182fd+fY3cn3pMqXQ==}
    dependencies:
      universalify: 2.0.0
    optionalDependencies:
      graceful-fs: 4.2.10
    dev: true

  /just-extend/4.2.1:
    resolution: {integrity: sha512-g3UB796vUFIY90VIv/WX3L2c8CS2MdWUww3CNrYmqza1Fg0DURc2K/O4YrnklBdQarSJ/y8JnJYDGc+1iumQjg==}
    dev: true

  /kind-of/6.0.3:
    resolution: {integrity: sha512-dcS1ul+9tmeD95T+x28/ehLgd9mENa3LsvDTtzm3vyBEO7RPptvAD+t44WVXaUjTBRcrpFeFlC8WCruUR456hw==}
    engines: {node: '>=0.10.0'}
    dev: true

  /kleur/3.0.3:
    resolution: {integrity: sha512-eTIzlVOSUR+JxdDFepEYcBMtZ9Qqdef+rnzWdRZuMbOywu5tO2w2N7rqjoANZ5k9vywhL6Br1VRjUIgTQx4E8w==}
    engines: {node: '>=6'}
    dev: true

  /kleur/4.1.5:
    resolution: {integrity: sha512-o+NO+8WrRiQEE4/7nwRJhN1HWpVmJm511pBHUxPLtp0BUISzlBplORYSmTclCnJvQq2tKu/sgl3xVpkc7ZWuQQ==}
    engines: {node: '>=6'}

  /levn/0.4.1:
    resolution: {integrity: sha512-+bT2uH4E5LGE7h/n3evcS/sQlJXCpIp6ym8OWJ5eV6+67Dsql/LaaT7qJBAt2rzfoa/5QBGBhxDix1dMt2kQKQ==}
    engines: {node: '>= 0.8.0'}
    dependencies:
      prelude-ls: 1.2.1
      type-check: 0.4.0
    dev: true

  /lilconfig/2.0.6:
    resolution: {integrity: sha512-9JROoBW7pobfsx+Sq2JsASvCo6Pfo6WWoUW79HuB1BCoBXD4PLWJPqDF6fNj67pqBYTbAHkE57M1kS/+L1neOg==}
    engines: {node: '>=10'}
    dev: true

  /lines-and-columns/1.2.4:
    resolution: {integrity: sha512-7ylylesZQ/PV29jhEDl3Ufjo6ZX7gCqJr5F7PKrqc93v7fzSymt1BpwEU8nAUXs8qzzvqhbjhK5QZg6Mt/HkBg==}
    dev: true

  /listenercount/1.0.1:
    resolution: {integrity: sha512-3mk/Zag0+IJxeDrxSgaDPy4zZ3w05PRZeJNnlWhzFz5OkX49J4krc+A8X2d2M69vGMBEX0uyl8M+W+8gH+kBqQ==}
    dev: true

  /load-yaml-file/0.2.0:
    resolution: {integrity: sha512-OfCBkGEw4nN6JLtgRidPX6QxjBQGQf72q3si2uvqyFEMbycSFFHwAZeXx6cJgFM9wmLrf9zBwCP3Ivqa+LLZPw==}
    engines: {node: '>=6'}
    dependencies:
      graceful-fs: 4.2.10
      js-yaml: 3.14.1
      pify: 4.0.1
      strip-bom: 3.0.0
    dev: true

  /locate-path/5.0.0:
    resolution: {integrity: sha512-t7hw9pI+WvuwNJXwk5zVHpyhIqzg2qTlklJOf0mVxGSbe3Fp2VieZcduNYjaLDoy6p9uGpQEGWG87WpMKlNq8g==}
    engines: {node: '>=8'}
    dependencies:
      p-locate: 4.1.0
    dev: true

  /locate-path/6.0.0:
    resolution: {integrity: sha512-iPZK6eYjbxRu3uB4/WZ3EsEIMJFMqAoopl3R+zuq0UjcAm/MO6KCweDgPfP3elTztoKP3KtnVHxTn2NHBSDVUw==}
    engines: {node: '>=10'}
    dependencies:
      p-locate: 5.0.0
    dev: true

  /lodash.get/4.4.2:
    resolution: {integrity: sha512-z+Uw/vLuy6gQe8cfaFWD7p0wVv8fJl3mbzXh33RS+0oW2wvUqiRXiQ69gLWSLpgB5/6sU+r6BlQR0MBILadqTQ==}
    dev: true

  /lodash.merge/4.6.2:
    resolution: {integrity: sha512-0KpjqXRVvrYyCsX1swR/XTK0va6VQkQM6MNo7PqW77ByjAhoARA8EfrP1N4+KlKj8YS0ZUCtRT/YUuhyYDujIQ==}
    dev: true

  /lodash.startcase/4.4.0:
    resolution: {integrity: sha512-+WKqsK294HMSc2jEbNgpHpd0JfIBhp7rEV4aqXWqFr6AlXov+SlcgB1Fv01y2kGe3Gc8nMW7VA0SrGuSkRfIEg==}
    dev: true

  /log-symbols/4.1.0:
    resolution: {integrity: sha512-8XPvpAA8uyhfteu8pIvQxpJZ7SYYdpUivZpGy6sFsBuKRY/7rQGavedeB8aK+Zkyq6upMFVL/9AW6vOYzfRyLg==}
    engines: {node: '>=10'}
    dependencies:
      chalk: 4.1.2
      is-unicode-supported: 0.1.0
    dev: true

  /log-symbols/5.1.0:
    resolution: {integrity: sha512-l0x2DvrW294C9uDCoQe1VSU4gf529FkSZ6leBl4TiqZH/e+0R7hSfHQBNut2mNygDgHwvYHfFLn6Oxb3VWj2rA==}
    engines: {node: '>=12'}
    dependencies:
      chalk: 5.0.1
      is-unicode-supported: 1.3.0
    dev: true

  /longest-streak/3.0.1:
    resolution: {integrity: sha512-cHlYSUpL2s7Fb3394mYxwTYj8niTaNHUCLr0qdiCXQfSjfuA7CKofpX2uSwEfFDQ0EB7JcnMnm+GjbqqoinYYg==}
    dev: true

  /loupe/2.3.4:
    resolution: {integrity: sha512-OvKfgCC2Ndby6aSTREl5aCCPTNIzlDfQZvZxNUrBrihDhL3xcrYegTblhmEiCrg2kKQz4XsFIaemE5BF4ybSaQ==}
    dependencies:
      get-func-name: 2.0.0
    dev: true

  /lower-case/2.0.2:
    resolution: {integrity: sha512-7fm3l3NAF9WfN6W3JOmf5drwpVqX78JtoGJ3A6W0a6ZnldM41w2fV5D490psKFTpMds8TJse/eHLFFsNHHjHgg==}
    dependencies:
      tslib: 2.4.0
    dev: true

  /lru-cache/4.1.5:
    resolution: {integrity: sha512-sWZlbEP2OsHNkXrMl5GYk/jKk70MBng6UU4YI/qGDYbgf6YbP4EvmqISbXCoJiRKs+1bSpFHVgQxvJ17F2li5g==}
    dependencies:
      pseudomap: 1.0.2
      yallist: 2.1.2
    dev: true

  /lru-cache/6.0.0:
    resolution: {integrity: sha512-Jo6dJ04CmSjuznwJSS3pUeWmd/H0ffTlkXXgwZi+eq1UCmqQwCh+eLsYOYCwY991i2Fah4h1BEMCx4qThGbsiA==}
    engines: {node: '>=10'}
    dependencies:
      yallist: 4.0.0
    dev: true

  /magic-string/0.25.9:
    resolution: {integrity: sha512-RmF0AsMzgt25qzqqLc1+MbHmhdx0ojF2Fvs4XnOqz2ZOBXzzkEwc/dJQZCYHAn7v1jbVOjAZfK8msRn4BxO4VQ==}
    dependencies:
      sourcemap-codec: 1.4.8
    dev: true

  /magic-string/0.26.3:
    resolution: {integrity: sha512-u1Po0NDyFcwdg2nzHT88wSK0+Rih0N1M+Ph1Sp08k8yvFFU3KR72wryS7e1qMPJypt99WB7fIFVCA92mQrMjrg==}
    engines: {node: '>=12'}
    dependencies:
      sourcemap-codec: 1.4.8
    dev: true

  /make-error/1.3.6:
    resolution: {integrity: sha512-s8UhlNe7vPKomQhC1qFelMokr/Sc3AgNbso3n74mVPA5LTZwkB9NlXf4XPamLxJE8h0gh73rM94xvwRT2CVInw==}
    dev: true

  /map-obj/1.0.1:
    resolution: {integrity: sha512-7N/q3lyZ+LVCp7PzuxrJr4KMbBE2hW7BT7YNia330OFxIf4d3r5zVpicP2650l7CPN6RM9zOJRl3NGpqSiw3Eg==}
    engines: {node: '>=0.10.0'}
    dev: true

  /map-obj/4.3.0:
    resolution: {integrity: sha512-hdN1wVrZbb29eBGiGjJbeP8JbKjq1urkHJ/LIP/NY48MZ1QVXUsQBV1G1zvYFHn1XE06cwjBsOI2K3Ulnj1YXQ==}
    engines: {node: '>=8'}
    dev: true

  /markdown-table/3.0.2:
    resolution: {integrity: sha512-y8j3a5/DkJCmS5x4dMCQL+OR0+2EAq3DOtio1COSHsmW2BGXnNCK3v12hJt1LrUz5iZH5g0LmuYOjDdI+czghA==}
    dev: true

  /matcher/3.0.0:
    resolution: {integrity: sha512-OkeDaAZ/bQCxeFAozM55PKcKU0yJMPGifLwV4Qgjitu+5MoAfSQN4lsLJeXZ1b8w0x+/Emda6MZgXS1jvsapng==}
    engines: {node: '>=10'}
    dependencies:
      escape-string-regexp: 4.0.0
    dev: true

  /mdast-util-definitions/5.1.1:
    resolution: {integrity: sha512-rQ+Gv7mHttxHOBx2dkF4HWTg+EE+UR78ptQWDylzPKaQuVGdG4HIoY3SrS/pCp80nZ04greFvXbVFHT+uf0JVQ==}
    dependencies:
      '@types/mdast': 3.0.10
      '@types/unist': 2.0.6
      unist-util-visit: 4.1.1
    dev: true

  /mdast-util-find-and-replace/2.2.1:
    resolution: {integrity: sha512-SobxkQXFAdd4b5WmEakmkVoh18icjQRxGy5OWTCzgsLRm1Fu/KCtwD1HIQSsmq5ZRjVH0Ehwg6/Fn3xIUk+nKw==}
    dependencies:
      escape-string-regexp: 5.0.0
      unist-util-is: 5.1.1
      unist-util-visit-parents: 5.1.1
    dev: true

  /mdast-util-from-markdown/1.2.0:
    resolution: {integrity: sha512-iZJyyvKD1+K7QX1b5jXdE7Sc5dtoTry1vzV28UZZe8Z1xVnB/czKntJ7ZAkG0tANqRnBF6p3p7GpU1y19DTf2Q==}
    dependencies:
      '@types/mdast': 3.0.10
      '@types/unist': 2.0.6
      decode-named-character-reference: 1.0.2
      mdast-util-to-string: 3.1.0
      micromark: 3.0.10
      micromark-util-decode-numeric-character-reference: 1.0.0
      micromark-util-decode-string: 1.0.2
      micromark-util-normalize-identifier: 1.0.0
      micromark-util-symbol: 1.0.1
      micromark-util-types: 1.0.2
      unist-util-stringify-position: 3.0.2
      uvu: 0.5.6
    transitivePeerDependencies:
      - supports-color
    dev: true

  /mdast-util-gfm-autolink-literal/1.0.2:
    resolution: {integrity: sha512-FzopkOd4xTTBeGXhXSBU0OCDDh5lUj2rd+HQqG92Ld+jL4lpUfgX2AT2OHAVP9aEeDKp7G92fuooSZcYJA3cRg==}
    dependencies:
      '@types/mdast': 3.0.10
      ccount: 2.0.1
      mdast-util-find-and-replace: 2.2.1
      micromark-util-character: 1.1.0
    dev: true

  /mdast-util-gfm-footnote/1.0.1:
    resolution: {integrity: sha512-p+PrYlkw9DeCRkTVw1duWqPRHX6Ywh2BNKJQcZbCwAuP/59B0Lk9kakuAd7KbQprVO4GzdW8eS5++A9PUSqIyw==}
    dependencies:
      '@types/mdast': 3.0.10
      mdast-util-to-markdown: 1.3.0
      micromark-util-normalize-identifier: 1.0.0
    dev: true

  /mdast-util-gfm-strikethrough/1.0.1:
    resolution: {integrity: sha512-zKJbEPe+JP6EUv0mZ0tQUyLQOC+FADt0bARldONot/nefuISkaZFlmVK4tU6JgfyZGrky02m/I6PmehgAgZgqg==}
    dependencies:
      '@types/mdast': 3.0.10
      mdast-util-to-markdown: 1.3.0
    dev: true

  /mdast-util-gfm-table/1.0.6:
    resolution: {integrity: sha512-uHR+fqFq3IvB3Rd4+kzXW8dmpxUhvgCQZep6KdjsLK4O6meK5dYZEayLtIxNus1XO3gfjfcIFe8a7L0HZRGgag==}
    dependencies:
      '@types/mdast': 3.0.10
      markdown-table: 3.0.2
      mdast-util-from-markdown: 1.2.0
      mdast-util-to-markdown: 1.3.0
    transitivePeerDependencies:
      - supports-color
    dev: true

  /mdast-util-gfm-task-list-item/1.0.1:
    resolution: {integrity: sha512-KZ4KLmPdABXOsfnM6JHUIjxEvcx2ulk656Z/4Balw071/5qgnhz+H1uGtf2zIGnrnvDC8xR4Fj9uKbjAFGNIeA==}
    dependencies:
      '@types/mdast': 3.0.10
      mdast-util-to-markdown: 1.3.0
    dev: true

  /mdast-util-gfm/2.0.1:
    resolution: {integrity: sha512-42yHBbfWIFisaAfV1eixlabbsa6q7vHeSPY+cg+BBjX51M8xhgMacqH9g6TftB/9+YkcI0ooV4ncfrJslzm/RQ==}
    dependencies:
      mdast-util-from-markdown: 1.2.0
      mdast-util-gfm-autolink-literal: 1.0.2
      mdast-util-gfm-footnote: 1.0.1
      mdast-util-gfm-strikethrough: 1.0.1
      mdast-util-gfm-table: 1.0.6
      mdast-util-gfm-task-list-item: 1.0.1
      mdast-util-to-markdown: 1.3.0
    transitivePeerDependencies:
      - supports-color
    dev: true

  /mdast-util-mdx-expression/1.3.0:
    resolution: {integrity: sha512-9kTO13HaL/ChfzVCIEfDRdp1m5hsvsm6+R8yr67mH+KS2ikzZ0ISGLPTbTswOFpLLlgVHO9id3cul4ajutCvCA==}
    dependencies:
      '@types/estree-jsx': 1.0.0
      '@types/hast': 2.3.4
      '@types/mdast': 3.0.10
      mdast-util-from-markdown: 1.2.0
      mdast-util-to-markdown: 1.3.0
    transitivePeerDependencies:
      - supports-color
    dev: true

  /mdast-util-mdx-jsx/1.2.0:
    resolution: {integrity: sha512-5+ot/kfxYd3ChgEMwsMUO71oAfYjyRI3pADEK4I7xTmWLGQ8Y7ghm1CG36zUoUvDPxMlIYwQV/9DYHAUWdG4dA==}
    dependencies:
      '@types/estree-jsx': 0.0.1
      '@types/mdast': 3.0.10
      mdast-util-to-markdown: 1.3.0
      parse-entities: 4.0.0
      stringify-entities: 4.0.3
      unist-util-remove-position: 4.0.1
      unist-util-stringify-position: 3.0.2
      vfile-message: 3.1.2
    dev: true

  /mdast-util-to-hast/12.2.2:
    resolution: {integrity: sha512-lVkUttV9wqmdXFtEBXKcepvU/zfwbhjbkM5rxrquLW55dS1DfOrnAXCk5mg1be1sfY/WfMmayGy1NsbK1GLCYQ==}
    dependencies:
      '@types/hast': 2.3.4
      '@types/mdast': 3.0.10
      '@types/mdurl': 1.0.2
      mdast-util-definitions: 5.1.1
      mdurl: 1.0.1
      micromark-util-sanitize-uri: 1.0.0
      trim-lines: 3.0.1
      unist-builder: 3.0.0
      unist-util-generated: 2.0.0
      unist-util-position: 4.0.3
      unist-util-visit: 4.1.1
    dev: true

  /mdast-util-to-markdown/1.3.0:
    resolution: {integrity: sha512-6tUSs4r+KK4JGTTiQ7FfHmVOaDrLQJPmpjD6wPMlHGUVXoG9Vjc3jIeP+uyBWRf8clwB2blM+W7+KrlMYQnftA==}
    dependencies:
      '@types/mdast': 3.0.10
      '@types/unist': 2.0.6
      longest-streak: 3.0.1
      mdast-util-to-string: 3.1.0
      micromark-util-decode-string: 1.0.2
      unist-util-visit: 4.1.1
      zwitch: 2.0.2
    dev: true

  /mdast-util-to-string/3.1.0:
    resolution: {integrity: sha512-n4Vypz/DZgwo0iMHLQL49dJzlp7YtAJP+N07MZHpjPf/5XJuHUWstviF4Mn2jEiR/GNmtnRRqnwsXExk3igfFA==}
    dev: true

  /mdurl/1.0.1:
    resolution: {integrity: sha512-/sKlQJCBYVY9Ers9hqzKou4H6V5UWc/M59TH2dvkt+84itfnq7uFOMLpOiOS4ujvHP4etln18fmIxA5R5fll0g==}
    dev: true

  /meow/6.1.1:
    resolution: {integrity: sha512-3YffViIt2QWgTy6Pale5QpopX/IvU3LPL03jOTqp6pGj3VjesdO/U8CuHMKpnQr4shCNCM5fd5XFFvIIl6JBHg==}
    engines: {node: '>=8'}
    dependencies:
      '@types/minimist': 1.2.2
      camelcase-keys: 6.2.2
      decamelize-keys: 1.1.0
      hard-rejection: 2.1.0
      minimist-options: 4.1.0
      normalize-package-data: 2.5.0
      read-pkg-up: 7.0.1
      redent: 3.0.0
      trim-newlines: 3.0.1
      type-fest: 0.13.1
      yargs-parser: 18.1.3
    dev: true

  /merge-stream/2.0.0:
    resolution: {integrity: sha512-abv/qOcuPfk3URPfDzmZU1LKmuw8kT+0nIHvKrKgFrwifol/doWcdA4ZqsWQ8ENrFKkd67Mfpo/LovbIUsbt3w==}
    dev: true

  /merge2/1.4.1:
    resolution: {integrity: sha512-8q7VEgMJW4J8tcfVPy8g09NcQwZdbwFEqhe/WZkoIzjn/3TGDwtOCYtXGxA3O8tPzpczCCDgv+P2P5y00ZJOOg==}
    engines: {node: '>= 8'}

  /micromark-core-commonmark/1.0.6:
    resolution: {integrity: sha512-K+PkJTxqjFfSNkfAhp4GB+cZPfQd6dxtTXnf+RjZOV7T4EEXnvgzOcnp+eSTmpGk9d1S9sL6/lqrgSNn/s0HZA==}
    dependencies:
      decode-named-character-reference: 1.0.2
      micromark-factory-destination: 1.0.0
      micromark-factory-label: 1.0.2
      micromark-factory-space: 1.0.0
      micromark-factory-title: 1.0.2
      micromark-factory-whitespace: 1.0.0
      micromark-util-character: 1.1.0
      micromark-util-chunked: 1.0.0
      micromark-util-classify-character: 1.0.0
      micromark-util-html-tag-name: 1.1.0
      micromark-util-normalize-identifier: 1.0.0
      micromark-util-resolve-all: 1.0.0
      micromark-util-subtokenize: 1.0.2
      micromark-util-symbol: 1.0.1
      micromark-util-types: 1.0.2
      uvu: 0.5.6
    dev: true

  /micromark-extension-gfm-autolink-literal/1.0.3:
    resolution: {integrity: sha512-i3dmvU0htawfWED8aHMMAzAVp/F0Z+0bPh3YrbTPPL1v4YAlCZpy5rBO5p0LPYiZo0zFVkoYh7vDU7yQSiCMjg==}
    dependencies:
      micromark-util-character: 1.1.0
      micromark-util-sanitize-uri: 1.0.0
      micromark-util-symbol: 1.0.1
      micromark-util-types: 1.0.2
      uvu: 0.5.6
    dev: true

  /micromark-extension-gfm-footnote/1.0.4:
    resolution: {integrity: sha512-E/fmPmDqLiMUP8mLJ8NbJWJ4bTw6tS+FEQS8CcuDtZpILuOb2kjLqPEeAePF1djXROHXChM/wPJw0iS4kHCcIg==}
    dependencies:
      micromark-core-commonmark: 1.0.6
      micromark-factory-space: 1.0.0
      micromark-util-character: 1.1.0
      micromark-util-normalize-identifier: 1.0.0
      micromark-util-sanitize-uri: 1.0.0
      micromark-util-symbol: 1.0.1
      micromark-util-types: 1.0.2
      uvu: 0.5.6
    dev: true

  /micromark-extension-gfm-strikethrough/1.0.4:
    resolution: {integrity: sha512-/vjHU/lalmjZCT5xt7CcHVJGq8sYRm80z24qAKXzaHzem/xsDYb2yLL+NNVbYvmpLx3O7SYPuGL5pzusL9CLIQ==}
    dependencies:
      micromark-util-chunked: 1.0.0
      micromark-util-classify-character: 1.0.0
      micromark-util-resolve-all: 1.0.0
      micromark-util-symbol: 1.0.1
      micromark-util-types: 1.0.2
      uvu: 0.5.6
    dev: true

  /micromark-extension-gfm-table/1.0.5:
    resolution: {integrity: sha512-xAZ8J1X9W9K3JTJTUL7G6wSKhp2ZYHrFk5qJgY/4B33scJzE2kpfRL6oiw/veJTbt7jiM/1rngLlOKPWr1G+vg==}
    dependencies:
      micromark-factory-space: 1.0.0
      micromark-util-character: 1.1.0
      micromark-util-symbol: 1.0.1
      micromark-util-types: 1.0.2
      uvu: 0.5.6
    dev: true

  /micromark-extension-gfm-tagfilter/1.0.1:
    resolution: {integrity: sha512-Ty6psLAcAjboRa/UKUbbUcwjVAv5plxmpUTy2XC/3nJFL37eHej8jrHrRzkqcpipJliuBH30DTs7+3wqNcQUVA==}
    dependencies:
      micromark-util-types: 1.0.2
    dev: true

  /micromark-extension-gfm-task-list-item/1.0.3:
    resolution: {integrity: sha512-PpysK2S1Q/5VXi72IIapbi/jliaiOFzv7THH4amwXeYXLq3l1uo8/2Be0Ac1rEwK20MQEsGH2ltAZLNY2KI/0Q==}
    dependencies:
      micromark-factory-space: 1.0.0
      micromark-util-character: 1.1.0
      micromark-util-symbol: 1.0.1
      micromark-util-types: 1.0.2
      uvu: 0.5.6
    dev: true

  /micromark-extension-gfm/2.0.1:
    resolution: {integrity: sha512-p2sGjajLa0iYiGQdT0oelahRYtMWvLjy8J9LOCxzIQsllMCGLbsLW+Nc+N4vi02jcRJvedVJ68cjelKIO6bpDA==}
    dependencies:
      micromark-extension-gfm-autolink-literal: 1.0.3
      micromark-extension-gfm-footnote: 1.0.4
      micromark-extension-gfm-strikethrough: 1.0.4
      micromark-extension-gfm-table: 1.0.5
      micromark-extension-gfm-tagfilter: 1.0.1
      micromark-extension-gfm-task-list-item: 1.0.3
      micromark-util-combine-extensions: 1.0.0
      micromark-util-types: 1.0.2
    dev: true

  /micromark-extension-mdx-expression/1.0.3:
    resolution: {integrity: sha512-TjYtjEMszWze51NJCZmhv7MEBcgYRgb3tJeMAJ+HQCAaZHHRBaDCccqQzGizR/H4ODefP44wRTgOn2vE5I6nZA==}
    dependencies:
      micromark-factory-mdx-expression: 1.0.6
      micromark-factory-space: 1.0.0
      micromark-util-character: 1.1.0
      micromark-util-events-to-acorn: 1.2.0
      micromark-util-symbol: 1.0.1
      micromark-util-types: 1.0.2
      uvu: 0.5.6
    dev: true

  /micromark-extension-mdx-md/1.0.0:
    resolution: {integrity: sha512-xaRAMoSkKdqZXDAoSgp20Azm0aRQKGOl0RrS81yGu8Hr/JhMsBmfs4wR7m9kgVUIO36cMUQjNyiyDKPrsv8gOw==}
    dependencies:
      micromark-util-types: 1.0.2
    dev: true

  /micromark-factory-destination/1.0.0:
    resolution: {integrity: sha512-eUBA7Rs1/xtTVun9TmV3gjfPz2wEwgK5R5xcbIM5ZYAtvGF6JkyaDsj0agx8urXnO31tEO6Ug83iVH3tdedLnw==}
    dependencies:
      micromark-util-character: 1.1.0
      micromark-util-symbol: 1.0.1
      micromark-util-types: 1.0.2
    dev: true

  /micromark-factory-label/1.0.2:
    resolution: {integrity: sha512-CTIwxlOnU7dEshXDQ+dsr2n+yxpP0+fn271pu0bwDIS8uqfFcumXpj5mLn3hSC8iw2MUr6Gx8EcKng1dD7i6hg==}
    dependencies:
      micromark-util-character: 1.1.0
      micromark-util-symbol: 1.0.1
      micromark-util-types: 1.0.2
      uvu: 0.5.6
    dev: true

  /micromark-factory-mdx-expression/1.0.6:
    resolution: {integrity: sha512-WRQIc78FV7KrCfjsEf/sETopbYjElh3xAmNpLkd1ODPqxEngP42eVRGbiPEQWpRV27LzqW+XVTvQAMIIRLPnNA==}
    dependencies:
      micromark-factory-space: 1.0.0
      micromark-util-character: 1.1.0
      micromark-util-events-to-acorn: 1.2.0
      micromark-util-symbol: 1.0.1
      micromark-util-types: 1.0.2
      unist-util-position-from-estree: 1.1.1
      uvu: 0.5.6
      vfile-message: 3.1.2
    dev: true

  /micromark-factory-space/1.0.0:
    resolution: {integrity: sha512-qUmqs4kj9a5yBnk3JMLyjtWYN6Mzfcx8uJfi5XAveBniDevmZasdGBba5b4QsvRcAkmvGo5ACmSUmyGiKTLZew==}
    dependencies:
      micromark-util-character: 1.1.0
      micromark-util-types: 1.0.2
    dev: true

  /micromark-factory-title/1.0.2:
    resolution: {integrity: sha512-zily+Nr4yFqgMGRKLpTVsNl5L4PMu485fGFDOQJQBl2NFpjGte1e86zC0da93wf97jrc4+2G2GQudFMHn3IX+A==}
    dependencies:
      micromark-factory-space: 1.0.0
      micromark-util-character: 1.1.0
      micromark-util-symbol: 1.0.1
      micromark-util-types: 1.0.2
      uvu: 0.5.6
    dev: true

  /micromark-factory-whitespace/1.0.0:
    resolution: {integrity: sha512-Qx7uEyahU1lt1RnsECBiuEbfr9INjQTGa6Err+gF3g0Tx4YEviPbqqGKNv/NrBaE7dVHdn1bVZKM/n5I/Bak7A==}
    dependencies:
      micromark-factory-space: 1.0.0
      micromark-util-character: 1.1.0
      micromark-util-symbol: 1.0.1
      micromark-util-types: 1.0.2
    dev: true

  /micromark-util-character/1.1.0:
    resolution: {integrity: sha512-agJ5B3unGNJ9rJvADMJ5ZiYjBRyDpzKAOk01Kpi1TKhlT1APx3XZk6eN7RtSz1erbWHC2L8T3xLZ81wdtGRZzg==}
    dependencies:
      micromark-util-symbol: 1.0.1
      micromark-util-types: 1.0.2
    dev: true

  /micromark-util-chunked/1.0.0:
    resolution: {integrity: sha512-5e8xTis5tEZKgesfbQMKRCyzvffRRUX+lK/y+DvsMFdabAicPkkZV6gO+FEWi9RfuKKoxxPwNL+dFF0SMImc1g==}
    dependencies:
      micromark-util-symbol: 1.0.1
    dev: true

  /micromark-util-classify-character/1.0.0:
    resolution: {integrity: sha512-F8oW2KKrQRb3vS5ud5HIqBVkCqQi224Nm55o5wYLzY/9PwHGXC01tr3d7+TqHHz6zrKQ72Okwtvm/xQm6OVNZA==}
    dependencies:
      micromark-util-character: 1.1.0
      micromark-util-symbol: 1.0.1
      micromark-util-types: 1.0.2
    dev: true

  /micromark-util-combine-extensions/1.0.0:
    resolution: {integrity: sha512-J8H058vFBdo/6+AsjHp2NF7AJ02SZtWaVUjsayNFeAiydTxUwViQPxN0Hf8dp4FmCQi0UUFovFsEyRSUmFH3MA==}
    dependencies:
      micromark-util-chunked: 1.0.0
      micromark-util-types: 1.0.2
    dev: true

  /micromark-util-decode-numeric-character-reference/1.0.0:
    resolution: {integrity: sha512-OzO9AI5VUtrTD7KSdagf4MWgHMtET17Ua1fIpXTpuhclCqD8egFWo85GxSGvxgkGS74bEahvtM0WP0HjvV0e4w==}
    dependencies:
      micromark-util-symbol: 1.0.1
    dev: true

  /micromark-util-decode-string/1.0.2:
    resolution: {integrity: sha512-DLT5Ho02qr6QWVNYbRZ3RYOSSWWFuH3tJexd3dgN1odEuPNxCngTCXJum7+ViRAd9BbdxCvMToPOD/IvVhzG6Q==}
    dependencies:
      decode-named-character-reference: 1.0.2
      micromark-util-character: 1.1.0
      micromark-util-decode-numeric-character-reference: 1.0.0
      micromark-util-symbol: 1.0.1
    dev: true

  /micromark-util-encode/1.0.1:
    resolution: {integrity: sha512-U2s5YdnAYexjKDel31SVMPbfi+eF8y1U4pfiRW/Y8EFVCy/vgxk/2wWTxzcqE71LHtCuCzlBDRU2a5CQ5j+mQA==}
    dev: true

  /micromark-util-events-to-acorn/1.2.0:
    resolution: {integrity: sha512-WWp3bf7xT9MppNuw3yPjpnOxa8cj5ACivEzXJKu0WwnjBYfzaBvIAT9KfeyI0Qkll+bfQtfftSwdgTH6QhTOKw==}
    dependencies:
      '@types/acorn': 4.0.6
      '@types/estree': 1.0.0
      estree-util-visit: 1.2.0
      micromark-util-types: 1.0.2
      uvu: 0.5.6
      vfile-location: 4.0.1
      vfile-message: 3.1.2
    dev: true

  /micromark-util-html-tag-name/1.1.0:
    resolution: {integrity: sha512-BKlClMmYROy9UiV03SwNmckkjn8QHVaWkqoAqzivabvdGcwNGMMMH/5szAnywmsTBUzDsU57/mFi0sp4BQO6dA==}
    dev: true

  /micromark-util-normalize-identifier/1.0.0:
    resolution: {integrity: sha512-yg+zrL14bBTFrQ7n35CmByWUTFsgst5JhA4gJYoty4Dqzj4Z4Fr/DHekSS5aLfH9bdlfnSvKAWsAgJhIbogyBg==}
    dependencies:
      micromark-util-symbol: 1.0.1
    dev: true

  /micromark-util-resolve-all/1.0.0:
    resolution: {integrity: sha512-CB/AGk98u50k42kvgaMM94wzBqozSzDDaonKU7P7jwQIuH2RU0TeBqGYJz2WY1UdihhjweivStrJ2JdkdEmcfw==}
    dependencies:
      micromark-util-types: 1.0.2
    dev: true

  /micromark-util-sanitize-uri/1.0.0:
    resolution: {integrity: sha512-cCxvBKlmac4rxCGx6ejlIviRaMKZc0fWm5HdCHEeDWRSkn44l6NdYVRyU+0nT1XC72EQJMZV8IPHF+jTr56lAg==}
    dependencies:
      micromark-util-character: 1.1.0
      micromark-util-encode: 1.0.1
      micromark-util-symbol: 1.0.1
    dev: true

  /micromark-util-subtokenize/1.0.2:
    resolution: {integrity: sha512-d90uqCnXp/cy4G881Ub4psE57Sf8YD0pim9QdjCRNjfas2M1u6Lbt+XZK9gnHL2XFhnozZiEdCa9CNfXSfQ6xA==}
    dependencies:
      micromark-util-chunked: 1.0.0
      micromark-util-symbol: 1.0.1
      micromark-util-types: 1.0.2
      uvu: 0.5.6
    dev: true

  /micromark-util-symbol/1.0.1:
    resolution: {integrity: sha512-oKDEMK2u5qqAptasDAwWDXq0tG9AssVwAx3E9bBF3t/shRIGsWIRG+cGafs2p/SnDSOecnt6hZPCE2o6lHfFmQ==}
    dev: true

  /micromark-util-types/1.0.2:
    resolution: {integrity: sha512-DCfg/T8fcrhrRKTPjRrw/5LLvdGV7BHySf/1LOZx7TzWZdYRjogNtyNq885z3nNallwr3QUKARjqvHqX1/7t+w==}
    dev: true

  /micromark/3.0.10:
    resolution: {integrity: sha512-ryTDy6UUunOXy2HPjelppgJ2sNfcPz1pLlMdA6Rz9jPzhLikWXv/irpWV/I2jd68Uhmny7hHxAlAhk4+vWggpg==}
    dependencies:
      '@types/debug': 4.1.7
      debug: 4.3.4
      decode-named-character-reference: 1.0.2
      micromark-core-commonmark: 1.0.6
      micromark-factory-space: 1.0.0
      micromark-util-character: 1.1.0
      micromark-util-chunked: 1.0.0
      micromark-util-combine-extensions: 1.0.0
      micromark-util-decode-numeric-character-reference: 1.0.0
      micromark-util-encode: 1.0.1
      micromark-util-normalize-identifier: 1.0.0
      micromark-util-resolve-all: 1.0.0
      micromark-util-sanitize-uri: 1.0.0
      micromark-util-subtokenize: 1.0.2
      micromark-util-symbol: 1.0.1
      micromark-util-types: 1.0.2
      uvu: 0.5.6
    transitivePeerDependencies:
      - supports-color
    dev: true

  /micromatch/4.0.5:
    resolution: {integrity: sha512-DMy+ERcEW2q8Z2Po+WNXuw3c5YaUSFjAO5GsJqfEl7UjvtIuFKO6ZrKvcItdy98dwFI2N1tg3zNIdKaQT+aNdA==}
    engines: {node: '>=8.6'}
    dependencies:
      braces: 3.0.2
      picomatch: 2.3.1

  /mime/3.0.0:
    resolution: {integrity: sha512-jSCU7/VB1loIWBZe14aEYHU/+1UMEHoaO7qxCOVJOw9GgH72VAWppxNcjU+x9a2k3GSIBXNKxXQFqRvvZ7vr3A==}
    engines: {node: '>=10.0.0'}
    hasBin: true
    dev: true

  /mimic-fn/2.1.0:
    resolution: {integrity: sha512-OqbOk5oEQeAZ8WXWydlu9HJjz9WVdEIvamMCcXmuqUYjTknH/sqsWvhQ3vgwKFRR1HpjvNBKQ37nbJgYzGqGcg==}
    engines: {node: '>=6'}
    dev: true

  /mimic-fn/4.0.0:
    resolution: {integrity: sha512-vqiC06CuhBTUdZH+RYl8sFrL096vA45Ok5ISO6sE/Mr1jRbGH4Csnhi8f3wKVl7x8mO4Au7Ir9D3Oyv1VYMFJw==}
    engines: {node: '>=12'}
    dev: true

  /min-indent/1.0.1:
    resolution: {integrity: sha512-I9jwMn07Sy/IwOj3zVkVik2JTvgpaykDZEigL6Rx6N9LbMywwUSMtxET+7lVoDLLd3O3IXwJwvuuns8UB/HeAg==}
    engines: {node: '>=4'}
    dev: true

  /minimatch/3.1.2:
    resolution: {integrity: sha512-J7p63hRiAjw1NDEww1W7i37+ByIrOWO5XQQAzZ3VOcL0PNybwpfmV/N05zFAzwQ9USyEcX6t3UO+K5aqBQOIHw==}
    dependencies:
      brace-expansion: 1.1.11

  /minimatch/4.2.1:
    resolution: {integrity: sha512-9Uq1ChtSZO+Mxa/CL1eGizn2vRn3MlLgzhT0Iz8zaY8NdvxvB0d5QdPFmCKf7JKA9Lerx5vRrnwO03jsSfGG9g==}
    engines: {node: '>=10'}
    dependencies:
      brace-expansion: 1.1.11
    dev: true

  /minimatch/5.1.0:
    resolution: {integrity: sha512-9TPBGGak4nHfGZsPBohm9AWg6NoT7QTCehS3BIJABslyZbzxfV78QM2Y6+i741OPZIafFAaiiEMh5OyIrJPgtg==}
    engines: {node: '>=10'}
    dependencies:
      brace-expansion: 2.0.1
    dev: true

  /minimist-options/4.1.0:
    resolution: {integrity: sha512-Q4r8ghd80yhO/0j1O3B2BjweX3fiHg9cdOwjJd2J76Q135c+NDxGCqdYKQ1SKBuFfgWbAUzBfvYjPUEeNgqN1A==}
    engines: {node: '>= 6'}
    dependencies:
      arrify: 1.0.1
      is-plain-obj: 1.1.0
      kind-of: 6.0.3
    dev: true

  /minimist/1.2.6:
    resolution: {integrity: sha512-Jsjnk4bw3YJqYzbdyBiNsPWHPfO++UGG749Cxs6peCu5Xg4nrena6OVxOYxrQTqww0Jmwt+Ref8rggumkTLz9Q==}
    dev: true

  /minipass/3.3.4:
    resolution: {integrity: sha512-I9WPbWHCGu8W+6k1ZiGpPu0GkoKBeorkfKNuAFBNS1HNFJvke82sxvI5bzcCNpWPorkOO5QQ+zomzzwRxejXiw==}
    engines: {node: '>=8'}
    dependencies:
      yallist: 4.0.0
    dev: false

  /minizlib/2.1.2:
    resolution: {integrity: sha512-bAxsR8BVfj60DWXHE3u30oHzfl4G7khkSuPW+qvpd7jFRHm7dLxOjUk1EHACJ/hxLY8phGJ0YhYHZo7jil7Qdg==}
    engines: {node: '>= 8'}
    dependencies:
      minipass: 3.3.4
      yallist: 4.0.0
    dev: false

  /mixme/0.5.4:
    resolution: {integrity: sha512-3KYa4m4Vlqx98GPdOHghxSdNtTvcP8E0kkaJ5Dlh+h2DRzF7zpuVVcA8B0QpKd11YJeP9QQ7ASkKzOeu195Wzw==}
    engines: {node: '>= 8.0.0'}
    dev: true

  /mkdirp/0.5.6:
    resolution: {integrity: sha512-FP+p8RB8OWpF3YZBCrP5gtADmtXApB5AMLn+vdyA+PyxCjrCs00mjyUozssO33cwDeT3wNGdLxJ5M//YqtHAJw==}
    hasBin: true
    dependencies:
      minimist: 1.2.6
    dev: true

  /mkdirp/1.0.4:
    resolution: {integrity: sha512-vVqVZQyf3WLx2Shd0qJ9xuvqgAyKPLAiqITEtqW0oIUjzo3PePDd6fW9iFz30ef7Ysp/oiWqbhszeGWW2T6Gzw==}
    engines: {node: '>=10'}
    hasBin: true

  /mocha/9.2.2:
    resolution: {integrity: sha512-L6XC3EdwT6YrIk0yXpavvLkn8h+EU+Y5UcCHKECyMbdUIxyMuZj4bX4U9e1nvnvUUvQVsV2VHQr5zLdcUkhW/g==}
    engines: {node: '>= 12.0.0'}
    hasBin: true
    dependencies:
      '@ungap/promise-all-settled': 1.1.2
      ansi-colors: 4.1.1
      browser-stdout: 1.3.1
      chokidar: 3.5.3
      debug: 4.3.3_supports-color@8.1.1
      diff: 5.0.0
      escape-string-regexp: 4.0.0
      find-up: 5.0.0
      glob: 7.2.0
      growl: 1.10.5
      he: 1.2.0
      js-yaml: 4.1.0
      log-symbols: 4.1.0
      minimatch: 4.2.1
      ms: 2.1.3
      nanoid: 3.3.1
      serialize-javascript: 6.0.0
      strip-json-comments: 3.1.1
      supports-color: 8.1.1
      which: 2.0.2
      workerpool: 6.2.0
      yargs: 16.2.0
      yargs-parser: 20.2.4
      yargs-unparser: 2.0.0
    dev: true

  /mri/1.2.0:
    resolution: {integrity: sha512-tzzskb3bG8LvYGFF/mDTpq3jpI6Q9wc3LEmBaghu+DdCssd1FakN7Bc0hVNmEyGq1bq3RgfkCb3cmQLpNPOroA==}
    engines: {node: '>=4'}
    dev: true

  /mrmime/1.0.1:
    resolution: {integrity: sha512-hzzEagAgDyoU1Q6yg5uI+AorQgdvMCur3FcKf7NhMKWsaYg+RnbTyHRa/9IlLF9rf455MOCtcqqrQQ83pPP7Uw==}
    engines: {node: '>=10'}
    dev: true

  /ms/2.1.2:
    resolution: {integrity: sha512-sGkPx+VjMtmA6MX27oA4FBFELFCZZ4S4XqeGOXCv68tT+jb3vk/RyaKWP0PTKyWtmLSM0b+adUTEvbs1PEaH2w==}
    dev: true

  /ms/2.1.3:
    resolution: {integrity: sha512-6FlzubTLZG3J2a/NVCAleEhjzq5oxgHyaCU9yYXvcLsvoVaHJq/s5xXI6/XXP6tz7R9xAOtHnSO/tXtF3WRTlA==}
    dev: true

  /nanoid/3.3.1:
    resolution: {integrity: sha512-n6Vs/3KGyxPQd6uO0eH4Bv0ojGSUvuLlIHtC3Y0kEO23YRge8H9x1GCzLn28YX0H66pMkxuaeESFq4tKISKwdw==}
    engines: {node: ^10 || ^12 || ^13.7 || ^14 || >=15.0.1}
    hasBin: true
    dev: true

  /nanoid/3.3.4:
    resolution: {integrity: sha512-MqBkQh/OHTS2egovRtLk45wEyNXwF+cokD+1YPf9u5VfJiRdAiRwB2froX5Co9Rh20xs4siNPm8naNotSD6RBw==}
    engines: {node: ^10 || ^12 || ^13.7 || ^14 || >=15.0.1}
    hasBin: true
    dev: true

  /natural-compare/1.4.0:
    resolution: {integrity: sha512-OWND8ei3VtNC9h7V60qff3SVobHr996CTwgxubgyQYEpg290h9J0buyECNNJexkFm5sOajh5G116RYA1c8ZMSw==}
    dev: true

  /nise/5.1.1:
    resolution: {integrity: sha512-yr5kW2THW1AkxVmCnKEh4nbYkJdB3I7LUkiUgOvEkOp414mc2UMaHMA7pjq1nYowhdoJZGwEKGaQVbxfpWj10A==}
    dependencies:
      '@sinonjs/commons': 1.8.3
      '@sinonjs/fake-timers': 9.1.2
      '@sinonjs/text-encoding': 0.7.2
      just-extend: 4.2.1
      path-to-regexp: 1.8.0
    dev: true

  /nlcst-to-string/2.0.4:
    resolution: {integrity: sha512-3x3jwTd6UPG7vi5k4GEzvxJ5rDA7hVUIRNHPblKuMVP9Z3xmlsd9cgLcpAMkc5uPOBna82EeshROFhsPkbnTZg==}
    dev: true

  /nlcst-to-string/3.1.0:
    resolution: {integrity: sha512-Y8HQWKw/zrHTCnu2zcFBN1dV6vN0NUG7s5fkEj380G8tF3R+vA2KG+tDl2QoHVQCTHGHVXwoni2RQkDSFQb1PA==}
    dependencies:
      '@types/nlcst': 1.0.0
    dev: true

  /no-case/3.0.4:
    resolution: {integrity: sha512-fgAN3jGAh+RoxUGZHTSOLJIqUc2wmoBwGR4tbpNAKmmovFoWq0OdRkb0VkldReO2a2iBT/OEulG9XSUc10r3zg==}
    dependencies:
      lower-case: 2.0.2
      tslib: 2.4.0
    dev: true

  /node-domexception/1.0.0:
    resolution: {integrity: sha512-/jKZoMpw0F8GRwl4/eLROPA3cfcXtLApP0QzLmUT/HuPCZWyB7IY9ZrMeKw2O/nFIqPQB3PVM9aYm0F312AXDQ==}
    engines: {node: '>=10.5.0'}
    dev: true

  /node-fetch/3.2.10:
    resolution: {integrity: sha512-MhuzNwdURnZ1Cp4XTazr69K0BTizsBroX7Zx3UgDSVcZYKF/6p0CBe4EUb/hLqmzVhl0UpYfgRljQ4yxE+iCxA==}
    engines: {node: ^12.20.0 || ^14.13.1 || >=16.0.0}
    dependencies:
      data-uri-to-buffer: 4.0.0
      fetch-blob: 3.2.0
      formdata-polyfill: 4.0.10
    dev: true

  /node-releases/2.0.6:
    resolution: {integrity: sha512-PiVXnNuFm5+iYkLBNeq5211hvO38y63T0i2KKh2KnUs3RpzJ+JtODFjkD8yjLwnDkTYF1eKXheUwdssR+NRZdg==}
    dev: true

  /normalize-package-data/2.5.0:
    resolution: {integrity: sha512-/5CMN3T0R4XTj4DcGaexo+roZSdSFW/0AOOTROrjxzCG1wrWXEsGbRKevjlIL+ZDE4sZlJr5ED4YW0yqmkK+eA==}
    dependencies:
      hosted-git-info: 2.8.9
      resolve: 1.22.1
      semver: 5.7.1
      validate-npm-package-license: 3.0.4
    dev: true

  /normalize-path/3.0.0:
    resolution: {integrity: sha512-6eZs5Ls3WtCisHWp9S2GUy8dqkpGi4BVSz3GaqiE6ezub0512ESztXUwUB6C6IKbQkY2Pnb/mD4WYojCRwcwLA==}
    engines: {node: '>=0.10.0'}
    dev: true

  /npm-run-path/5.1.0:
    resolution: {integrity: sha512-sJOdmRGrY2sjNTRMbSvluQqg+8X7ZK61yvzBEIDhz4f8z1TZFYABsqjjCBd/0PUNE9M6QDgHJXQkGUEm7Q+l9Q==}
    engines: {node: ^12.20.0 || ^14.13.1 || >=16.0.0}
    dependencies:
      path-key: 4.0.0
    dev: true

  /object-inspect/1.12.2:
    resolution: {integrity: sha512-z+cPxW0QGUp0mcqcsgQyLVRDoXFQbXOwBaqyF7VIgI4TWNQsDHrBpUQslRmIfAoYWdYzs6UlKJtB2XJpTaNSpQ==}
    dev: true

  /object-keys/1.1.1:
    resolution: {integrity: sha512-NuAESUOUMrlIXOfHKzD6bpPu3tYt3xvjNdRIQ+FeT0lNb4K8WR70CaDxhuNguS2XG+GjkyMwOzsN5ZktImfhLA==}
    engines: {node: '>= 0.4'}
    dev: true

  /object.assign/4.1.4:
    resolution: {integrity: sha512-1mxKf0e58bvyjSCtKYY4sRe9itRk3PJpquJOjeIkz885CczcI4IvJJDLPS72oowuSh+pBxUFROpX+TU++hxhZQ==}
    engines: {node: '>= 0.4'}
    dependencies:
      call-bind: 1.0.2
      define-properties: 1.1.4
      has-symbols: 1.0.3
      object-keys: 1.1.1
    dev: true

  /once/1.4.0:
    resolution: {integrity: sha512-lNaJgI+2Q5URQBkccEKHTQOPaXdUxnZZElQTZY0MFUAuaEqe1E+Nyvgdz/aIyNi6Z9MzO5dv1H8n58/GELp3+w==}
    dependencies:
      wrappy: 1.0.2

  /onetime/5.1.2:
    resolution: {integrity: sha512-kbpaSSGJTWdAY5KPVeMOKXSrPtr8C8C7wodJbcsd51jRnmD+GZu8Y0VoU6Dm5Z4vWr0Ig/1NKuWRKf7j5aaYSg==}
    engines: {node: '>=6'}
    dependencies:
      mimic-fn: 2.1.0
    dev: true

  /onetime/6.0.0:
    resolution: {integrity: sha512-1FlR+gjXK7X+AsAHso35MnyN5KqGwJRi/31ft6x0M194ht7S+rWAvd7PHss9xSKMzE0asv1pyIHaJYq+BbacAQ==}
    engines: {node: '>=12'}
    dependencies:
      mimic-fn: 4.0.0
    dev: true

  /open/8.4.0:
    resolution: {integrity: sha512-XgFPPM+B28FtCCgSb9I+s9szOC1vZRSwgWsRUA5ylIxRTgKozqjOCrVOqGsYABPYK5qnfqClxZTFBa8PKt2v6Q==}
    engines: {node: '>=12'}
    dependencies:
      define-lazy-prop: 2.0.0
      is-docker: 2.2.1
      is-wsl: 2.2.0

  /optionator/0.9.1:
    resolution: {integrity: sha512-74RlY5FCnhq4jRxVUPKDaRwrVNXMqsGsiW6AJw4XK8hmtm10wC0ypZBLw5IIp85NZMr91+qd1RvvENwg7jjRFw==}
    engines: {node: '>= 0.8.0'}
    dependencies:
      deep-is: 0.1.4
      fast-levenshtein: 2.0.6
      levn: 0.4.1
      prelude-ls: 1.2.1
      type-check: 0.4.0
      word-wrap: 1.2.3
    dev: true

  /ora/6.1.2:
    resolution: {integrity: sha512-EJQ3NiP5Xo94wJXIzAyOtSb0QEIAUu7m8t6UZ9krbz0vAJqr92JpcK/lEXg91q6B9pEGqrykkd2EQplnifDSBw==}
    engines: {node: ^12.20.0 || ^14.13.1 || >=16.0.0}
    dependencies:
      bl: 5.0.0
      chalk: 5.0.1
      cli-cursor: 4.0.0
      cli-spinners: 2.7.0
      is-interactive: 2.0.0
      is-unicode-supported: 1.3.0
      log-symbols: 5.1.0
      strip-ansi: 7.0.1
      wcwidth: 1.0.1
    dev: true

  /organize-imports-cli/0.10.0:
    resolution: {integrity: sha512-cVyNEeiDxX/zA6gdK1QS2rr3TK1VymIkT0LagnAk4f6eE0IC0bo3BeUkMzm3q3GnCJzYC+6lfuMpBE0Cequ7Vg==}
    hasBin: true
    dependencies:
      chalk: 4.1.2
      editorconfig: 0.15.3
      ts-morph: 15.1.0
      tsconfig: 7.0.0
    dev: true

  /os-tmpdir/1.0.2:
    resolution: {integrity: sha512-D2FR03Vir7FIu45XBY20mTb+/ZSWB00sjU9jdQXt83gDrI4Ztz5Fs7/yy74g2N5SVQY4xY1qDr4rNddwYRVX0g==}
    engines: {node: '>=0.10.0'}
    dev: true

  /outdent/0.5.0:
    resolution: {integrity: sha512-/jHxFIzoMXdqPzTaCpFzAAWhpkSjZPF4Vsn6jAfNpmbH/ymsmd7Qc6VE9BGn0L6YMj6uwpQLxCECpus4ukKS9Q==}
    dev: true

  /p-filter/2.1.0:
    resolution: {integrity: sha512-ZBxxZ5sL2HghephhpGAQdoskxplTwr7ICaehZwLIlfL6acuVgZPm8yBNuRAFBGEqtD/hmUeq9eqLg2ys9Xr/yw==}
    engines: {node: '>=8'}
    dependencies:
      p-map: 2.1.0
    dev: true

  /p-limit/2.3.0:
    resolution: {integrity: sha512-//88mFWSJx8lxCzwdAABTJL2MyWB12+eIY7MDL2SqLmAkeKU9qxRvWuSyTjm3FUmpBEMuFfckAIqEaVGUDxb6w==}
    engines: {node: '>=6'}
    dependencies:
      p-try: 2.2.0
    dev: true

  /p-limit/3.1.0:
    resolution: {integrity: sha512-TYOanM3wGwNGsZN2cVTYPArw454xnXj5qmWF1bEoAc4+cU/ol7GVh7odevjp1FNHduHc3KZMcFduxU5Xc6uJRQ==}
    engines: {node: '>=10'}
    dependencies:
      yocto-queue: 0.1.0
    dev: true

  /p-locate/4.1.0:
    resolution: {integrity: sha512-R79ZZ/0wAxKGu3oYMlz8jy/kbhsNrS7SKZ7PxEHBgJ5+F2mtFW2fK2cOtBh1cHYkQsbzFV7I+EoRKe6Yt0oK7A==}
    engines: {node: '>=8'}
    dependencies:
      p-limit: 2.3.0
    dev: true

  /p-locate/5.0.0:
    resolution: {integrity: sha512-LaNjtRWUBY++zB5nE/NwcaoMylSPk+S+ZHNB1TzdbMJMny6dynpAGt7X/tl/QYq3TIeE6nxHppbo2LGymrG5Pw==}
    engines: {node: '>=10'}
    dependencies:
      p-limit: 3.1.0
    dev: true

  /p-map/2.1.0:
    resolution: {integrity: sha512-y3b8Kpd8OAN444hxfBbFfj1FY/RjtTd8tzYwhUqNYXx0fXx2iX4maP4Qr6qhIKbQXI02wTLAda4fYUbDagTUFw==}
    engines: {node: '>=6'}
    dev: true

  /p-map/4.0.0:
    resolution: {integrity: sha512-/bjOqmgETBYB5BoEeGVea8dmvHb2m9GLy1E9W43yeyfP6QQCZGFNa+XRceJEuDB6zqr+gKpIAmlLebMpykw/MQ==}
    engines: {node: '>=10'}
    dependencies:
      aggregate-error: 3.1.0
    dev: false

  /p-try/2.2.0:
    resolution: {integrity: sha512-R4nPAVTAU0B9D35/Gk3uJf/7XYbQcyohSKdvAxIRSNghFl4e71hVoGnBNQz9cWaXxO2I10KTC+3jMdvvoKw6dQ==}
    engines: {node: '>=6'}
    dev: true

  /parent-module/1.0.1:
    resolution: {integrity: sha512-GQ2EWRpQV8/o+Aw8YqtfZZPfNRWZYkbidE9k5rpl/hC3vtHHBfGm2Ifi6qWV+coDGkrUKZAxE3Lot5kcsRlh+g==}
    engines: {node: '>=6'}
    dependencies:
      callsites: 3.1.0
    dev: true

  /parse-entities/4.0.0:
    resolution: {integrity: sha512-5nk9Fn03x3rEhGaX1FU6IDwG/k+GxLXlFAkgrbM1asuAFl3BhdQWvASaIsmwWypRNcZKHPYnIuOSfIWEyEQnPQ==}
    dependencies:
      '@types/unist': 2.0.6
      character-entities: 2.0.2
      character-entities-legacy: 3.0.0
      character-reference-invalid: 2.0.1
      decode-named-character-reference: 1.0.2
      is-alphanumerical: 2.0.1
      is-decimal: 2.0.1
      is-hexadecimal: 2.0.1
    dev: true

  /parse-json/5.2.0:
    resolution: {integrity: sha512-ayCKvm/phCGxOkYRSCM82iDwct8/EonSEgCSxWxD7ve6jHggsFl4fZVQBPRNgQoKiuV/odhFrGzQXZwbifC8Rg==}
    engines: {node: '>=8'}
    dependencies:
      '@babel/code-frame': 7.18.6
      error-ex: 1.3.2
      json-parse-even-better-errors: 2.3.1
      lines-and-columns: 1.2.4
    dev: true

  /parse-latin/5.0.0:
    resolution: {integrity: sha512-Ht+4/+AUySMS5HKGAiQpBmkFsHSoGrj6Y83flLCa5OIBdtsVkO3UD4OtboJ0O0vZiOznH02x8qlwg9KLUVXuNg==}
    dependencies:
      nlcst-to-string: 2.0.4
      unist-util-modify-children: 2.0.0
      unist-util-visit-children: 1.1.4
    dev: true

  /parse5/6.0.1:
    resolution: {integrity: sha512-Ofn/CTFzRGTTxwpNEs9PP93gXShHcTq255nzRYSKe8AkVpZY7e1fpmTfOyoIvjP5HG7Z2ZM7VS9PPhQGW2pOpw==}
    dev: true

  /pascal-case/3.1.2:
    resolution: {integrity: sha512-uWlGT3YSnK9x3BQJaOdcZwrnV6hPpd8jFH1/ucpiLRPh/2zCVJKS19E4GvYHvaCcACn3foXZ0cLB9Wrx1KGe5g==}
    dependencies:
      no-case: 3.0.4
      tslib: 2.4.0
    dev: true

  /path-browserify/1.0.1:
    resolution: {integrity: sha512-b7uo2UCUOYZcnF/3ID0lulOJi/bafxa1xPe7ZPsammBSpjSWQkjNxlt635YGS2MiR9GjvuXCtz2emr3jbsz98g==}
    dev: true

  /path-exists/4.0.0:
    resolution: {integrity: sha512-ak9Qy5Q7jYb2Wwcey5Fpvg2KoAc/ZIhLSLOSBmRmygPsGwkVVt0fZa0qrtMz+m6tJTAHfZQ8FnmB4MG4LWy7/w==}
    engines: {node: '>=8'}
    dev: true

  /path-is-absolute/1.0.1:
    resolution: {integrity: sha512-AVbw3UJ2e9bq64vSaS9Am0fje1Pa8pbGqTTsmXfaIiMpnr5DlDhfJOuLj9Sf95ZPVDAUerDfEk88MPmPe7UCQg==}
    engines: {node: '>=0.10.0'}

  /path-key/3.1.1:
    resolution: {integrity: sha512-ojmeN0qd+y0jszEtoY48r0Peq5dwMEkIlCOu6Q5f41lfkswXuKtYrhgoTpLnyIcHm24Uhqx+5Tqm2InSwLhE6Q==}
    engines: {node: '>=8'}

  /path-key/4.0.0:
    resolution: {integrity: sha512-haREypq7xkM7ErfgIyA0z+Bj4AGKlMSdlQE2jvJo6huWD1EdkKYV+G/T4nq0YEF2vgTT8kqMFKo1uHn950r4SQ==}
    engines: {node: '>=12'}
    dev: true

  /path-parse/1.0.7:
    resolution: {integrity: sha512-LDJzPVEEEPR+y48z93A0Ed0yXb8pAByGWo/k5YYdYgpY2/2EsOsksJrq7lOHxryrVOn1ejG6oAp8ahvOIQD8sw==}
    dev: true

  /path-to-regexp/1.8.0:
    resolution: {integrity: sha512-n43JRhlUKUAlibEJhPeir1ncUID16QnEjNpwzNdO3Lm4ywrBpBZ5oLD0I6br9evr1Y9JTqwRtAh7JLoOzAQdVA==}
    dependencies:
      isarray: 0.0.1
    dev: true

  /path-to-regexp/6.2.1:
    resolution: {integrity: sha512-JLyh7xT1kizaEvcaXOQwOc2/Yhw6KZOvPf1S8401UyLk86CU79LN3vl7ztXGm/pZ+YjoyAJ4rxmHwbkBXJX+yw==}
    dev: true

  /path-type/4.0.0:
    resolution: {integrity: sha512-gDKb8aZMDeD/tZWs9P6+q0J9Mwkdl6xMV8TjnGP3qJVJ06bdMgkbBlLU8IdfOsIsFz2BW1rNVT3XuNEl8zPAvw==}
    engines: {node: '>=8'}

  /pathval/1.1.1:
    resolution: {integrity: sha512-Dp6zGqpTdETdR63lehJYPeIOqpiNBNtc7BpWSLrOje7UaIsE5aY92r/AunQA7rsXvet3lrJ3JnZX29UPTKXyKQ==}
    dev: true

  /picocolors/1.0.0:
    resolution: {integrity: sha512-1fygroTLlHu66zi26VoTDv8yRgm0Fccecssto+MhsZ0D/DGW2sm8E8AjW7NU5VVTRt5GxbeZ5qBuJr+HyLYkjQ==}

  /picomatch/2.3.1:
    resolution: {integrity: sha512-JU3teHTNjmE2VCGFzuY8EXzCDVwEqB2a8fsIvwaStHhAWJEeVd1o1QD80CU6+ZdEXXSLbSsuLwJjkCBWqRQUVA==}
    engines: {node: '>=8.6'}

  /pify/4.0.1:
    resolution: {integrity: sha512-uB80kBFb/tfd68bVleG9T5GGsGPjJrLAUpR5PZIrhBnIaRTQRjqdJSsIKkOP6OAIFbj7GOrcudc5pNjZ+geV2g==}
    engines: {node: '>=6'}
    dev: true

  /pkg-dir/4.2.0:
    resolution: {integrity: sha512-HRDzbaKjC+AOWVXxAU/x54COGeIv9eb+6CkDSQoNTt4XyWoIJvuPsXizxu/Fr23EiekbtZwmh1IcIG/l/a10GQ==}
    engines: {node: '>=8'}
    dependencies:
      find-up: 4.1.0
    dev: true

  /postcss-load-config/3.1.4_57znarxsqwmnneadci5z5fd5gu:
    resolution: {integrity: sha512-6DiM4E7v4coTE4uzA8U//WhtPwyhiim3eyjEMFCnUpzbrkK9wJHgKDT2mR+HbtSrd/NubVaYTOpSpjUl8NQeRg==}
    engines: {node: '>= 10'}
    peerDependencies:
      postcss: '>=8.0.9'
      ts-node: '>=9.0.0'
    peerDependenciesMeta:
      postcss:
        optional: true
      ts-node:
        optional: true
    dependencies:
      lilconfig: 2.0.6
      postcss: 8.4.16
      ts-node: 10.9.1_jo7canvdyegimszc24bn5dmoxi
      yaml: 1.10.2
    dev: true

  /postcss-load-config/3.1.4_ts-node@10.9.1:
    resolution: {integrity: sha512-6DiM4E7v4coTE4uzA8U//WhtPwyhiim3eyjEMFCnUpzbrkK9wJHgKDT2mR+HbtSrd/NubVaYTOpSpjUl8NQeRg==}
    engines: {node: '>= 10'}
    peerDependencies:
      postcss: '>=8.0.9'
      ts-node: '>=9.0.0'
    peerDependenciesMeta:
      postcss:
        optional: true
      ts-node:
        optional: true
    dependencies:
      lilconfig: 2.0.6
      ts-node: 10.9.1_jo7canvdyegimszc24bn5dmoxi
      yaml: 1.10.2
    dev: true

  /postcss/8.4.16:
    resolution: {integrity: sha512-ipHE1XBvKzm5xI7hiHCZJCSugxvsdq2mPnsq5+UF+VHCjiBvtDrlxJfMBToWaP9D5XlgNmcFGqoHmUn0EYEaRQ==}
    engines: {node: ^10 || ^12 || >=14}
    dependencies:
      nanoid: 3.3.4
      picocolors: 1.0.0
      source-map-js: 1.0.2
    dev: true

  /postcss/8.4.19:
    resolution: {integrity: sha512-h+pbPsyhlYj6N2ozBmHhHrs9DzGmbaarbLvWipMRO7RLS+v4onj26MPFXA5OBYFxyqYhUJK456SwDcY9H2/zsA==}
    engines: {node: ^10 || ^12 || >=14}
    dependencies:
      nanoid: 3.3.4
      picocolors: 1.0.0
      source-map-js: 1.0.2
    dev: true

  /preferred-pm/3.0.3:
    resolution: {integrity: sha512-+wZgbxNES/KlJs9q40F/1sfOd/j7f1O9JaHcW5Dsn3aUUOZg3L2bjpVUcKV2jvtElYfoTuQiNeMfQJ4kwUAhCQ==}
    engines: {node: '>=10'}
    dependencies:
      find-up: 5.0.0
      find-yarn-workspace-root2: 1.2.16
      path-exists: 4.0.0
      which-pm: 2.0.0
    dev: true

  /prelude-ls/1.2.1:
    resolution: {integrity: sha512-vkcDPrRZo1QZLbn5RLGPpg/WmIQ65qoWWhcGKf/b5eplkkarX0m9z8ppCat4mlOqUsWpyNuYgO3VRyrYHSzX5g==}
    engines: {node: '>= 0.8.0'}
    dev: true

  /prettier-linter-helpers/1.0.0:
    resolution: {integrity: sha512-GbK2cP9nraSSUF9N2XwUwqfzlAFlMNYYl+ShE/V+H8a9uNl/oUqB1w2EL54Jh0OlyRSd8RfWYJ3coVS4TROP2w==}
    engines: {node: '>=6.0.0'}
    dependencies:
      fast-diff: 1.2.0
    dev: true

  /prettier-plugin-astro/0.7.0:
    resolution: {integrity: sha512-ehCUx7MqHWvkHwUmxxAWLsL35pFaCTM5YXQ8xjG/1W6dY2yBhvEks+2aCfjeI5zmMrZNCXkiMQtpznSlLSLrxw==}
    engines: {node: ^14.15.0 || >=16.0.0, npm: '>=6.14.0'}
    dependencies:
<<<<<<< HEAD
      '@astrojs/compiler': 0.29.13
=======
      '@astrojs/compiler': 0.29.15
>>>>>>> d27d03a6
      prettier: 2.7.1
      sass-formatter: 0.7.5
      synckit: 0.8.4

  /prettier/2.7.1:
    resolution: {integrity: sha512-ujppO+MkdPqoVINuDFDRLClm7D78qbDt0/NR+wp5FqEZOoTNAjPHWj17QRhu7geIHJfcNhRk1XVQmF8Bp3ye+g==}
    engines: {node: '>=10.13.0'}
    hasBin: true

  /prismjs/1.29.0:
    resolution: {integrity: sha512-Kx/1w86q/epKcmte75LNrEoT+lX8pBpavuAbvJWRXar7Hz8jrtF+e3vY751p0R8H9HdArwaCTNDDzHg/ScJK1Q==}
    engines: {node: '>=6'}
    dev: true

  /process-nextick-args/2.0.1:
    resolution: {integrity: sha512-3ouUOpQhtgrbOa17J7+uxOTpITYWaGP7/AhoR3+A+/1e9skrzelGi/dXzEYyvbxubEF6Wn2ypscTKiKJFFn1ag==}
    dev: true

  /prompts/2.4.2:
    resolution: {integrity: sha512-NxNv/kLguCA7p3jE8oL2aEBsrJWgAakBpgmgK6lpPWV+WuOmY6r2/zbAVnP+T8bQlA0nzHXSJSJW0Hq7ylaD2Q==}
    engines: {node: '>= 6'}
    dependencies:
      kleur: 3.0.3
      sisteransi: 1.0.5
    dev: true

  /property-information/6.1.1:
    resolution: {integrity: sha512-hrzC564QIl0r0vy4l6MvRLhafmUowhO/O3KgVSoXIbbA2Sz4j8HGpJc6T2cubRVwMwpdiG/vKGfhT4IixmKN9w==}
    dev: true

  /pseudomap/1.0.2:
    resolution: {integrity: sha512-b/YwNhb8lk1Zz2+bXXpS/LK9OisiZZ1SNsSLxN1x2OXVEhW2Ckr/7mWE5vrC1ZTiJlD9g19jWszTmJsB+oEpFQ==}
    dev: true

  /punycode/2.1.1:
    resolution: {integrity: sha512-XRsRjdf+j5ml+y/6GKHPZbrF/8p2Yga0JPtdqTIY2Xe5ohJPD9saDJJLPvp9+NSBprVvevdXZybnj2cv8OEd0A==}
    engines: {node: '>=6'}
    dev: true

  /queue-microtask/1.2.3:
    resolution: {integrity: sha512-NuaNSa6flKT5JaSYQzJok04JzTL1CA6aGhv5rfLW3PgqA+M2ChpZQnAC8h8i4ZFkBS8X5RqkDBHA7r4hej3K9A==}

  /quick-lru/4.0.1:
    resolution: {integrity: sha512-ARhCpm70fzdcvNQfPoy49IaanKkTlRWF2JMzqhcJbhSFRZv7nPTvZJdcY7301IPmvW+/p0RgIWnQDLJxifsQ7g==}
    engines: {node: '>=8'}
    dev: true

  /randombytes/2.1.0:
    resolution: {integrity: sha512-vYl3iOX+4CKUWuxGi9Ukhie6fsqXqS9FE2Zaic4tNFD2N2QQaXOMFbuKK4QmDHC0JO6B1Zp41J0LpT0oR68amQ==}
    dependencies:
      safe-buffer: 5.2.1
    dev: true

  /read-pkg-up/7.0.1:
    resolution: {integrity: sha512-zK0TB7Xd6JpCLmlLmufqykGE+/TlOePD6qKClNW7hHDKFh/J7/7gCWGR7joEQEW1bKq3a3yUZSObOoWLFQ4ohg==}
    engines: {node: '>=8'}
    dependencies:
      find-up: 4.1.0
      read-pkg: 5.2.0
      type-fest: 0.8.1
    dev: true

  /read-pkg/5.2.0:
    resolution: {integrity: sha512-Ug69mNOpfvKDAc2Q8DRpMjjzdtrnv9HcSMX+4VsZxD1aZ6ZzrIE7rlzXBtWTyhULSMKg076AW6WR5iZpD0JiOg==}
    engines: {node: '>=8'}
    dependencies:
      '@types/normalize-package-data': 2.4.1
      normalize-package-data: 2.5.0
      parse-json: 5.2.0
      type-fest: 0.6.0
    dev: true

  /read-yaml-file/1.1.0:
    resolution: {integrity: sha512-VIMnQi/Z4HT2Fxuwg5KrY174U1VdUIASQVWXXyqtNRtxSr9IYkn1rsI6Tb6HsrHCmB7gVpNwX6JxPTHcH6IoTA==}
    engines: {node: '>=6'}
    dependencies:
      graceful-fs: 4.2.10
      js-yaml: 3.14.1
      pify: 4.0.1
      strip-bom: 3.0.0
    dev: true

  /readable-stream/2.3.7:
    resolution: {integrity: sha512-Ebho8K4jIbHAxnuxi7o42OrZgF/ZTNcsZj6nRKyUmkhLFq8CHItp/fy6hQZuZmP/n3yZ9VBUbp4zz/mX8hmYPw==}
    dependencies:
      core-util-is: 1.0.3
      inherits: 2.0.4
      isarray: 1.0.0
      process-nextick-args: 2.0.1
      safe-buffer: 5.1.2
      string_decoder: 1.1.1
      util-deprecate: 1.0.2
    dev: true

  /readable-stream/3.6.0:
    resolution: {integrity: sha512-BViHy7LKeTz4oNnkcLJ+lVSL6vpiFeX6/d3oSH8zCW7UxP2onchk+vTGB143xuFjHS3deTgkKoXXymXqymiIdA==}
    engines: {node: '>= 6'}
    dependencies:
      inherits: 2.0.4
      string_decoder: 1.3.0
      util-deprecate: 1.0.2
    dev: true

  /readdirp/3.6.0:
    resolution: {integrity: sha512-hOS089on8RduqdbhvQ5Z37A0ESjsqz6qnRcffsMU3495FuTdqSm+7bhJ29JvIOsBDEEnan5DPu9t3To9VRlMzA==}
    engines: {node: '>=8.10.0'}
    dependencies:
      picomatch: 2.3.1
    dev: true

  /recast/0.20.5:
    resolution: {integrity: sha512-E5qICoPoNL4yU0H0NoBDntNB0Q5oMSNh9usFctYniLBluTthi3RsQVBXIJNbApOlvSwW/RGxIuokPcAc59J5fQ==}
    engines: {node: '>= 4'}
    dependencies:
      ast-types: 0.14.2
      esprima: 4.0.1
      source-map: 0.6.1
      tslib: 2.4.0
    dev: true

  /redent/3.0.0:
    resolution: {integrity: sha512-6tDA8g98We0zd0GvVeMT9arEOnTw9qM03L9cJXaCjrip1OO764RDBLBfrB4cwzNGDj5OA5ioymC9GkizgWJDUg==}
    engines: {node: '>=8'}
    dependencies:
      indent-string: 4.0.0
      strip-indent: 3.0.0
    dev: true

  /regenerator-runtime/0.13.9:
    resolution: {integrity: sha512-p3VT+cOEgxFsRRA9X4lkI1E+k2/CtnKtU4gcxyaCUreilL/vqI6CdZ3wxVUx3UOUg+gnUOQQcRI7BmSI656MYA==}
    dev: true

  /regexp.prototype.flags/1.4.3:
    resolution: {integrity: sha512-fjggEOO3slI6Wvgjwflkc4NFRCTZAu5CnNfBd5qOMYhWdn67nJBBu34/TkD++eeFmd8C9r9jfXJ27+nSiRkSUA==}
    engines: {node: '>= 0.4'}
    dependencies:
      call-bind: 1.0.2
      define-properties: 1.1.4
      functions-have-names: 1.2.3
    dev: true

  /regexpp/3.2.0:
    resolution: {integrity: sha512-pq2bWo9mVD43nbts2wGv17XLiNLya+GklZ8kaDLV2Z08gDCsGpnKn9BFMepvWuHCbyVvY7J5o5+BVvoQbmlJLg==}
    engines: {node: '>=8'}
    dev: true

  /rehype-parse/8.0.4:
    resolution: {integrity: sha512-MJJKONunHjoTh4kc3dsM1v3C9kGrrxvA3U8PxZlP2SjH8RNUSrb+lF7Y0KVaUDnGH2QZ5vAn7ulkiajM9ifuqg==}
    dependencies:
      '@types/hast': 2.3.4
      hast-util-from-parse5: 7.1.0
      parse5: 6.0.1
      unified: 10.1.2
    dev: true

  /rehype-raw/6.1.1:
    resolution: {integrity: sha512-d6AKtisSRtDRX4aSPsJGTfnzrX2ZkHQLE5kiUuGOeEoLpbEulFF4hj0mLPbsa+7vmguDKOVVEQdHKDSwoaIDsQ==}
    dependencies:
      '@types/hast': 2.3.4
      hast-util-raw: 7.2.2
      unified: 10.1.2
    dev: true

  /rehype-stringify/9.0.3:
    resolution: {integrity: sha512-kWiZ1bgyWlgOxpqD5HnxShKAdXtb2IUljn3hQAhySeak6IOQPPt6DeGnsIh4ixm7yKJWzm8TXFuC/lPfcWHJqw==}
    dependencies:
      '@types/hast': 2.3.4
      hast-util-to-html: 8.0.3
      unified: 10.1.2
    dev: true

  /rehype/12.0.1:
    resolution: {integrity: sha512-ey6kAqwLM3X6QnMDILJthGvG1m1ULROS9NT4uG9IDCuv08SFyLlreSuvOa//DgEvbXx62DS6elGVqusWhRUbgw==}
    dependencies:
      '@types/hast': 2.3.4
      rehype-parse: 8.0.4
      rehype-stringify: 9.0.3
      unified: 10.1.2
    dev: true

  /remark-gfm/3.0.1:
    resolution: {integrity: sha512-lEFDoi2PICJyNrACFOfDD3JlLkuSbOa5Wd8EPt06HUdptv8Gn0bxYTdbU/XXQ3swAPkEaGxxPN9cbnMHvVu1Ig==}
    dependencies:
      '@types/mdast': 3.0.10
      mdast-util-gfm: 2.0.1
      micromark-extension-gfm: 2.0.1
      unified: 10.1.2
    transitivePeerDependencies:
      - supports-color
    dev: true

  /remark-parse/10.0.1:
    resolution: {integrity: sha512-1fUyHr2jLsVOkhbvPRBJ5zTKZZyD6yZzYaWCS6BPBdQ8vEMBCH+9zNCDA6tET/zHCi/jLqjCWtlJZUPk+DbnFw==}
    dependencies:
      '@types/mdast': 3.0.10
      mdast-util-from-markdown: 1.2.0
      unified: 10.1.2
    transitivePeerDependencies:
      - supports-color
    dev: true

  /remark-rehype/10.1.0:
    resolution: {integrity: sha512-EFmR5zppdBp0WQeDVZ/b66CWJipB2q2VLNFMabzDSGR66Z2fQii83G5gTBbgGEnEEA0QRussvrFHxk1HWGJskw==}
    dependencies:
      '@types/hast': 2.3.4
      '@types/mdast': 3.0.10
      mdast-util-to-hast: 12.2.2
      unified: 10.1.2
    dev: true

  /remark-smartypants/2.0.0:
    resolution: {integrity: sha512-Rc0VDmr/yhnMQIz8n2ACYXlfw/P/XZev884QU1I5u+5DgJls32o97Vc1RbK3pfumLsJomS2yy8eT4Fxj/2MDVA==}
    engines: {node: ^12.20.0 || ^14.13.1 || >=16.0.0}
    dependencies:
      retext: 8.1.0
      retext-smartypants: 5.2.0
      unist-util-visit: 4.1.1
    dev: true

  /require-directory/2.1.1:
    resolution: {integrity: sha512-fGxEI7+wsG9xrvdjsrlmL22OMTTiHRwAMroiEeMgq8gzoLC/PQr7RsRDSTLUg/bZAZtF+TVIkHc6/4RIKrui+Q==}
    engines: {node: '>=0.10.0'}
    dev: true

  /require-main-filename/2.0.0:
    resolution: {integrity: sha512-NKN5kMDylKuldxYLSUfrbo5Tuzh4hd+2E8NPPX02mZtn1VuREQToYe/ZdlJy+J3uCpfaiGF05e7B8W0iXbQHmg==}
    dev: true

  /resolve-from/4.0.0:
    resolution: {integrity: sha512-pb/MYmXstAkysRFx8piNI1tGFNQIFA3vkE3Gq4EuA1dF6gHp/+vgZqsCGJapvy8N3Q+4o7FwvquPJcnZ7RYy4g==}
    engines: {node: '>=4'}
    dev: true

  /resolve-from/5.0.0:
    resolution: {integrity: sha512-qYg9KP24dD5qka9J47d0aVky0N+b4fTU89LN9iDnjB5waksiC49rvMB0PrUJQGoTmH50XPiqOvAjDfaijGxYZw==}
    engines: {node: '>=8'}
    dev: true

  /resolve/1.22.1:
    resolution: {integrity: sha512-nBpuuYuY5jFsli/JIs1oldw6fOQCBioohqWZg/2hiaOybXOft4lonv85uDOKXdf8rhyK159cxU5cDcK/NKk8zw==}
    hasBin: true
    dependencies:
      is-core-module: 2.10.0
      path-parse: 1.0.7
      supports-preserve-symlinks-flag: 1.0.0
    dev: true

  /restore-cursor/4.0.0:
    resolution: {integrity: sha512-I9fPXU9geO9bHOt9pHHOhOkYerIMsmVaWB0rA2AI9ERh/+x/i7MV5HKBNrg+ljO5eoPVgCcnFuRjJ9uH6I/3eg==}
    engines: {node: ^12.20.0 || ^14.13.1 || >=16.0.0}
    dependencies:
      onetime: 5.1.2
      signal-exit: 3.0.7
    dev: true

  /retext-latin/3.1.0:
    resolution: {integrity: sha512-5MrD1tuebzO8ppsja5eEu+ZbBeUNCjoEarn70tkXOS7Bdsdf6tNahsv2bY0Z8VooFF6cw7/6S+d3yI/TMlMVVQ==}
    dependencies:
      '@types/nlcst': 1.0.0
      parse-latin: 5.0.0
      unherit: 3.0.0
      unified: 10.1.2
    dev: true

  /retext-smartypants/5.2.0:
    resolution: {integrity: sha512-Do8oM+SsjrbzT2UNIKgheP0hgUQTDDQYyZaIY3kfq0pdFzoPk+ZClYJ+OERNXveog4xf1pZL4PfRxNoVL7a/jw==}
    dependencies:
      '@types/nlcst': 1.0.0
      nlcst-to-string: 3.1.0
      unified: 10.1.2
      unist-util-visit: 4.1.1
    dev: true

  /retext-stringify/3.1.0:
    resolution: {integrity: sha512-767TLOaoXFXyOnjx/EggXlb37ZD2u4P1n0GJqVdpipqACsQP+20W+BNpMYrlJkq7hxffnFk+jc6mAK9qrbuB8w==}
    dependencies:
      '@types/nlcst': 1.0.0
      nlcst-to-string: 3.1.0
      unified: 10.1.2
    dev: true

  /retext/8.1.0:
    resolution: {integrity: sha512-N9/Kq7YTn6ZpzfiGW45WfEGJqFf1IM1q8OsRa1CGzIebCJBNCANDRmOrholiDRGKo/We7ofKR4SEvcGAWEMD3Q==}
    dependencies:
      '@types/nlcst': 1.0.0
      retext-latin: 3.1.0
      retext-stringify: 3.1.0
      unified: 10.1.2
    dev: true

  /reusify/1.0.4:
    resolution: {integrity: sha512-U9nH88a3fc/ekCF1l0/UP1IosiuIjyTh7hBvXVMHYgVcfGvt897Xguj2UOLDeI5BG2m7/uwyaLVT6fbtCwTyzw==}
    engines: {iojs: '>=1.0.0', node: '>=0.10.0'}

  /rimraf/2.7.1:
    resolution: {integrity: sha512-uWjbaKIK3T1OSVptzX7Nl6PvQ3qAGtKEtVRjRuazjfL3Bx5eI409VZSqgND+4UNnmzLVdPj9FqFJNPqBZFve4w==}
    hasBin: true
    dependencies:
      glob: 7.2.3
    dev: true

  /rimraf/3.0.2:
    resolution: {integrity: sha512-JZkJMZkAGFFPP2YqXZXPbMlMBgsxzE8ILs4lMIX/2o0L9UBw9O/Y3o6wFw/i9YLapcUJWwqbi3kdxIPdC62TIA==}
    hasBin: true
    dependencies:
      glob: 7.2.3

  /roarr/2.15.4:
    resolution: {integrity: sha512-CHhPh+UNHD2GTXNYhPWLnU8ONHdI+5DI+4EYIAOaiD63rHeYlZvyh8P+in5999TTSFgUYuKUAjzRI4mdh/p+2A==}
    engines: {node: '>=8.0'}
    dependencies:
      boolean: 3.2.0
      detect-node: 2.1.0
      globalthis: 1.0.3
      json-stringify-safe: 5.0.1
      semver-compare: 1.0.0
      sprintf-js: 1.1.2
    dev: true

  /rollup/2.78.1:
    resolution: {integrity: sha512-VeeCgtGi4P+o9hIg+xz4qQpRl6R401LWEXBmxYKOV4zlF82lyhgh2hTZnheFUbANE8l2A41F458iwj2vEYaXJg==}
    engines: {node: '>=10.0.0'}
    hasBin: true
    optionalDependencies:
      fsevents: 2.3.2
    dev: true

  /rollup/2.79.1:
    resolution: {integrity: sha512-uKxbd0IhMZOhjAiD5oAFp7BqvkA4Dv47qpOCtaNvng4HBwdbWtdOh8f5nZNuk2rp51PMGk3bzfWu5oayNEuYnw==}
    engines: {node: '>=10.0.0'}
    hasBin: true
    optionalDependencies:
      fsevents: 2.3.2
    dev: true

  /run-parallel/1.2.0:
    resolution: {integrity: sha512-5l4VyZR86LZ/lDxZTR6jqL8AFE2S0IFLMP26AbjsLVADxHdhB/c0GUsH+y39UfCi3dzz8OlQuPmnaJOMoDHQBA==}
    dependencies:
      queue-microtask: 1.2.3

  /s.color/0.0.15:
    resolution: {integrity: sha512-AUNrbEUHeKY8XsYr/DYpl+qk5+aM+DChopnWOPEzn8YKzOhv4l2zH6LzZms3tOZP3wwdOyc0RmTciyi46HLIuA==}

  /sade/1.8.1:
    resolution: {integrity: sha512-xal3CZX1Xlo/k4ApwCFrHVACi9fBqJ7V+mwhBsuf/1IOKbBy098Fex+Wa/5QMubw09pSZ/u8EY8PWgevJsXp1A==}
    engines: {node: '>=6'}
    dependencies:
      mri: 1.2.0
    dev: true

  /safe-buffer/5.1.2:
    resolution: {integrity: sha512-Gd2UZBJDkXlY7GbJxfsE8/nvKkUEU1G38c1siN6QP6a9PT9MmHB8GnpscSmMJSoF8LOIrt8ud/wPtojys4G6+g==}
    dev: true

  /safe-buffer/5.2.1:
    resolution: {integrity: sha512-rp3So07KcdmmKbGvgaNxQSJr7bGVSVk5S9Eq1F+ppbRo70+YeaDxkw5Dd8NPN+GD6bjnYm2VuPuCXmpuYvmCXQ==}
    dev: true

  /safer-buffer/2.1.2:
    resolution: {integrity: sha512-YZo3K82SD7Riyi0E1EQPojLz7kpepnSQI9IyPbHHg1XXXevb5dJI7tpyN2ADxGcQbHG7vcyRHk0cbwqcQriUtg==}
    dev: true

  /sander/0.5.1:
    resolution: {integrity: sha512-3lVqBir7WuKDHGrKRDn/1Ye3kwpXaDOMsiRP1wd6wpZW56gJhsbp5RqQpA6JG/P+pkXizygnr1dKR8vzWaVsfA==}
    dependencies:
      es6-promise: 3.3.1
      graceful-fs: 4.2.10
      mkdirp: 0.5.6
      rimraf: 2.7.1
    dev: true

  /sass-formatter/0.7.5:
    resolution: {integrity: sha512-NKFP8ddjhUYi6A/iD1cEtzkEs91U61kzqe3lY9SVNuvX7LGc88xnEN0mmsWL7Ol//YTi2GL/ol7b9XZ2+hgXuA==}
    dependencies:
      suf-log: 2.5.3

  /section-matter/1.0.0:
    resolution: {integrity: sha512-vfD3pmTzGpufjScBh50YHKzEu2lxBWhVEHsNGoEXmCmn2hKGfeNLYMzCJpe8cD7gqX7TJluOVpBkAequ6dgMmA==}
    engines: {node: '>=4'}
    dependencies:
      extend-shallow: 2.0.1
      kind-of: 6.0.3
    dev: true

  /semver-compare/1.0.0:
    resolution: {integrity: sha512-YM3/ITh2MJ5MtzaM429anh+x2jiLVjqILF4m4oyQB18W7Ggea7BfqdH/wGMK7dDiMghv/6WG7znWMwUDzJiXow==}
    dev: true

  /semver/5.7.1:
    resolution: {integrity: sha512-sauaDf/PZdVgrLTNYHRtpXa1iRiKcaebiKQ1BJdpQlWH2lCvexQdX55snPFyK7QzpudqbCI0qXFfOasHdyNDGQ==}
    hasBin: true
    dev: true

  /semver/6.3.0:
    resolution: {integrity: sha512-b39TBaTSfV6yBrapU89p5fKekE2m/NwnDocOVruQFS1/veMgdzuPcnOM34M6CwxW8jH/lxEa5rBoDeUwu5HHTw==}
    hasBin: true
    dev: true

  /semver/7.3.7:
    resolution: {integrity: sha512-QlYTucUYOews+WeEujDoEGziz4K6c47V/Bd+LjSSYcA94p+DmINdf7ncaUinThfvZyu13lN9OY1XDxt8C0Tw0g==}
    engines: {node: '>=10'}
    hasBin: true
    dependencies:
      lru-cache: 6.0.0
    dev: true

  /serialize-error/7.0.1:
    resolution: {integrity: sha512-8I8TjW5KMOKsZQTvoxjuSIa7foAwPWGOts+6o7sgjz41/qMD9VQHEDxi6PBvK2l0MXUmqZyNpUK+T2tQaaElvw==}
    engines: {node: '>=10'}
    dependencies:
      type-fest: 0.13.1
    dev: true

  /serialize-javascript/6.0.0:
    resolution: {integrity: sha512-Qr3TosvguFt8ePWqsvRfrKyQXIiW+nGbYpy8XK24NQHE83caxWt+mIymTT19DGFbNWNLfEwsrkSmN64lVWB9ag==}
    dependencies:
      randombytes: 2.1.0
    dev: true

  /set-blocking/2.0.0:
    resolution: {integrity: sha512-KiKBS8AnWGEyLzofFfmvKwpdPzqiy16LvQfK3yv/fVH7Bj13/wl3JSR1J+rfgRE9q7xUJK4qvgS8raSOeLUehw==}
    dev: true

  /setimmediate/1.0.5:
    resolution: {integrity: sha512-MATJdZp8sLqDl/68LfQmbP8zKPLQNV6BIZoIgrscFDQ+RsvK/BxeDQOgyxKKoh0y/8h3BqVFnCqQ/gd+reiIXA==}
    dev: true

  /shebang-command/1.2.0:
    resolution: {integrity: sha512-EV3L1+UQWGor21OmnvojK36mhg+TyIKDh3iFBKBohr5xeXIhNBcx8oWdgkTEEQ+BEFFYdLRuqMfd5L84N1V5Vg==}
    engines: {node: '>=0.10.0'}
    dependencies:
      shebang-regex: 1.0.0
    dev: true

  /shebang-command/2.0.0:
    resolution: {integrity: sha512-kHxr2zZpYtdmrN1qDjrrX/Z1rR1kG8Dx+gkpK1G4eXmvXswmcE1hTWBWYUzlraYw1/yZp6YuDY77YtvbN0dmDA==}
    engines: {node: '>=8'}
    dependencies:
      shebang-regex: 3.0.0

  /shebang-regex/1.0.0:
    resolution: {integrity: sha512-wpoSFAxys6b2a2wHZ1XpDSgD7N9iVjg29Ph9uV/uaP9Ex/KXlkTZTeddxDPSYQpgvzKLGJke2UU0AzoGCjNIvQ==}
    engines: {node: '>=0.10.0'}
    dev: true

  /shebang-regex/3.0.0:
    resolution: {integrity: sha512-7++dFhtcx3353uBaq8DDR4NuxBetBzC7ZQOhmTQInHEd6bSrXdiEyzCvG07Z44UYdLShWUyXt5M/yhz8ekcb1A==}
    engines: {node: '>=8'}

  /shiki/0.11.1:
    resolution: {integrity: sha512-EugY9VASFuDqOexOgXR18ZV+TbFrQHeCpEYaXamO+SZlsnT/2LxuLBX25GGtIrwaEVFXUAbUQ601SWE2rMwWHA==}
    dependencies:
      jsonc-parser: 3.2.0
      vscode-oniguruma: 1.6.2
      vscode-textmate: 6.0.0
    dev: true

  /side-channel/1.0.4:
    resolution: {integrity: sha512-q5XPytqFEIKHkGdiMIrY10mvLRvnQh42/+GoBlFW3b2LXLE2xxJpZFdm94we0BaoV3RwJyGqg5wS7epxTv0Zvw==}
    dependencies:
      call-bind: 1.0.2
      get-intrinsic: 1.1.3
      object-inspect: 1.12.2
    dev: true

  /sigmund/1.0.1:
    resolution: {integrity: sha512-fCvEXfh6NWpm+YSuY2bpXb/VIihqWA6hLsgboC+0nl71Q7N7o2eaCW8mJa/NLvQhs6jpd3VZV4UiUQlV6+lc8g==}
    dev: true

  /signal-exit/3.0.7:
    resolution: {integrity: sha512-wnD2ZE+l+SPC/uoS0vXeE9L1+0wuaMqKlfz9AMUo38JsyLSBWSFcHR1Rri62LZc12vLr1gb3jl7iwQhgwpAbGQ==}
    dev: true

  /sinon/13.0.2:
    resolution: {integrity: sha512-KvOrztAVqzSJWMDoxM4vM+GPys1df2VBoXm+YciyB/OLMamfS3VXh3oGh5WtrAGSzrgczNWFFY22oKb7Fi5eeA==}
    dependencies:
      '@sinonjs/commons': 1.8.3
      '@sinonjs/fake-timers': 9.1.2
      '@sinonjs/samsam': 6.1.1
      diff: 5.1.0
      nise: 5.1.1
      supports-color: 7.2.0
    dev: true

  /sirv/2.0.2:
    resolution: {integrity: sha512-4Qog6aE29nIjAOKe/wowFTxOdmbEZKb+3tsLljaBRzJwtqto0BChD2zzH0LhgCSXiI+V7X+Y45v14wBZQ1TK3w==}
    engines: {node: '>= 10'}
    dependencies:
      '@polka/url': 1.0.0-next.21
      mrmime: 1.0.1
      totalist: 3.0.0
    dev: true

  /sisteransi/1.0.5:
    resolution: {integrity: sha512-bLGGlR1QxBcynn2d5YmDX4MGjlZvy2MRBDRNHLJ8VI6l6+9FUiyTFNJ0IveOSP0bcXgVDPRcfGqA0pjaqUpfVg==}
    dev: true

  /slash/3.0.0:
    resolution: {integrity: sha512-g9Q1haeby36OSStwb4ntCGGGaKsaVSjQ68fBxoQcutl5fS1vuY18H3wSt3jFyFtrkx+Kz0V1G85A4MyAdDMi2Q==}
    engines: {node: '>=8'}

  /slash/4.0.0:
    resolution: {integrity: sha512-3dOsAHXXUkQTpOYcoAxLIorMTp4gIQr5IW3iVb7A7lFIp0VHhnynm9izx6TssdrIcVIESAlVjtnO2K8bg+Coew==}
    engines: {node: '>=12'}
    dev: true

  /smartwrap/2.0.2:
    resolution: {integrity: sha512-vCsKNQxb7PnCNd2wY1WClWifAc2lwqsG8OaswpJkVJsvMGcnEntdTCDajZCkk93Ay1U3t/9puJmb525Rg5MZBA==}
    engines: {node: '>=6'}
    hasBin: true
    dependencies:
      array.prototype.flat: 1.3.0
      breakword: 1.0.5
      grapheme-splitter: 1.0.4
      strip-ansi: 6.0.1
      wcwidth: 1.0.1
      yargs: 15.4.1
    dev: true

  /sorcery/0.10.0:
    resolution: {integrity: sha512-R5ocFmKZQFfSTstfOtHjJuAwbpGyf9qjQa1egyhvXSbM7emjrtLXtGdZsDJDABC85YBfVvrOiGWKSYXPKdvP1g==}
    hasBin: true
    dependencies:
      buffer-crc32: 0.2.13
      minimist: 1.2.6
      sander: 0.5.1
      sourcemap-codec: 1.4.8
    dev: true

  /source-map-js/1.0.2:
    resolution: {integrity: sha512-R0XvVJ9WusLiqTCEiGCmICCMplcCkIwwR11mOSD9CR5u+IXYdiseeEuXCVAjS54zqwkLcPNnmU4OeJ6tUrWhDw==}
    engines: {node: '>=0.10.0'}
    dev: true

  /source-map/0.6.1:
    resolution: {integrity: sha512-UjgapumWlbMhkBgzT7Ykc5YXUT46F0iKu8SGXq0bcwP5dz/h0Plj6enJqjz1Zbq2l5WaqYnrVbwWOWMyF3F47g==}
    engines: {node: '>=0.10.0'}
    dev: true

  /source-map/0.7.4:
    resolution: {integrity: sha512-l3BikUxvPOcn5E74dZiq5BGsTb5yEwhaTSzccU6t4sDOH8NWJCstKO5QT2CvtFoK6F0saL7p9xHAqHOlCPJygA==}
    engines: {node: '>= 8'}
    dev: true

  /sourcemap-codec/1.4.8:
    resolution: {integrity: sha512-9NykojV5Uih4lgo5So5dtw+f0JgJX30KCNI8gwhz2J9A15wD0Ml6tjHKwf6fTSa6fAdVBdZeNOs9eJ71qCk8vA==}
    dev: true

  /space-separated-tokens/2.0.1:
    resolution: {integrity: sha512-ekwEbFp5aqSPKaqeY1PGrlGQxPNaq+Cnx4+bE2D8sciBQrHpbwoBbawqTN2+6jPs9IdWxxiUcN0K2pkczD3zmw==}
    dev: true

  /spawndamnit/2.0.0:
    resolution: {integrity: sha512-j4JKEcncSjFlqIwU5L/rp2N5SIPsdxaRsIv678+TZxZ0SRDJTm8JrxJMjE/XuiEZNEir3S8l0Fa3Ke339WI4qA==}
    dependencies:
      cross-spawn: 5.1.0
      signal-exit: 3.0.7
    dev: true

  /spdx-correct/3.1.1:
    resolution: {integrity: sha512-cOYcUWwhCuHCXi49RhFRCyJEK3iPj1Ziz9DpViV3tbZOwXD49QzIN3MpOLJNxh2qwq2lJJZaKMVw9qNi4jTC0w==}
    dependencies:
      spdx-expression-parse: 3.0.1
      spdx-license-ids: 3.0.12
    dev: true

  /spdx-exceptions/2.3.0:
    resolution: {integrity: sha512-/tTrYOC7PPI1nUAgx34hUpqXuyJG+DTHJTnIULG4rDygi4xu/tfgmq1e1cIRwRzwZgo4NLySi+ricLkZkw4i5A==}
    dev: true

  /spdx-expression-parse/3.0.1:
    resolution: {integrity: sha512-cbqHunsQWnJNE6KhVSMsMeH5H/L9EpymbzqTQ3uLwNCLZ1Q481oWaofqH7nO6V07xlXwY6PhQdQ2IedWx/ZK4Q==}
    dependencies:
      spdx-exceptions: 2.3.0
      spdx-license-ids: 3.0.12
    dev: true

  /spdx-license-ids/3.0.12:
    resolution: {integrity: sha512-rr+VVSXtRhO4OHbXUiAF7xW3Bo9DuuF6C5jH+q/x15j2jniycgKbxU09Hr0WqlSLUs4i4ltHGXqTe7VHclYWyA==}
    dev: true

  /sprintf-js/1.0.3:
    resolution: {integrity: sha512-D9cPgkvLlV3t3IzL0D0YLvGA9Ahk4PcvVwUbN0dSGr1aP0Nrt4AEnTUbuGvquEC0mA64Gqt1fzirlRs5ibXx8g==}
    dev: true

  /sprintf-js/1.1.2:
    resolution: {integrity: sha512-VE0SOVEHCk7Qc8ulkWw3ntAzXuqf7S2lvwQaDLRnUeIEaKNQJzV6BwmLKhOqT61aGhfUMrXeaBk+oDGCzvhcug==}
    dev: true

  /stream-transform/2.1.3:
    resolution: {integrity: sha512-9GHUiM5hMiCi6Y03jD2ARC1ettBXkQBoQAe7nJsPknnI0ow10aXjTnew8QtYQmLjzn974BnmWEAJgCY6ZP1DeQ==}
    dependencies:
      mixme: 0.5.4
    dev: true

  /string-width/4.2.3:
    resolution: {integrity: sha512-wKyQRQpjJ0sIp62ErSZdGsjMJWsap5oRNihHhu6G7JVO/9jIB6UyevL+tXuOqrng8j/cxKTWyWUwvSTriiZz/g==}
    engines: {node: '>=8'}
    dependencies:
      emoji-regex: 8.0.0
      is-fullwidth-code-point: 3.0.0
      strip-ansi: 6.0.1
    dev: true

  /string-width/5.1.2:
    resolution: {integrity: sha512-HnLOCR3vjcY8beoNLtcjZ5/nxn2afmME6lhrDrebokqMap+XbeW8n9TXpPDOqdGK5qcI3oT0GKTW6wC7EMiVqA==}
    engines: {node: '>=12'}
    dependencies:
      eastasianwidth: 0.2.0
      emoji-regex: 9.2.2
      strip-ansi: 7.0.1
    dev: true

  /string.prototype.trimend/1.0.5:
    resolution: {integrity: sha512-I7RGvmjV4pJ7O3kdf+LXFpVfdNOxtCW/2C8f6jNiW4+PQchwxkCDzlk1/7p+Wl4bqFIZeF47qAHXLuHHWKAxog==}
    dependencies:
      call-bind: 1.0.2
      define-properties: 1.1.4
      es-abstract: 1.20.2
    dev: true

  /string.prototype.trimstart/1.0.5:
    resolution: {integrity: sha512-THx16TJCGlsN0o6dl2o6ncWUsdgnLRSA23rRE5pyGBw/mLr3Ej/R2LaqCtgP8VNMGZsvMWnf9ooZPyY2bHvUFg==}
    dependencies:
      call-bind: 1.0.2
      define-properties: 1.1.4
      es-abstract: 1.20.2
    dev: true

  /string_decoder/1.1.1:
    resolution: {integrity: sha512-n/ShnvDi6FHbbVfviro+WojiFzv+s8MPMHBczVePfUpDJLwoLT0ht1l4YwBCbi8pJAveEEdnkHyPyTP/mzRfwg==}
    dependencies:
      safe-buffer: 5.1.2
    dev: true

  /string_decoder/1.3.0:
    resolution: {integrity: sha512-hkRX8U1WjJFd8LsDJ2yQ/wWWxaopEsABU1XfkM8A+j0+85JAGppt16cr1Whg6KIbb4okU6Mql6BOj+uup/wKeA==}
    dependencies:
      safe-buffer: 5.2.1
    dev: true

  /stringify-entities/4.0.3:
    resolution: {integrity: sha512-BP9nNHMhhfcMbiuQKCqMjhDP5yBCAxsPu4pHFFzJ6Alo9dZgY4VLDPutXqIjpRiMoKdp7Av85Gr73Q5uH9k7+g==}
    dependencies:
      character-entities-html4: 2.1.0
      character-entities-legacy: 3.0.0
    dev: true

  /strip-ansi/6.0.1:
    resolution: {integrity: sha512-Y38VPSHcqkFrCpFnQ9vuSXmquuv5oXOKpGeT6aGrr3o3Gc9AlVa6JBfUSOCnbxGGZF+/0ooI7KrPuUSztUdU5A==}
    engines: {node: '>=8'}
    dependencies:
      ansi-regex: 5.0.1
    dev: true

  /strip-ansi/7.0.1:
    resolution: {integrity: sha512-cXNxvT8dFNRVfhVME3JAe98mkXDYN2O1l7jmcwMnOslDeESg1rF/OZMtK0nRAhiari1unG5cD4jG3rapUAkLbw==}
    engines: {node: '>=12'}
    dependencies:
      ansi-regex: 6.0.1
    dev: true

  /strip-bom-string/1.0.0:
    resolution: {integrity: sha512-uCC2VHvQRYu+lMh4My/sFNmF2klFymLX1wHJeXnbEJERpV/ZsVuonzerjfrGpIGF7LBVa1O7i9kjiWvJiFck8g==}
    engines: {node: '>=0.10.0'}
    dev: true

  /strip-bom/3.0.0:
    resolution: {integrity: sha512-vavAMRXOgBVNF6nyEEmL3DBK19iRpDcoIwW+swQ+CbGiu7lju6t+JklA1MHweoWtadgt4ISVUsXLyDq34ddcwA==}
    engines: {node: '>=4'}
    dev: true

  /strip-bom/4.0.0:
    resolution: {integrity: sha512-3xurFv5tEgii33Zi8Jtp55wEIILR9eh34FAW00PZf+JnSsTmV/ioewSgQl97JHvgjoRGwPShsWm+IdrxB35d0w==}
    engines: {node: '>=8'}
    dev: true

  /strip-final-newline/3.0.0:
    resolution: {integrity: sha512-dOESqjYr96iWYylGObzd39EuNTa5VJxyvVAEm5Jnh7KGo75V43Hk1odPQkNDyXNmUR6k+gEiDVXnjB8HJ3crXw==}
    engines: {node: '>=12'}
    dev: true

  /strip-indent/3.0.0:
    resolution: {integrity: sha512-laJTa3Jb+VQpaC6DseHhF7dXVqHTfJPCRDaEbid/drOhgitgYku/letMUqOXFoWV0zIIUbjpdH2t+tYj4bQMRQ==}
    engines: {node: '>=8'}
    dependencies:
      min-indent: 1.0.1
    dev: true

  /strip-json-comments/2.0.1:
    resolution: {integrity: sha512-4gB8na07fecVVkOI6Rs4e7T6NOTki5EmL7TUduTs6bu3EdnSycntVJ4re8kgZA+wx9IueI2Y11bfbgwtzuE0KQ==}
    engines: {node: '>=0.10.0'}
    dev: true

  /strip-json-comments/3.1.1:
    resolution: {integrity: sha512-6fPc+R4ihwqP6N/aIv2f1gMH8lOVtWQHoqC4yK6oSDVVocumAsfCqjkXnqiYMhmMwS/mEHLp7Vehlt3ql6lEig==}
    engines: {node: '>=8'}
    dev: true

  /style-to-object/0.3.0:
    resolution: {integrity: sha512-CzFnRRXhzWIdItT3OmF8SQfWyahHhjq3HwcMNCNLn+N7klOOqPjMeG/4JSu77D7ypZdGvSzvkrbyeTMizz2VrA==}
    dependencies:
      inline-style-parser: 0.1.1
    dev: true

  /suf-log/2.5.3:
    resolution: {integrity: sha512-KvC8OPjzdNOe+xQ4XWJV2whQA0aM1kGVczMQ8+dStAO6KfEB140JEVQ9dE76ONZ0/Ylf67ni4tILPJB41U0eow==}
    dependencies:
      s.color: 0.0.15

  /supports-color/5.5.0:
    resolution: {integrity: sha512-QjVjwdXIt408MIiAqCX4oUKsgU2EqAGzs2Ppkm4aQYbjm+ZEWEcW4SfFNTr4uMNZma0ey4f5lgLrkB0aX0QMow==}
    engines: {node: '>=4'}
    dependencies:
      has-flag: 3.0.0
    dev: true

  /supports-color/7.2.0:
    resolution: {integrity: sha512-qpCAvRl9stuOHveKsn7HncJRvv501qIacKzQlO/+Lwxc9+0q2wLyv4Dfvt80/DPn2pqOBsJdDiogXGR9+OvwRw==}
    engines: {node: '>=8'}
    dependencies:
      has-flag: 4.0.0
    dev: true

  /supports-color/8.1.1:
    resolution: {integrity: sha512-MpUEN2OodtUzxvKQl72cUF7RQ5EiHsGvSsVG0ia9c5RbWGL2CI4C7EpPS8UTBIplnlzZiNuV56w+FuNxy3ty2Q==}
    engines: {node: '>=10'}
    dependencies:
      has-flag: 4.0.0
    dev: true

  /supports-esm/1.0.0:
    resolution: {integrity: sha512-96Am8CDqUaC0I2+C/swJ0yEvM8ZnGn4unoers/LSdE4umhX7mELzqyLzx3HnZAluq5PXIsGMKqa7NkqaeHMPcg==}
    dependencies:
      has-package-exports: 1.3.0
    dev: true

  /supports-preserve-symlinks-flag/1.0.0:
    resolution: {integrity: sha512-ot0WnXS9fgdkgIcePe6RHNk1WA8+muPa6cSjeR3V8K27q9BB1rTE3R1p7Hv0z1ZyAc8s6Vvv8DIyWf681MAt0w==}
    engines: {node: '>= 0.4'}
    dev: true

  /svelte-hmr/0.14.12_svelte@3.50.1:
    resolution: {integrity: sha512-4QSW/VvXuqVcFZ+RhxiR8/newmwOCTlbYIezvkeN6302YFRE8cXy0naamHcjz8Y9Ce3ITTZtrHrIL0AGfyo61w==}
    engines: {node: ^12.20 || ^14.13.1 || >= 16}
    peerDependencies:
      svelte: '>=3.19.0'
    dependencies:
      svelte: 3.50.1
    dev: true

  /svelte-preprocess/4.10.7_jx5myhn4b3esgabgeox34bzr6e:
    resolution: {integrity: sha512-sNPBnqYD6FnmdBrUmBCaqS00RyCsCpj2BG58A1JBswNF7b0OKviwxqVrOL/CKyJrLSClrSeqQv5BXNg2RUbPOw==}
    engines: {node: '>= 9.11.2'}
    requiresBuild: true
    peerDependencies:
      '@babel/core': ^7.10.2
      coffeescript: ^2.5.1
      less: ^3.11.3 || ^4.0.0
      node-sass: '*'
      postcss: ^7 || ^8
      postcss-load-config: ^2.1.0 || ^3.0.0 || ^4.0.0
      pug: ^3.0.0
      sass: ^1.26.8
      stylus: ^0.55.0
      sugarss: ^2.0.0
      svelte: ^3.23.0
      typescript: ^3.9.5 || ^4.0.0
    peerDependenciesMeta:
      '@babel/core':
        optional: true
      coffeescript:
        optional: true
      less:
        optional: true
      node-sass:
        optional: true
      postcss:
        optional: true
      postcss-load-config:
        optional: true
      pug:
        optional: true
      sass:
        optional: true
      stylus:
        optional: true
      sugarss:
        optional: true
      typescript:
        optional: true
    dependencies:
      '@types/pug': 2.0.6
      '@types/sass': 1.43.1
      detect-indent: 6.1.0
      magic-string: 0.25.9
      postcss-load-config: 3.1.4_ts-node@10.9.1
      sorcery: 0.10.0
      strip-indent: 3.0.0
      svelte: 3.50.1
      typescript: 4.8.3
    dev: true

  /svelte/3.50.1:
    resolution: {integrity: sha512-bS4odcsdj5D5jEg6riZuMg5NKelzPtmsCbD9RG+8umU03TeNkdWnP6pqbCm0s8UQNBkqk29w/Bdubn3C+HWSwA==}
    engines: {node: '>= 8'}
    dev: true

  /svelte2tsx/0.5.17_iprco5tylfmvffqgrvqxc46njy:
    resolution: {integrity: sha512-4NAWuDhNu8AfBqivnbc9YZlWiHjLqoIPX6Fz2TwzzXM8a2qs3t6brAYa+C+vc2Gm5hNltDNJMmF0sC9D01PoCA==}
    peerDependencies:
      svelte: ^3.24
      typescript: ^4.1.2
    dependencies:
      dedent-js: 1.0.1
      pascal-case: 3.1.2
      svelte: 3.50.1
      typescript: 4.8.3
    dev: true

  /synckit/0.7.3:
    resolution: {integrity: sha512-jNroMv7Juy+mJ/CHW5H6TzsLWpa1qck6sCHbkv8YTur+irSq2PjbvmGnm2gy14BUQ6jF33vyR4DPssHqmqsDQw==}
    engines: {node: ^12.20.0 || ^14.18.0 || >=16.0.0}
    dependencies:
      '@pkgr/utils': 2.3.1
      tslib: 2.4.0
    dev: false

  /synckit/0.8.4:
    resolution: {integrity: sha512-Dn2ZkzMdSX827QbowGbU/4yjWuvNaCoScLLoMo/yKbu+P4GBR6cRGKZH27k6a9bRzdqcyd1DE96pQtQ6uNkmyw==}
    engines: {node: ^14.18.0 || >=16.0.0}
    dependencies:
      '@pkgr/utils': 2.3.1
      tslib: 2.4.0

  /tar/6.1.11:
    resolution: {integrity: sha512-an/KZQzQUkZCkuoAA64hM92X0Urb6VpRhAFllDzz44U2mcD5scmT3zBc4VgVpkugF580+DQn8eAFSyoQt0tznA==}
    engines: {node: '>= 10'}
    dependencies:
      chownr: 2.0.0
      fs-minipass: 2.1.0
      minipass: 3.3.4
      minizlib: 2.1.2
      mkdirp: 1.0.4
      yallist: 4.0.0
    dev: false

  /term-size/2.2.1:
    resolution: {integrity: sha512-wK0Ri4fOGjv/XPy8SBHZChl8CM7uMc5VML7SqiQ0zG7+J5Vr+RMQDoHa2CNT6KHUnTGIXH34UDMkPzAUyapBZg==}
    engines: {node: '>=8'}
    dev: true

  /text-table/0.2.0:
    resolution: {integrity: sha512-N+8UisAXDGk8PFXP4HAzVR9nbfmVJ3zYLAWiTIoqC5v5isinhr+r5uaO8+7r3BMfuNIufIsA7RdpVgacC2cSpw==}
    dev: true

  /tiny-glob/0.2.9:
    resolution: {integrity: sha512-g/55ssRPUjShh+xkfx9UPDXqhckHEsHr4Vd9zX55oSdGZc/MD0m3sferOkwWtp98bv+kcVfEHtRJgBVJzelrzg==}
    dependencies:
      globalyzer: 0.1.0
      globrex: 0.1.2

  /tmp/0.0.33:
    resolution: {integrity: sha512-jRCJlojKnZ3addtTOjdIqoRuPEKBvNXcGYqzO6zWZX8KfKEpnGY5jfggJQ3EjKuu8D4bJRr0y+cYJFmYbImXGw==}
    engines: {node: '>=0.6.0'}
    dependencies:
      os-tmpdir: 1.0.2
    dev: true

  /to-fast-properties/2.0.0:
    resolution: {integrity: sha512-/OaKK0xYrs3DmxRYqL/yDc+FxFUVYhDlXMhRmv3z915w2HF1tnN1omB354j8VUGO/hbRzyD6Y3sA7v7GS/ceog==}
    engines: {node: '>=4'}
    dev: true

  /to-regex-range/5.0.1:
    resolution: {integrity: sha512-65P7iz6X5yEr1cwcgvQxbbIw7Uk3gOy5dIdtZ4rDveLqhrdJP+Li/Hx6tyK0NEb+2GCyneCMJiGqrADCSNk8sQ==}
    engines: {node: '>=8.0'}
    dependencies:
      is-number: 7.0.0

  /totalist/3.0.0:
    resolution: {integrity: sha512-eM+pCBxXO/njtF7vdFsHuqb+ElbxqtI4r5EAvk6grfAFyJ6IvWlSkfZ5T9ozC6xWw3Fj1fGoSmrl0gUs46JVIw==}
    engines: {node: '>=6'}
    dev: true

  /traverse/0.3.9:
    resolution: {integrity: sha512-iawgk0hLP3SxGKDfnDJf8wTz4p2qImnyihM5Hh/sGvQ3K37dPi/w8sRhdNIxYA1TwFwc5mDhIJq+O0RsvXBKdQ==}
    dev: true

  /trim-lines/3.0.1:
    resolution: {integrity: sha512-kRj8B+YHZCc9kQYdWfJB2/oUl9rA99qbowYYBtr4ui4mZyAQ2JpvVBd/6U2YloATfqBhBTSMhTpgBHtU0Mf3Rg==}
    dev: true

  /trim-newlines/3.0.1:
    resolution: {integrity: sha512-c1PTsA3tYrIsLGkJkzHF+w9F2EyxfXGo4UyJc4pFL++FMjnq0HJS69T3M7d//gKrFKwy429bouPescbjecU+Zw==}
    engines: {node: '>=8'}
    dev: true

  /trough/2.1.0:
    resolution: {integrity: sha512-AqTiAOLcj85xS7vQ8QkAV41hPDIJ71XJB4RCUrzo/1GM2CQwhkJGaf9Hgr7BOugMRpgGUrqRg/DrBDl4H40+8g==}
    dev: true

  /ts-morph/15.1.0:
    resolution: {integrity: sha512-RBsGE2sDzUXFTnv8Ba22QfeuKbgvAGJFuTN7HfmIRUkgT/NaVLfDM/8OFm2NlFkGlWEXdpW5OaFIp1jvqdDuOg==}
    dependencies:
      '@ts-morph/common': 0.16.0
      code-block-writer: 11.0.3
    dev: true

  /ts-node/10.9.1_jo7canvdyegimszc24bn5dmoxi:
    resolution: {integrity: sha512-NtVysVPkxxrwFGUUxGYhfux8k78pQB3JqYBXlLRZgdGUqTO5wU/UyHop5p70iEbGhB7q5KmiZiU0Y3KlJrScEw==}
    hasBin: true
    peerDependencies:
      '@swc/core': '>=1.2.50'
      '@swc/wasm': '>=1.2.50'
      '@types/node': '*'
      typescript: '>=2.7'
    peerDependenciesMeta:
      '@swc/core':
        optional: true
      '@swc/wasm':
        optional: true
    dependencies:
      '@cspotcode/source-map-support': 0.8.1
      '@tsconfig/node10': 1.0.9
      '@tsconfig/node12': 1.0.11
      '@tsconfig/node14': 1.0.3
      '@tsconfig/node16': 1.0.3
      '@types/node': 16.11.58
      acorn: 8.8.0
      acorn-walk: 8.2.0
      arg: 4.1.3
      create-require: 1.1.1
      diff: 4.0.2
      make-error: 1.3.6
      typescript: 4.8.3
      v8-compile-cache-lib: 3.0.1
      yn: 3.1.1
    dev: true

  /tsconfig-resolver/3.0.1:
    resolution: {integrity: sha512-ZHqlstlQF449v8glscGRXzL6l2dZvASPCdXJRWG4gHEZlUVx2Jtmr+a2zeVG4LCsKhDXKRj5R3h0C/98UcVAQg==}
    dependencies:
      '@types/json5': 0.0.30
      '@types/resolve': 1.20.2
      json5: 2.2.1
      resolve: 1.22.1
      strip-bom: 4.0.0
      type-fest: 0.13.1
    dev: true

  /tsconfig/7.0.0:
    resolution: {integrity: sha512-vZXmzPrL+EmC4T/4rVlT2jNVMWCi/O4DIiSj3UHg1OE5kCKbk4mfrXc6dZksLgRM/TZlKnousKH9bbTazUWRRw==}
    dependencies:
      '@types/strip-bom': 3.0.0
      '@types/strip-json-comments': 0.0.30
      strip-bom: 3.0.0
      strip-json-comments: 2.0.1
    dev: true

  /tslib/1.14.1:
    resolution: {integrity: sha512-Xni35NKzjgMrwevysHTCArtLDpPvye8zV/0E4EyYn43P7/7qvQwPh9BGkHewbMulVntbigmcT7rdX3BNo9wRJg==}
    dev: true

  /tslib/2.4.0:
    resolution: {integrity: sha512-d6xOpEDfsi2CZVlPQzGeux8XMwLT9hssAsaPYExaQMuYskwb+x1x7J371tWlbBdWHroy99KnVB6qIkUbs5X3UQ==}

  /tsm/2.2.2:
    resolution: {integrity: sha512-bXkt675NbbqfwRHSSn8kSNEEHvoIUFDM9G6tUENkjEKpAEbrEzieO3PxUiRJylMw8fEGpcf5lSjadzzz12pc2A==}
    engines: {node: '>=12'}
    hasBin: true
    dependencies:
      esbuild: 0.14.54
    dev: true

  /tsutils/3.21.0_typescript@4.8.3:
    resolution: {integrity: sha512-mHKK3iUXL+3UF6xL5k0PEhKRUBKPBCv/+RkEOpjRWxxx27KKRBmmA60A9pgOUvMi8GKhRMPEmjBRPzs2W7O1OA==}
    engines: {node: '>= 6'}
    peerDependencies:
      typescript: '>=2.8.0 || >= 3.2.0-dev || >= 3.3.0-dev || >= 3.4.0-dev || >= 3.5.0-dev || >= 3.6.0-dev || >= 3.6.0-beta || >= 3.7.0-dev || >= 3.7.0-beta'
    dependencies:
      tslib: 1.14.1
      typescript: 4.8.3
    dev: true

  /tty-table/4.1.6:
    resolution: {integrity: sha512-kRj5CBzOrakV4VRRY5kUWbNYvo/FpOsz65DzI5op9P+cHov3+IqPbo1JE1ZnQGkHdZgNFDsrEjrfqqy/Ply9fw==}
    engines: {node: '>=8.0.0'}
    hasBin: true
    dependencies:
      chalk: 4.1.2
      csv: 5.5.3
      kleur: 4.1.5
      smartwrap: 2.0.2
      strip-ansi: 6.0.1
      wcwidth: 1.0.1
      yargs: 17.5.1
    dev: true

  /turbo-darwin-64/1.2.5:
    resolution: {integrity: sha512-AjMEF8hlA9vy1gXLHBruqgO42s0M0rKKZLQPM239wli5lKEprmxd8WMSjd9YmxRflS+/fwrXfjVl0QRhHjDIww==}
    cpu: [x64]
    os: [darwin]
    requiresBuild: true
    dev: true
    optional: true

  /turbo-darwin-arm64/1.2.5:
    resolution: {integrity: sha512-2kj4+X9XMGF9o398qVo4HDsaoPy2kcl77X+EYlq2bROoQlGXRrR7R+i/qMvLh4tLsSQAm5eOqEbFyvtMkxT/xg==}
    cpu: [arm64]
    os: [darwin]
    requiresBuild: true
    dev: true
    optional: true

  /turbo-freebsd-64/1.2.5:
    resolution: {integrity: sha512-29eQUiS/Fky7O8E0YzGh3EETPvMKmMDkFjJn4XtRGO+iZfkIxlqKnAUpT+8kx3nQ/5dAAoTGHflyf4FNEZaCKA==}
    cpu: [x64]
    os: [freebsd]
    requiresBuild: true
    dev: true
    optional: true

  /turbo-freebsd-arm64/1.2.5:
    resolution: {integrity: sha512-WRFmzgXqXurdRntPrEb7hcOM1Zfjse8OC/sH3V8R9QspYE+upZ42m9ePLt2n5N2shc4XLced/9VFdczx9549Tw==}
    cpu: [arm64]
    os: [freebsd]
    requiresBuild: true
    dev: true
    optional: true

  /turbo-linux-32/1.2.5:
    resolution: {integrity: sha512-YBzKqXJEoORpPq7vwpNf9ovbVru9aQi7HD88fxYW1wvvuPdNx2ZAmjn8sEMZZPkndfOlf9fXgO3aXr0fjqUWMw==}
    cpu: [ia32]
    os: [linux]
    requiresBuild: true
    dev: true
    optional: true

  /turbo-linux-64/1.2.5:
    resolution: {integrity: sha512-a85WEfOj4Cw0zd/wo1xoRmqW4kZHAz63nf+vWINyxZOK2H899TCUs+KJpgsacafU0fO36l1rsx2fdUDce/3Dww==}
    cpu: [x64]
    os: [linux]
    requiresBuild: true
    dev: true
    optional: true

  /turbo-linux-arm/1.2.5:
    resolution: {integrity: sha512-JlLk5cGmj5yRwBQuPMH36w5ZJg0sBfi+dxBZTkJUV9XM9MRgNUs0MkNnjh9ogGvB4R08HY4ud6XcyRdoKLs9pA==}
    cpu: [arm]
    os: [linux]
    requiresBuild: true
    dev: true
    optional: true

  /turbo-linux-arm64/1.2.5:
    resolution: {integrity: sha512-ZtPQx9yw+iMT+sYPYcrtbCye7a/aj93gA2krir4MI+CDp69LuHLuZOOfc8u4JCxSJTbRLoYcwJrdfB9uBSddIQ==}
    cpu: [arm64]
    os: [linux]
    requiresBuild: true
    dev: true
    optional: true

  /turbo-linux-mips64le/1.2.5:
    resolution: {integrity: sha512-3LLnEwKc5pf7MlUhwvq/ND2cx0f7v3LHK5587CVTQI9nnwgie42n5U168J7BPPPkIE0k0j4S1jeXU18DV3vWbA==}
    cpu: [mips64el]
    os: [linux]
    requiresBuild: true
    dev: true
    optional: true

  /turbo-linux-ppc64le/1.2.5:
    resolution: {integrity: sha512-1k4lBCu2jdQNF3KXjPAbOER5/j37AdBqHnuHB6JuiOocm+v3WgEfkctkqLrgow3q1HLeb4me3wGXstV//6dzSg==}
    cpu: [ppc64]
    os: [linux]
    requiresBuild: true
    dev: true
    optional: true

  /turbo-windows-32/1.2.5:
    resolution: {integrity: sha512-XT2g/kZopqARjs39MNVP5XysrK2R0P9QVnrRdVY72zgswLvvcvDI6SM5SPX/SWF4iLU5OEUlpCaUz5dJLGMGUw==}
    cpu: [ia32]
    os: [win32]
    requiresBuild: true
    dev: true
    optional: true

  /turbo-windows-64/1.2.5:
    resolution: {integrity: sha512-Ut097JJv9qy/8cpHANB7/BH0uh2IZbUeSSRudTl8tfMX8ZEdla/NpJd+omMV4CwPRrZAO6SyKiTfeHFOt/6NgQ==}
    cpu: [x64]
    os: [win32]
    requiresBuild: true
    dev: true
    optional: true

  /turbo/1.2.5:
    resolution: {integrity: sha512-KXk5BGCaiSSXhtorrLUILB3OTqZ/uruIi0ggb0jSp55ZDSS+G/4OANw7y5QuRjizCpjwunb47AAOox/2Zn2nbA==}
    hasBin: true
    requiresBuild: true
    optionalDependencies:
      turbo-darwin-64: 1.2.5
      turbo-darwin-arm64: 1.2.5
      turbo-freebsd-64: 1.2.5
      turbo-freebsd-arm64: 1.2.5
      turbo-linux-32: 1.2.5
      turbo-linux-64: 1.2.5
      turbo-linux-arm: 1.2.5
      turbo-linux-arm64: 1.2.5
      turbo-linux-mips64le: 1.2.5
      turbo-linux-ppc64le: 1.2.5
      turbo-windows-32: 1.2.5
      turbo-windows-64: 1.2.5
    dev: true

  /type-check/0.4.0:
    resolution: {integrity: sha512-XleUoc9uwGXqjWwXaUTZAmzMcFZ5858QA2vvx1Ur5xIcixXIP+8LnFDgRplU30us6teqdlskFfu+ae4K79Ooew==}
    engines: {node: '>= 0.8.0'}
    dependencies:
      prelude-ls: 1.2.1
    dev: true

  /type-detect/4.0.8:
    resolution: {integrity: sha512-0fr/mIH1dlO+x7TlcMy+bIDqKPsw/70tVyeHW787goQjhmqaZe10uwLujubK9q9Lg6Fiho1KUKDYz0Z7k7g5/g==}
    engines: {node: '>=4'}
    dev: true

  /type-fest/0.13.1:
    resolution: {integrity: sha512-34R7HTnG0XIJcBSn5XhDd7nNFPRcXYRZrBB2O2jdKqYODldSzBAqzsWoZYYvduky73toYS/ESqxPvkDf/F0XMg==}
    engines: {node: '>=10'}
    dev: true

  /type-fest/0.20.2:
    resolution: {integrity: sha512-Ne+eE4r0/iWnpAxD852z3A+N0Bt5RN//NjJwRd2VFHEmrywxf5vsZlh4R6lixl6B+wz/8d+maTSAkN1FIkI3LQ==}
    engines: {node: '>=10'}
    dev: true

  /type-fest/0.6.0:
    resolution: {integrity: sha512-q+MB8nYR1KDLrgr4G5yemftpMC7/QLqVndBmEEdqzmNj5dcFOO4Oo8qlwZE3ULT3+Zim1F8Kq4cBnikNhlCMlg==}
    engines: {node: '>=8'}
    dev: true

  /type-fest/0.8.1:
    resolution: {integrity: sha512-4dbzIzqvjtgiM5rw1k5rEHtBANKmdudhGyBEajN01fEyhaAIhsoKNy6y7+IN93IfpFtwY9iqi7kD+xwKhQsNJA==}
    engines: {node: '>=8'}
    dev: true

  /type-fest/2.19.0:
    resolution: {integrity: sha512-RAH822pAdBgcNMAfWnCBU3CFZcfZ/i1eZjwFU/dsLKumyuuP3niueg2UAukXYF0E2AAoc82ZSSf9J0WQBinzHA==}
    engines: {node: '>=12.20'}
    dev: true

  /typescript/4.8.3:
    resolution: {integrity: sha512-goMHfm00nWPa8UvR/CPSvykqf6dVV8x/dp0c5mFTMTIu0u0FlGWRioyy7Nn0PGAdHxpJZnuO/ut+PpQ8UiHAig==}
    engines: {node: '>=4.2.0'}
    hasBin: true
    dev: true

  /unbox-primitive/1.0.2:
    resolution: {integrity: sha512-61pPlCD9h51VoreyJ0BReideM3MDKMKnh6+V9L08331ipq6Q8OFXZYiqP6n/tbHx4s5I9uRhcye6BrbkizkBDw==}
    dependencies:
      call-bind: 1.0.2
      has-bigints: 1.0.2
      has-symbols: 1.0.3
      which-boxed-primitive: 1.0.2
    dev: true

  /unherit/3.0.0:
    resolution: {integrity: sha512-UmvIQZGEc9qdLIQ8mv8/61n6PiMgfbOoASPKHpCvII5srShCQSa6jSjBjlZOR4bxt2XnT6uo6csmPKRi+zQ0Jg==}
    dev: true

  /unified/10.1.2:
    resolution: {integrity: sha512-pUSWAi/RAnVy1Pif2kAoeWNBa3JVrx0MId2LASj8G+7AiHWoKZNTomq6LG326T68U7/e263X6fTdcXIy7XnF7Q==}
    dependencies:
      '@types/unist': 2.0.6
      bail: 2.0.2
      extend: 3.0.2
      is-buffer: 2.0.5
      is-plain-obj: 4.1.0
      trough: 2.1.0
      vfile: 5.3.5
    dev: true

  /unist-builder/3.0.0:
    resolution: {integrity: sha512-GFxmfEAa0vi9i5sd0R2kcrI9ks0r82NasRq5QHh2ysGngrc6GiqD5CDf1FjPenY4vApmFASBIIlk/jj5J5YbmQ==}
    dependencies:
      '@types/unist': 2.0.6
    dev: true

  /unist-util-generated/2.0.0:
    resolution: {integrity: sha512-TiWE6DVtVe7Ye2QxOVW9kqybs6cZexNwTwSMVgkfjEReqy/xwGpAXb99OxktoWwmL+Z+Epb0Dn8/GNDYP1wnUw==}
    dev: true

  /unist-util-is/5.1.1:
    resolution: {integrity: sha512-F5CZ68eYzuSvJjGhCLPL3cYx45IxkqXSetCcRgUXtbcm50X2L9oOWQlfUfDdAf+6Pd27YDblBfdtmsThXmwpbQ==}
    dev: true

  /unist-util-map/3.1.1:
    resolution: {integrity: sha512-n36sjBn4ibPtAzrFweyT4FOcCI/UdzboaEcsZvwoAyD/gVw5B3OLlMBySePMO6r+uzjxQEyRll2akfVaT4SHhw==}
    dependencies:
      '@types/unist': 2.0.6
    dev: true

  /unist-util-modify-children/2.0.0:
    resolution: {integrity: sha512-HGrj7JQo9DwZt8XFsX8UD4gGqOsIlCih9opG6Y+N11XqkBGKzHo8cvDi+MfQQgiZ7zXRUiQREYHhjOBHERTMdg==}
    dependencies:
      array-iterate: 1.1.4
    dev: true

  /unist-util-position-from-estree/1.1.1:
    resolution: {integrity: sha512-xtoY50b5+7IH8tFbkw64gisG9tMSpxDjhX9TmaJJae/XuxQ9R/Kc8Nv1eOsf43Gt4KV/LkriMy9mptDr7XLcaw==}
    dependencies:
      '@types/unist': 2.0.6
    dev: true

  /unist-util-position/4.0.3:
    resolution: {integrity: sha512-p/5EMGIa1qwbXjA+QgcBXaPWjSnZfQ2Sc3yBEEfgPwsEmJd8Qh+DSk3LGnmOM4S1bY2C0AjmMnB8RuEYxpPwXQ==}
    dependencies:
      '@types/unist': 2.0.6
    dev: true

  /unist-util-remove-position/4.0.1:
    resolution: {integrity: sha512-0yDkppiIhDlPrfHELgB+NLQD5mfjup3a8UYclHruTJWmY74je8g+CIFr79x5f6AkmzSwlvKLbs63hC0meOMowQ==}
    dependencies:
      '@types/unist': 2.0.6
      unist-util-visit: 4.1.1
    dev: true

  /unist-util-stringify-position/3.0.2:
    resolution: {integrity: sha512-7A6eiDCs9UtjcwZOcCpM4aPII3bAAGv13E96IkawkOAW0OhH+yRxtY0lzo8KiHpzEMfH7Q+FizUmwp8Iqy5EWg==}
    dependencies:
      '@types/unist': 2.0.6
    dev: true

  /unist-util-visit-children/1.1.4:
    resolution: {integrity: sha512-sA/nXwYRCQVRwZU2/tQWUqJ9JSFM1X3x7JIOsIgSzrFHcfVt6NkzDtKzyxg2cZWkCwGF9CO8x4QNZRJRMK8FeQ==}
    dev: true

  /unist-util-visit-parents/5.1.1:
    resolution: {integrity: sha512-gks4baapT/kNRaWxuGkl5BIhoanZo7sC/cUT/JToSRNL1dYoXRFl75d++NkjYk4TAu2uv2Px+l8guMajogeuiw==}
    dependencies:
      '@types/unist': 2.0.6
      unist-util-is: 5.1.1
    dev: true

  /unist-util-visit/4.1.1:
    resolution: {integrity: sha512-n9KN3WV9k4h1DxYR1LoajgN93wpEi/7ZplVe02IoB4gH5ctI1AaF2670BLHQYbwj+pY83gFtyeySFiyMHJklrg==}
    dependencies:
      '@types/unist': 2.0.6
      unist-util-is: 5.1.1
      unist-util-visit-parents: 5.1.1
    dev: true

  /universalify/0.1.2:
    resolution: {integrity: sha512-rBJeI5CXAlmy1pV+617WB9J63U6XcazHHF2f2dbJix4XzpUF0RS3Zbj0FGIOCAva5P/d/GBOYaACQ1w+0azUkg==}
    engines: {node: '>= 4.0.0'}
    dev: true

  /universalify/2.0.0:
    resolution: {integrity: sha512-hAZsKq7Yy11Zu1DE0OzWjw7nnLZmJZYTDZZyEFHZdUhV8FkH5MCfoU1XMaxXovpyW5nq5scPqq0ZDP9Zyl04oQ==}
    engines: {node: '>= 10.0.0'}
    dev: true

  /unzipper/0.10.11:
    resolution: {integrity: sha512-+BrAq2oFqWod5IESRjL3S8baohbevGcVA+teAIOYWM3pDVdseogqbzhhvvmiyQrUNKFUnDMtELW3X8ykbyDCJw==}
    dependencies:
      big-integer: 1.6.51
      binary: 0.3.0
      bluebird: 3.4.7
      buffer-indexof-polyfill: 1.0.2
      duplexer2: 0.1.4
      fstream: 1.0.12
      graceful-fs: 4.2.10
      listenercount: 1.0.1
      readable-stream: 2.3.7
      setimmediate: 1.0.5
    dev: true

  /update-browserslist-db/1.0.9_browserslist@4.21.3:
    resolution: {integrity: sha512-/xsqn21EGVdXI3EXSum1Yckj3ZVZugqyOZQ/CxYPBD/R+ko9NSUScf8tFF4dOKY+2pvSSJA/S+5B8s4Zr4kyvg==}
    hasBin: true
    peerDependencies:
      browserslist: '>= 4.21.0'
    dependencies:
      browserslist: 4.21.3
      escalade: 3.1.1
      picocolors: 1.0.0
    dev: true

  /uri-js/4.4.1:
    resolution: {integrity: sha512-7rKUyy33Q1yc98pQ1DAmLtwX109F7TIfWlW1Ydo8Wl1ii1SeHieeh0HHfPeL2fMXK6z0s8ecKs9frCuLJvndBg==}
    dependencies:
      punycode: 2.1.1
    dev: true

  /util-deprecate/1.0.2:
    resolution: {integrity: sha512-EPD5q1uXyFxJpCrLnCc1nHnq3gOa6DZBocAIiI2TaSCA7VCJ1UJDMagCzIkXNsUYfD1daK//LTEQ8xiIbrHtcw==}
    dev: true

  /uvu/0.5.6:
    resolution: {integrity: sha512-+g8ENReyr8YsOc6fv/NVJs2vFdHBnBNdfE49rshrTzDWOlUx4Gq7KOS2GD8eqhy2j+Ejq29+SbKH8yjkAqXqoA==}
    engines: {node: '>=8'}
    hasBin: true
    dependencies:
      dequal: 2.0.3
      diff: 5.1.0
      kleur: 4.1.5
      sade: 1.8.1
    dev: true

  /v8-compile-cache-lib/3.0.1:
    resolution: {integrity: sha512-wa7YjyUGfNZngI/vtK0UHAN+lgDCxBPCylVXGp0zu59Fz5aiGtNXaq3DhIov063MorB+VfufLh3JlF2KdTK3xg==}
    dev: true

  /validate-npm-package-license/3.0.4:
    resolution: {integrity: sha512-DpKm2Ui/xN7/HQKCtpZxoRWBhZ9Z0kqtygG8XCgNQ8ZlDnxuQmWhj566j8fN4Cu3/JmbhsDo7fcAJq4s9h27Ew==}
    dependencies:
      spdx-correct: 3.1.1
      spdx-expression-parse: 3.0.1
    dev: true

  /vfile-location/4.0.1:
    resolution: {integrity: sha512-JDxPlTbZrZCQXogGheBHjbRWjESSPEak770XwWPfw5mTc1v1nWGLB/apzZxsx8a0SJVfF8HK8ql8RD308vXRUw==}
    dependencies:
      '@types/unist': 2.0.6
      vfile: 5.3.5
    dev: true

  /vfile-message/3.1.2:
    resolution: {integrity: sha512-QjSNP6Yxzyycd4SVOtmKKyTsSvClqBPJcd00Z0zuPj3hOIjg0rUPG6DbFGPvUKRgYyaIWLPKpuEclcuvb3H8qA==}
    dependencies:
      '@types/unist': 2.0.6
      unist-util-stringify-position: 3.0.2
    dev: true

  /vfile/5.3.5:
    resolution: {integrity: sha512-U1ho2ga33eZ8y8pkbQLH54uKqGhFJ6GYIHnnG5AhRpAh3OWjkrRHKa/KogbmQn8We+c0KVV3rTOgR9V/WowbXQ==}
    dependencies:
      '@types/unist': 2.0.6
      is-buffer: 2.0.5
      unist-util-stringify-position: 3.0.2
      vfile-message: 3.1.2
    dev: true

  /vite/3.1.0:
    resolution: {integrity: sha512-YBg3dUicDpDWFCGttmvMbVyS9ydjntwEjwXRj2KBFwSB8SxmGcudo1yb8FW5+M/G86aS8x828ujnzUVdsLjs9g==}
    engines: {node: ^14.18.0 || >=16.0.0}
    hasBin: true
    peerDependencies:
      less: '*'
      sass: '*'
      stylus: '*'
      terser: ^5.4.0
    peerDependenciesMeta:
      less:
        optional: true
      sass:
        optional: true
      stylus:
        optional: true
      terser:
        optional: true
    dependencies:
      esbuild: 0.15.7
      postcss: 8.4.16
      resolve: 1.22.1
      rollup: 2.78.1
    optionalDependencies:
      fsevents: 2.3.2
    dev: true

  /vite/3.2.3_@types+node@16.11.58:
    resolution: {integrity: sha512-h8jl1TZ76eGs3o2dIBSsvXDLb1m/Ec1iej8ZMdz+PsaFUsftZeWe2CZOI3qogEsMNaywc17gu0q6cQDzh/weCQ==}
    engines: {node: ^14.18.0 || >=16.0.0}
    hasBin: true
    peerDependencies:
      '@types/node': '>= 14'
      less: '*'
      sass: '*'
      stylus: '*'
      sugarss: '*'
      terser: ^5.4.0
    peerDependenciesMeta:
      '@types/node':
        optional: true
      less:
        optional: true
      sass:
        optional: true
      stylus:
        optional: true
      sugarss:
        optional: true
      terser:
        optional: true
    dependencies:
      '@types/node': 16.11.58
      esbuild: 0.15.13
      postcss: 8.4.19
      resolve: 1.22.1
      rollup: 2.79.1
    optionalDependencies:
      fsevents: 2.3.2
    dev: true

  /vitefu/0.1.1_vite@3.2.3:
    resolution: {integrity: sha512-HClD14fjMJ+NQgXBqT3dC3RdO/+Chayil+cCPYZKY3kT+KcJomKzrdgzfCHJkIL2L0OAY+VPvrSW615iPtc7ag==}
    peerDependencies:
      vite: ^3.0.0
    peerDependenciesMeta:
      vite:
        optional: true
    dependencies:
      vite: 3.2.3_@types+node@16.11.58
    dev: true

  /vscode-css-languageservice/6.1.0:
    resolution: {integrity: sha512-GFXmy6EVceVc/OPKENnoW31EiIksekz9yruczIAkA0eX5BSkNh/ojgeCzwW1ERRFpDymVZj0aLYKSrYZmvU6VA==}
    dependencies:
      vscode-languageserver-textdocument: 1.0.7
      vscode-languageserver-types: 3.17.2
      vscode-nls: 5.2.0
      vscode-uri: 3.0.3

  /vscode-html-languageservice/5.0.1:
    resolution: {integrity: sha512-OYsyn5HGAhxs0OIG+M0jc34WnftLtD67Wg7+TfrYwvf0waOkkr13zUqtdrVm2JPNQ6fJx+qnuM+vTbq7o1dCdQ==}
    dependencies:
      vscode-languageserver-textdocument: 1.0.7
      vscode-languageserver-types: 3.17.2
      vscode-nls: 5.2.0
      vscode-uri: 3.0.3

  /vscode-jsonrpc/8.0.2:
    resolution: {integrity: sha512-RY7HwI/ydoC1Wwg4gJ3y6LpU9FJRZAUnTYMXthqhFXXu77ErDd/xkREpGuk4MyYkk4a+XDWAMqe0S3KkelYQEQ==}
    engines: {node: '>=14.0.0'}

  /vscode-languageclient/8.0.2:
    resolution: {integrity: sha512-lHlthJtphG9gibGb/y72CKqQUxwPsMXijJVpHEC2bvbFqxmkj9LwQ3aGU9dwjBLqsX1S4KjShYppLvg1UJDF/Q==}
    engines: {vscode: ^1.67.0}
    dependencies:
      minimatch: 3.1.2
      semver: 7.3.7
      vscode-languageserver-protocol: 3.17.2
    dev: true

  /vscode-languageserver-protocol/3.17.2:
    resolution: {integrity: sha512-8kYisQ3z/SQ2kyjlNeQxbkkTNmVFoQCqkmGrzLH6A9ecPlgTbp3wDTnUNqaUxYr4vlAcloxx8zwy7G5WdguYNg==}
    dependencies:
      vscode-jsonrpc: 8.0.2
      vscode-languageserver-types: 3.17.2

  /vscode-languageserver-textdocument/1.0.7:
    resolution: {integrity: sha512-bFJH7UQxlXT8kKeyiyu41r22jCZXG8kuuVVA33OEJn1diWOZK5n8zBSPZFHVBOu8kXZ6h0LIRhf5UnCo61J4Hg==}

  /vscode-languageserver-types/3.17.2:
    resolution: {integrity: sha512-zHhCWatviizPIq9B7Vh9uvrH6x3sK8itC84HkamnBWoDFJtzBf7SWlpLCZUit72b3os45h6RWQNC9xHRDF8dRA==}

  /vscode-languageserver/8.0.2:
    resolution: {integrity: sha512-bpEt2ggPxKzsAOZlXmCJ50bV7VrxwCS5BI4+egUmure/oI/t4OlFzi/YNtVvY24A2UDOZAgwFGgnZPwqSJubkA==}
    hasBin: true
    dependencies:
      vscode-languageserver-protocol: 3.17.2

  /vscode-nls/5.2.0:
    resolution: {integrity: sha512-RAaHx7B14ZU04EU31pT+rKz2/zSl7xMsfIZuo8pd+KZO6PXtQmpevpq3vxvWNcrGbdmhM/rr5Uw5Mz+NBfhVng==}

  /vscode-oniguruma/1.6.2:
    resolution: {integrity: sha512-KH8+KKov5eS/9WhofZR8M8dMHWN2gTxjMsG4jd04YhpbPR91fUj7rYQ2/XjeHCJWbg7X++ApRIU9NUwM2vTvLA==}
    dev: true

  /vscode-textmate/6.0.0:
    resolution: {integrity: sha512-gu73tuZfJgu+mvCSy4UZwd2JXykjK9zAZsfmDeut5dx/1a7FeTk0XwJsSuqQn+cuMCGVbIBfl+s53X4T19DnzQ==}
    dev: true

  /vscode-textmate/7.0.1:
    resolution: {integrity: sha512-zQ5U/nuXAAMsh691FtV0wPz89nSkHbs+IQV8FDk+wew9BlSDhf4UmWGlWJfTR2Ti6xZv87Tj5fENzKf6Qk7aLw==}
    dev: true

  /vscode-tmgrammar-test/0.1.1:
    resolution: {integrity: sha512-0WvD3U+E0KV95bNT7v5g7PQ85JfAjh9MuXOy1dgwZskkCsA8ASiSy60iv30JOZrM6dBjJZooGUAybRAIB+Song==}
    hasBin: true
    dependencies:
      chalk: 2.4.2
      commander: 9.4.0
      diff: 4.0.2
      glob: 7.2.3
      vscode-oniguruma: 1.6.2
      vscode-textmate: 7.0.1
    dev: true

  /vscode-uri/2.1.2:
    resolution: {integrity: sha512-8TEXQxlldWAuIODdukIb+TR5s+9Ds40eSJrw+1iDDA9IFORPjMELarNQE3myz5XIkWWpdprmJjm1/SxMlWOC8A==}

  /vscode-uri/3.0.3:
    resolution: {integrity: sha512-EcswR2S8bpR7fD0YPeS7r2xXExrScVMxg4MedACaWHEtx9ftCF/qHG1xGkolzTPcEmjTavCQgbVzHUIdTMzFGA==}

  /vue/3.2.39:
    resolution: {integrity: sha512-tRkguhRTw9NmIPXhzk21YFBqXHT2t+6C6wPOgQ50fcFVWnPdetmRqbmySRHznrYjX2E47u0cGlKGcxKZJ38R/g==}
    dependencies:
      '@vue/compiler-dom': 3.2.39
      '@vue/compiler-sfc': 3.2.39
      '@vue/runtime-dom': 3.2.39
      '@vue/server-renderer': 3.2.39_vue@3.2.39
      '@vue/shared': 3.2.39
    dev: true

  /wcwidth/1.0.1:
    resolution: {integrity: sha512-XHPEwS0q6TaxcvG85+8EYkbiCux2XtWG2mkc47Ng2A77BQu9+DqIOJldST4HgPkuea7dvKSj5VgX3P1d4rW8Tg==}
    dependencies:
      defaults: 1.0.3
    dev: true

  /web-namespaces/2.0.1:
    resolution: {integrity: sha512-bKr1DkiNa2krS7qxNtdrtHAmzuYGFQLiQ13TsorsdT6ULTkPLKuu5+GsFpDlg6JFjUTwX2DyhMPG2be8uPrqsQ==}
    dev: true

  /web-streams-polyfill/3.2.1:
    resolution: {integrity: sha512-e0MO3wdXWKrLbL0DgGnUV7WHVuw9OUvL4hjgnPkIeEvESk74gAITi5G606JtZPp39cd8HA9VQzCIvA49LpPN5Q==}
    engines: {node: '>= 8'}
    dev: true

  /which-boxed-primitive/1.0.2:
    resolution: {integrity: sha512-bwZdv0AKLpplFY2KZRX6TvyuN7ojjr7lwkg6ml0roIy9YeuSr7JS372qlNW18UQYzgYK9ziGcerWqZOmEn9VNg==}
    dependencies:
      is-bigint: 1.0.4
      is-boolean-object: 1.1.2
      is-number-object: 1.0.7
      is-string: 1.0.7
      is-symbol: 1.0.4
    dev: true

  /which-module/2.0.0:
    resolution: {integrity: sha512-B+enWhmw6cjfVC7kS8Pj9pCrKSc5txArRyaYGe088shv/FGWH+0Rjx/xPgtsWfsUtS27FkP697E4DDhgrgoc0Q==}
    dev: true

  /which-pm-runs/1.1.0:
    resolution: {integrity: sha512-n1brCuqClxfFfq/Rb0ICg9giSZqCS+pLtccdag6C2HyufBrh3fBOiy9nb6ggRMvWOVH5GrdJskj5iGTZNxd7SA==}
    engines: {node: '>=4'}
    dev: true

  /which-pm/2.0.0:
    resolution: {integrity: sha512-Lhs9Pmyph0p5n5Z3mVnN0yWcbQYUAD7rbQUiMsQxOJ3T57k7RFe35SUwWMf7dsbDZks1uOmw4AecB/JMDj3v/w==}
    engines: {node: '>=8.15'}
    dependencies:
      load-yaml-file: 0.2.0
      path-exists: 4.0.0
    dev: true

  /which/1.3.1:
    resolution: {integrity: sha512-HxJdYWq1MTIQbJ3nw0cqssHoTNU267KlrDuGZ1WYlxDStUtKUhOaJmh112/TZmHxxUfuJqPXSOm7tDyas0OSIQ==}
    hasBin: true
    dependencies:
      isexe: 2.0.0
    dev: true

  /which/2.0.2:
    resolution: {integrity: sha512-BLI3Tl1TW3Pvl70l3yq3Y64i+awpwXqsGBYWkkqMtnbXgrMD+yj7rhW0kuEDxzJaYXGjEW5ogapKNMEKNMjibA==}
    engines: {node: '>= 8'}
    hasBin: true
    dependencies:
      isexe: 2.0.0

  /widest-line/4.0.1:
    resolution: {integrity: sha512-o0cyEG0e8GPzT4iGHphIOh0cJOV8fivsXxddQasHPHfoZf1ZexrfeA21w2NaEN1RHE+fXlfISmOE8R9N3u3Qig==}
    engines: {node: '>=12'}
    dependencies:
      string-width: 5.1.2
    dev: true

  /word-wrap/1.2.3:
    resolution: {integrity: sha512-Hz/mrNwitNRh/HUAtM/VT/5VH+ygD6DV7mYKZAtHOrbs8U7lvPS6xf7EJKMF0uW1KJCl0H701g3ZGus+muE5vQ==}
    engines: {node: '>=0.10.0'}
    dev: true

  /workerpool/6.2.0:
    resolution: {integrity: sha512-Rsk5qQHJ9eowMH28Jwhe8HEbmdYDX4lwoMWshiCXugjtHqMD9ZbiqSDLxcsfdqsETPzVUtX5s1Z5kStiIM6l4A==}
    dev: true

  /wrap-ansi/6.2.0:
    resolution: {integrity: sha512-r6lPcBGxZXlIcymEu7InxDMhdW0KDxpLgoFLcguasxCaJ/SOIZwINatK9KY/tf+ZrlywOKU0UDj3ATXUBfxJXA==}
    engines: {node: '>=8'}
    dependencies:
      ansi-styles: 4.3.0
      string-width: 4.2.3
      strip-ansi: 6.0.1
    dev: true

  /wrap-ansi/7.0.0:
    resolution: {integrity: sha512-YVGIj2kamLSTxw6NsZjoBxfSwsn0ycdesmc4p+Q21c5zPuZ1pl+NfxVdxPtdHvmNVOQ6XSYG4AUtyt/Fi7D16Q==}
    engines: {node: '>=10'}
    dependencies:
      ansi-styles: 4.3.0
      string-width: 4.2.3
      strip-ansi: 6.0.1
    dev: true

  /wrap-ansi/8.0.1:
    resolution: {integrity: sha512-QFF+ufAqhoYHvoHdajT/Po7KoXVBPXS2bgjIam5isfWJPfIOnQZ50JtUiVvCv/sjgacf3yRrt2ZKUZ/V4itN4g==}
    engines: {node: '>=12'}
    dependencies:
      ansi-styles: 6.1.1
      string-width: 5.1.2
      strip-ansi: 7.0.1
    dev: true

  /wrappy/1.0.2:
    resolution: {integrity: sha512-l4Sp/DRseor9wL6EvV2+TuQn63dMkPjZ/sp9XkghTEbV9KlPS1xUsZ3u7/IQO4wxtcFB4bgpQPRcR3QCvezPcQ==}

  /y18n/4.0.3:
    resolution: {integrity: sha512-JKhqTOwSrqNA1NY5lSztJ1GrBiUodLMmIZuLiDaMRJ+itFd+ABVE8XBjOvIWL+rSqNDC74LCSFmlb/U4UZ4hJQ==}
    dev: true

  /y18n/5.0.8:
    resolution: {integrity: sha512-0pfFzegeDWJHJIAmTLRP2DwHjdF5s7jo9tuztdQxAhINCdvS+3nGINqPd00AphqJR/0LhANUS6/+7SCb98YOfA==}
    engines: {node: '>=10'}
    dev: true

  /yallist/2.1.2:
    resolution: {integrity: sha512-ncTzHV7NvsQZkYe1DW7cbDLm0YpzHmZF5r/iyP3ZnQtMiJ+pjzisCiMNI+Sj+xQF5pXhSHxSB3uDbsBTzY/c2A==}
    dev: true

  /yallist/4.0.0:
    resolution: {integrity: sha512-3wdGidZyq5PB084XLES5TpOSRA3wjXAlIWMhum2kRcv/41Sn2emQ0dycQW4uZXLejwKvg6EsvbdlVL+FYEct7A==}

  /yaml/1.10.2:
    resolution: {integrity: sha512-r3vXyErRCYJ7wg28yvBY5VSoAF8ZvlcW9/BwUzEtUsjvX/DKs24dIkuwjtuprwJJHsbyUbLApepYTR1BN4uHrg==}
    engines: {node: '>= 6'}
    dev: true

  /yargs-parser/18.1.3:
    resolution: {integrity: sha512-o50j0JeToy/4K6OZcaQmW6lyXXKhq7csREXcDwk2omFPJEwUNOVtJKvmDr9EI1fAJZUyZcRF7kxGBWmRXudrCQ==}
    engines: {node: '>=6'}
    dependencies:
      camelcase: 5.3.1
      decamelize: 1.2.0
    dev: true

  /yargs-parser/20.2.4:
    resolution: {integrity: sha512-WOkpgNhPTlE73h4VFAFsOnomJVaovO8VqLDzy5saChRBFQFBoMYirowyW+Q9HB4HFF4Z7VZTiG3iSzJJA29yRA==}
    engines: {node: '>=10'}
    dev: true

  /yargs-parser/21.1.1:
    resolution: {integrity: sha512-tVpsJW7DdjecAiFpbIB1e3qxIQsE6NoPc5/eTdrbbIC4h0LVsWhnoa3g+m2HclBIujHzsxZ4VJVA+GUuc2/LBw==}
    engines: {node: '>=12'}
    dev: true

  /yargs-unparser/2.0.0:
    resolution: {integrity: sha512-7pRTIA9Qc1caZ0bZ6RYRGbHJthJWuakf+WmHK0rVeLkNrrGhfoabBNdue6kdINI6r4if7ocq9aD/n7xwKOdzOA==}
    engines: {node: '>=10'}
    dependencies:
      camelcase: 6.3.0
      decamelize: 4.0.0
      flat: 5.0.2
      is-plain-obj: 2.1.0
    dev: true

  /yargs/15.4.1:
    resolution: {integrity: sha512-aePbxDmcYW++PaqBsJ+HYUFwCdv4LVvdnhBy78E57PIor8/OVvhMrADFFEDh8DHDFRv/O9i3lPhsENjO7QX0+A==}
    engines: {node: '>=8'}
    dependencies:
      cliui: 6.0.0
      decamelize: 1.2.0
      find-up: 4.1.0
      get-caller-file: 2.0.5
      require-directory: 2.1.1
      require-main-filename: 2.0.0
      set-blocking: 2.0.0
      string-width: 4.2.3
      which-module: 2.0.0
      y18n: 4.0.3
      yargs-parser: 18.1.3
    dev: true

  /yargs/16.2.0:
    resolution: {integrity: sha512-D1mvvtDG0L5ft/jGWkLpG1+m0eQxOfaBvTNELraWj22wSVUMWxZUvYgJYcKh6jGGIkJFhH4IZPQhR4TKpc8mBw==}
    engines: {node: '>=10'}
    dependencies:
      cliui: 7.0.4
      escalade: 3.1.1
      get-caller-file: 2.0.5
      require-directory: 2.1.1
      string-width: 4.2.3
      y18n: 5.0.8
      yargs-parser: 20.2.4
    dev: true

  /yargs/17.5.1:
    resolution: {integrity: sha512-t6YAJcxDkNX7NFYiVtKvWUz8l+PaKTLiL63mJYWR2GnHq2gjEWISzsLp9wg3aY36dY1j+gfIEL3pIF+XlJJfbA==}
    engines: {node: '>=12'}
    dependencies:
      cliui: 7.0.4
      escalade: 3.1.1
      get-caller-file: 2.0.5
      require-directory: 2.1.1
      string-width: 4.2.3
      y18n: 5.0.8
      yargs-parser: 21.1.1
    dev: true

  /yn/3.1.1:
    resolution: {integrity: sha512-Ux4ygGWsu2c7isFWe8Yu1YluJmqVhxqK2cLXNQA5AcC3QfbGNpM7fu0Y8b/z16pXLnFxZYvWhd3fhBY9DLmC6Q==}
    engines: {node: '>=6'}
    dev: true

  /yocto-queue/0.1.0:
    resolution: {integrity: sha512-rVksvsnNCdJ/ohGc6xgPwyN8eheCxsiLM8mxuE/t/mOVqJewPuO1miLpTHQiRgTKCLexL4MeAFVagts7HmNZ2Q==}
    engines: {node: '>=10'}
    dev: true

  /zod/3.19.1:
    resolution: {integrity: sha512-LYjZsEDhCdYET9ikFu6dVPGp2YH9DegXjdJToSzD9rO6fy4qiRYFoyEYwps88OseJlPyl2NOe2iJuhEhL7IpEA==}
    dev: true

  /zwitch/2.0.2:
    resolution: {integrity: sha512-JZxotl7SxAJH0j7dN4pxsTV6ZLXoLdGME+PsjkL/DaBrVryK9kTGq06GfKrwcSOqypP+fdXGoCHE36b99fWVoA==}
    dev: true<|MERGE_RESOLUTION|>--- conflicted
+++ resolved
@@ -28,11 +28,7 @@
 
   packages/language-server:
     specifiers:
-<<<<<<< HEAD
-      '@astrojs/compiler': ^0.29.13
-=======
       '@astrojs/compiler': ^0.29.15
->>>>>>> d27d03a6
       '@astrojs/svelte': ^1.0.0
       '@astrojs/vue': ^1.0.0
       '@jridgewell/trace-mapping': ^0.3.14
@@ -64,12 +60,8 @@
       vscode-uri: ^3.0.3
       vue: ^3.2.37
     dependencies:
-<<<<<<< HEAD
-      '@astrojs/compiler': 0.29.13
-=======
       '@astrojs/compiler': 0.29.15
       '@jridgewell/trace-mapping': 0.3.15
->>>>>>> d27d03a6
       '@vscode/emmet-helper': 2.8.4
       events: 3.3.0
       prettier: 2.7.1
@@ -134,11 +126,7 @@
 
   packages/vscode:
     specifiers:
-<<<<<<< HEAD
-      '@astrojs/compiler': ^0.29.13
-=======
       '@astrojs/compiler': ^0.29.15
->>>>>>> d27d03a6
       '@astrojs/language-server': 0.28.3
       '@astrojs/ts-plugin': 0.3.0
       '@types/mocha': ^9.1.0
@@ -156,11 +144,7 @@
       vscode-languageclient: ^8.0.1
       vscode-tmgrammar-test: ^0.1.1
     dependencies:
-<<<<<<< HEAD
-      '@astrojs/compiler': 0.29.13
-=======
       '@astrojs/compiler': 0.29.15
->>>>>>> d27d03a6
       '@astrojs/ts-plugin': link:../ts-plugin
       prettier: 2.7.1
       prettier-plugin-astro: 0.7.0
@@ -210,25 +194,8 @@
   /@astrojs/compiler/0.29.15:
     resolution: {integrity: sha512-vicPD8oOPNkcFZvz71Uz/nJcadovurUQ3L0yMZNPb6Nn6T1nHhlSHt5nAKaurB2pYU9DrxOFWZS2/RdV+JsWmQ==}
 
-<<<<<<< HEAD
-  /@astrojs/compiler/0.24.0:
-    resolution: {integrity: sha512-xZ81C/oMfExdF18I1Tyd2BKKzBqO+qYYctSy4iCwH4UWSo/4Y8A8MAzV1hG67uuE7hFRourSl6H5KUbhyChv/A==}
-    dev: true
-
-  /@astrojs/compiler/0.26.1:
-    resolution: {integrity: sha512-GoRi4qB05u+bVcSlR9nu9HJfSUGFBcoUUb+WFimKSm9e/KPTy0STOMb/Q0mLIcloavF4KvEqAnd9ukX62ewoaA==}
-    dev: false
-
-  /@astrojs/compiler/0.29.13:
-    resolution: {integrity: sha512-C9+91vsWiJspj/VkVp6UtSIrJGuj/Aia1KCEDzg2Ge27uSDCOl1QlUQuAAnAbGpFBF71uaYOUZOPCbptQeGbdQ==}
-    dev: false
-
-  /@astrojs/language-server/0.23.3:
-    resolution: {integrity: sha512-ROoMKo37NZ76pE/A2xHfjDlgfsNnFmkhL4+Wifs0L855n73SUCbnXz7ZaQktIGAq2Te2TpSjAawiOx0q9L5qeg==}
-=======
   /@astrojs/language-server/0.28.3:
     resolution: {integrity: sha512-fPovAX/X46eE2w03jNRMpQ7W9m2mAvNt4Ay65lD9wl1Z5vIQYxlg7Enp9qP225muTr4jSVB5QiLumFJmZMAaVA==}
->>>>>>> d27d03a6
     hasBin: true
     dependencies:
       '@vscode/emmet-helper': 2.8.4
@@ -5338,11 +5305,7 @@
     resolution: {integrity: sha512-ehCUx7MqHWvkHwUmxxAWLsL35pFaCTM5YXQ8xjG/1W6dY2yBhvEks+2aCfjeI5zmMrZNCXkiMQtpznSlLSLrxw==}
     engines: {node: ^14.15.0 || >=16.0.0, npm: '>=6.14.0'}
     dependencies:
-<<<<<<< HEAD
-      '@astrojs/compiler': 0.29.13
-=======
       '@astrojs/compiler': 0.29.15
->>>>>>> d27d03a6
       prettier: 2.7.1
       sass-formatter: 0.7.5
       synckit: 0.8.4
