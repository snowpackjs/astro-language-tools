lockfileVersion: 5.4

importers:

  .:
    specifiers:
      '@changesets/cli': ^2.16.0
      '@typescript-eslint/eslint-plugin': ^5.30.5
      '@typescript-eslint/parser': ^5.30.5
      eslint: ^8.19.0
      eslint-config-prettier: ^8.5.0
      eslint-plugin-prettier: ^4.2.1
      organize-imports-cli: ^0.10.0
      prettier: ^2.7.1
      turbo: ^1.0.0
      typescript: ~4.8.2
    devDependencies:
      '@changesets/cli': 2.24.4
      '@typescript-eslint/eslint-plugin': 5.37.0_22c5fnooleyfkzrkkgdmel5kmi
      '@typescript-eslint/parser': 5.37.0_irgkl5vooow2ydyo6aokmferha
      eslint: 8.23.1
      eslint-config-prettier: 8.5.0_eslint@8.23.1
      eslint-plugin-prettier: 4.2.1_cabrci5exjdaojcvd6xoxgeowu
      organize-imports-cli: 0.10.0
      prettier: 2.7.1
      turbo: 1.4.6
      typescript: 4.8.3

  packages/language-server:
    specifiers:
<<<<<<< HEAD
      '@astrojs/compiler': ^0.29.9
=======
      '@astrojs/compiler': ^0.29.13
>>>>>>> 94ec16a9
      '@astrojs/svelte': ^1.0.0
      '@astrojs/vue': ^1.0.0
      '@jridgewell/trace-mapping': ^0.3.14
      '@types/chai': ^4.3.0
      '@types/mocha': ^9.1.0
      '@types/node': ^16.11.58
      '@types/prettier': ^2.7.0
      '@types/sinon': ^10.0.11
      '@vscode/emmet-helper': ^2.8.4
      astro: ^1.6.2
      astro-scripts: '*'
      chai: ^4.3.6
      cross-env: ^7.0.3
      events: ^3.3.0
      mocha: ^9.2.2
      prettier: ^2.7.1
      prettier-plugin-astro: ^0.7.0
      sinon: ^13.0.1
      source-map: ^0.7.3
      svelte: ^3.49.0
      synckit: ^0.7.2
      ts-node: ^10.7.0
      typescript: ~4.8.2
      vscode-css-languageservice: ^6.0.1
      vscode-html-languageservice: ^5.0.0
      vscode-languageserver: ^8.0.1
      vscode-languageserver-protocol: ^3.17.1
      vscode-languageserver-textdocument: ^1.0.4
      vscode-languageserver-types: ^3.17.1
      vscode-uri: ^3.0.3
      vue: ^3.2.37
    dependencies:
<<<<<<< HEAD
      '@astrojs/compiler': 0.29.9
=======
      '@astrojs/compiler': 0.29.13
>>>>>>> 94ec16a9
      '@jridgewell/trace-mapping': 0.3.15
      '@vscode/emmet-helper': 2.8.4
      events: 3.3.0
      prettier: 2.7.1
      prettier-plugin-astro: 0.7.0
      source-map: 0.7.4
      synckit: 0.7.3
      vscode-css-languageservice: 6.1.0
      vscode-html-languageservice: 5.0.1
      vscode-languageserver: 8.0.2
      vscode-languageserver-protocol: 3.17.2
      vscode-languageserver-textdocument: 1.0.7
      vscode-languageserver-types: 3.17.2
      vscode-uri: 3.0.3
    devDependencies:
      '@astrojs/svelte': 1.0.0_26q3c2zrpbi2mnw6l2nanh2fhm
      '@astrojs/vue': 1.0.2_vue@3.2.39
      '@types/chai': 4.3.3
      '@types/mocha': 9.1.1
      '@types/node': 16.11.58
      '@types/prettier': 2.7.0
      '@types/sinon': 10.0.13
<<<<<<< HEAD
      astro: 1.6.2_ts-node@10.9.1
=======
      astro: 1.6.7_hmlqgonttxlk2sdyntkgpf244q
>>>>>>> 94ec16a9
      astro-scripts: link:../../scripts
      chai: 4.3.6
      cross-env: 7.0.3
      mocha: 9.2.2
      sinon: 13.0.2
      svelte: 3.50.1
      ts-node: 10.9.1_jo7canvdyegimszc24bn5dmoxi
      typescript: 4.8.3
      vue: 3.2.39

  packages/ts-plugin:
    specifiers:
      '@tsconfig/node12': ^1.0.0
      '@types/node': ^13.9.0
      astro-scripts: '*'
      sourcemap-codec: ^1.4.8
      typescript: '*'
    dependencies:
      sourcemap-codec: 1.4.8
    devDependencies:
      '@tsconfig/node12': 1.0.11
      '@types/node': 13.13.52
      astro-scripts: link:../../scripts
      typescript: 4.8.3

  packages/vscode:
    specifiers:
<<<<<<< HEAD
      '@astrojs/compiler': ^0.29.9
=======
      '@astrojs/compiler': ^0.29.13
>>>>>>> 94ec16a9
      '@astrojs/language-server': 0.28.1
      '@astrojs/ts-plugin': 0.3.0
      '@types/mocha': ^9.1.0
      '@types/vscode': ^1.67.0
      '@vscode/test-electron': ^2.1.3
      esbuild: 0.14.54
      esbuild-plugin-copy: ^1.3.0
      glob: ^8.0.3
      kleur: ^4.1.5
      mocha: ^9.2.2
      path-browserify: ^1.0.1
      prettier: ^2.7.1
      prettier-plugin-astro: ^0.7.0
      typescript: ~4.8.2
      vscode-languageclient: ^8.0.1
      vscode-tmgrammar-test: ^0.1.1
    dependencies:
<<<<<<< HEAD
      '@astrojs/compiler': 0.29.9
=======
      '@astrojs/compiler': 0.29.13
>>>>>>> 94ec16a9
      '@astrojs/ts-plugin': link:../ts-plugin
      prettier: 2.7.1
      prettier-plugin-astro: 0.7.0
    devDependencies:
      '@astrojs/language-server': 0.28.1
      '@types/mocha': 9.1.1
      '@types/vscode': 1.71.0
      '@vscode/test-electron': 2.1.5
      esbuild: 0.14.54
      esbuild-plugin-copy: 1.3.0_esbuild@0.14.54
      glob: 8.0.3
      kleur: 4.1.5
      mocha: 9.2.2
      path-browserify: 1.0.1
      typescript: 4.8.3
      vscode-languageclient: 8.0.2
      vscode-tmgrammar-test: 0.1.1

  scripts:
    specifiers:
      arg: ^5.0.0
      del: ^6.0.0
      esbuild: 0.14.54
      globby: ^11.0.3
      kleur: ^4.1.5
      tar: ^6.1.0
      tiny-glob: ^0.2.9
    dependencies:
      arg: 5.0.2
      del: 6.1.1
      esbuild: 0.14.54
      globby: 11.1.0
      kleur: 4.1.5
      tar: 6.1.11
      tiny-glob: 0.2.9

packages:

  /@ampproject/remapping/2.2.0:
    resolution: {integrity: sha512-qRmjj8nj9qmLTQXXmaR1cck3UXSRMPrbsLJAasZpF+t3riI71BXed5ebIOYwQntykeZuhjsdweEc9BxH5Jc26w==}
    engines: {node: '>=6.0.0'}
    dependencies:
      '@jridgewell/gen-mapping': 0.1.1
      '@jridgewell/trace-mapping': 0.3.15
    dev: true

  /@astrojs/compiler/0.27.2:
    resolution: {integrity: sha512-VG4X87cUkcmT40HqEwShQzUgl0VSnVTszobbmnhAOkHzdoWMxhwAm61A2o5fEsv6eEK8M0lW/fGwkSofYM5GcQ==}
    dev: true

<<<<<<< HEAD
  /@astrojs/compiler/0.29.9:
    resolution: {integrity: sha512-/oMQ0z3CJzGg6sv51tQTiHf/ETVsEu8ObN9OA7zs937dQx9Uo4SToYfdw3C4hf6olrLiADuDUsbkKSRe6fLSgA==}

  /@astrojs/language-server/0.26.2:
    resolution: {integrity: sha512-9nkfdd6CMXLDIJojnwbYu5XrYfOI+g63JlktOlpFCwFjFNpm1u0e/+pXXmj6Zs+PkSTo0kV1UM77dRKRS5OC1Q==}
=======
  /@astrojs/compiler/0.29.13:
    resolution: {integrity: sha512-C9+91vsWiJspj/VkVp6UtSIrJGuj/Aia1KCEDzg2Ge27uSDCOl1QlUQuAAnAbGpFBF71uaYOUZOPCbptQeGbdQ==}

  /@astrojs/language-server/0.28.1:
    resolution: {integrity: sha512-PhWuvsmmWziD5KFB1J84IeRoWDUgl1Gb8l7Vz6feJdQ3vjTsykT0hMpiht8wp0CtXbY+c8ee3DuV5ZFUvtI/5g==}
    hasBin: true
    dependencies:
      '@vscode/emmet-helper': 2.8.4
      events: 3.3.0
      prettier: 2.7.1
      prettier-plugin-astro: 0.6.0
      source-map: 0.7.4
      vscode-css-languageservice: 6.1.0
      vscode-html-languageservice: 5.0.1
      vscode-languageserver: 8.0.2
      vscode-languageserver-protocol: 3.17.2
      vscode-languageserver-textdocument: 1.0.7
      vscode-languageserver-types: 3.17.2
      vscode-uri: 3.0.3
    dev: true

  /@astrojs/language-server/0.28.3:
    resolution: {integrity: sha512-fPovAX/X46eE2w03jNRMpQ7W9m2mAvNt4Ay65lD9wl1Z5vIQYxlg7Enp9qP225muTr4jSVB5QiLumFJmZMAaVA==}
>>>>>>> 94ec16a9
    hasBin: true
    dependencies:
      '@vscode/emmet-helper': 2.8.4
      events: 3.3.0
      prettier: 2.7.1
      prettier-plugin-astro: 0.7.0
      source-map: 0.7.4
      vscode-css-languageservice: 6.1.0
      vscode-html-languageservice: 5.0.1
      vscode-languageserver: 8.0.2
      vscode-languageserver-protocol: 3.17.2
      vscode-languageserver-textdocument: 1.0.7
      vscode-languageserver-types: 3.17.2
      vscode-uri: 3.0.3
    dev: true

  /@astrojs/markdown-remark/1.1.3:
    resolution: {integrity: sha512-6MDuQXbrp2fZBYBIqD+0jvSqYAukiMTte6oLNHiEYsLf3KIMlVAZj6dDgUJakgL7cQ4fmzWb0HUqzVpxAsasLw==}
    dependencies:
      '@astrojs/micromark-extension-mdx-jsx': 1.0.3
      '@astrojs/prism': 1.0.1
      acorn: 8.8.0
      acorn-jsx: 5.3.2_acorn@8.8.0
      github-slugger: 1.4.0
      hast-util-to-html: 8.0.3
      import-meta-resolve: 2.1.0
      mdast-util-from-markdown: 1.2.0
      mdast-util-mdx-expression: 1.3.0
      mdast-util-mdx-jsx: 1.2.0
      micromark-extension-mdx-expression: 1.0.3
      micromark-extension-mdx-md: 1.0.0
      micromark-util-combine-extensions: 1.0.0
      rehype-raw: 6.1.1
      rehype-stringify: 9.0.3
      remark-gfm: 3.0.1
      remark-parse: 10.0.1
      remark-rehype: 10.1.0
      remark-smartypants: 2.0.0
      shiki: 0.11.1
      unified: 10.1.2
      unist-util-map: 3.1.1
      unist-util-visit: 4.1.1
      vfile: 5.3.5
    transitivePeerDependencies:
      - supports-color
    dev: true

  /@astrojs/micromark-extension-mdx-jsx/1.0.3:
    resolution: {integrity: sha512-O15+i2DGG0qb1R/1SYbFXgOKDGbYdV8iJMtuboVb1S9YFQfMOJxaCMco0bhXQI7PmZcQ4pZWIjT5oZ64dXUtRA==}
    dependencies:
      '@types/acorn': 4.0.6
      estree-util-is-identifier-name: 2.0.1
      micromark-factory-mdx-expression: 1.0.6
      micromark-factory-space: 1.0.0
      micromark-util-character: 1.1.0
      micromark-util-symbol: 1.0.1
      micromark-util-types: 1.0.2
      uvu: 0.5.6
      vfile-message: 3.1.2
    dev: true

  /@astrojs/prism/1.0.1:
    resolution: {integrity: sha512-HxEFslvbv+cfOs51q/C7aMVFuW3EAGg0d1xXU/0e/QeScDzfrp5Ra4SOb8mV082SgENVjtVvet4zR84t3at4VQ==}
    engines: {node: ^14.18.0 || >=16.12.0}
    dependencies:
      prismjs: 1.29.0
    dev: true

  /@astrojs/svelte/1.0.0_26q3c2zrpbi2mnw6l2nanh2fhm:
    resolution: {integrity: sha512-WmvcEe86j/3wL2xWURo1Kxtgh+s0CVys2j7xQboHr0ZeH9TBlkQuacAT8mWccD1/MikhDVqL/1hnF/n+vRKuGw==}
    engines: {node: ^14.18.0 || >=16.12.0}
    peerDependencies:
      svelte: ^3.46.4
    dependencies:
      '@sveltejs/vite-plugin-svelte': 1.0.5_svelte@3.50.1+vite@3.1.0
      postcss-load-config: 3.1.4_ts-node@10.9.1
      svelte: 3.50.1
      svelte-preprocess: 4.10.7_jx5myhn4b3esgabgeox34bzr6e
      svelte2tsx: 0.5.17_iprco5tylfmvffqgrvqxc46njy
      vite: 3.1.0
    transitivePeerDependencies:
      - '@babel/core'
      - coffeescript
      - diff-match-patch
      - less
      - node-sass
      - postcss
      - pug
      - sass
      - stylus
      - sugarss
      - supports-color
      - terser
      - ts-node
      - typescript
    dev: true

  /@astrojs/telemetry/1.0.1:
    resolution: {integrity: sha512-SJVfZHp00f8VZsT1fsx1+6acJGUNt/84xZytV5znPzzNE8RXjlE0rv03llgTsEeUHYZc6uJah91jNojS7RldFg==}
    engines: {node: ^14.18.0 || >=16.12.0}
    dependencies:
      ci-info: 3.4.0
      debug: 4.3.4
      dlv: 1.1.3
      dset: 3.1.2
      is-docker: 3.0.0
      is-wsl: 2.2.0
      node-fetch: 3.2.10
      which-pm-runs: 1.1.0
    transitivePeerDependencies:
      - supports-color
    dev: true

  /@astrojs/vue/1.0.2_vue@3.2.39:
    resolution: {integrity: sha512-tztJG9DJerWZjGkjkQZVer/W0eHKkFJ3SYVuP9rYTjERgbj/hEjsB0rSKNQgH752HgrF4fyqv72+Ovxp1D0fVg==}
    engines: {node: ^14.18.0 || >=16.12.0}
    peerDependencies:
      vue: ^3.2.30
    dependencies:
      '@vitejs/plugin-vue': 3.1.0_vite@3.1.0+vue@3.2.39
      vite: 3.1.0
      vue: 3.2.39
    transitivePeerDependencies:
      - less
      - sass
      - stylus
      - terser
    dev: true

  /@astrojs/webapi/1.1.1:
    resolution: {integrity: sha512-yeUvP27PoiBK/WCxyQzC4HLYZo4Hg6dzRd/dTsL50WGlAQVCwWcqzVJrIZKvzNDNaW/fIXutZTmdj6nec0PIGg==}
    dependencies:
      global-agent: 3.0.0
      node-fetch: 3.2.10
    dev: true

  /@babel/code-frame/7.18.6:
    resolution: {integrity: sha512-TDCmlK5eOvH+eH7cdAFlNXeVJqWIQ7gW9tY1GJIpUtFb6CmjVyq2VM3u71bOyR8CRihcCgMUYoDNyLXao3+70Q==}
    engines: {node: '>=6.9.0'}
    dependencies:
      '@babel/highlight': 7.18.6
    dev: true

  /@babel/compat-data/7.19.0:
    resolution: {integrity: sha512-y5rqgTTPTmaF5e2nVhOxw+Ur9HDJLsWb6U/KpgUzRZEdPfE6VOubXBKLdbcUTijzRptednSBDQbYZBOSqJxpJw==}
    engines: {node: '>=6.9.0'}
    dev: true

  /@babel/core/7.19.0:
    resolution: {integrity: sha512-reM4+U7B9ss148rh2n1Qs9ASS+w94irYXga7c2jaQv9RVzpS7Mv1a9rnYYwuDa45G+DkORt9g6An2k/V4d9LbQ==}
    engines: {node: '>=6.9.0'}
    dependencies:
      '@ampproject/remapping': 2.2.0
      '@babel/code-frame': 7.18.6
      '@babel/generator': 7.19.0
      '@babel/helper-compilation-targets': 7.19.0_@babel+core@7.19.0
      '@babel/helper-module-transforms': 7.19.0
      '@babel/helpers': 7.19.0
      '@babel/parser': 7.19.0
      '@babel/template': 7.18.10
      '@babel/traverse': 7.19.0
      '@babel/types': 7.19.0
      convert-source-map: 1.8.0
      debug: 4.3.4
      gensync: 1.0.0-beta.2
      json5: 2.2.1
      semver: 6.3.0
    transitivePeerDependencies:
      - supports-color
    dev: true

  /@babel/generator/7.19.0:
    resolution: {integrity: sha512-S1ahxf1gZ2dpoiFgA+ohK9DIpz50bJ0CWs7Zlzb54Z4sG8qmdIrGrVqmy1sAtTVRb+9CU6U8VqT9L0Zj7hxHVg==}
    engines: {node: '>=6.9.0'}
    dependencies:
      '@babel/types': 7.19.0
      '@jridgewell/gen-mapping': 0.3.2
      jsesc: 2.5.2
    dev: true

  /@babel/helper-annotate-as-pure/7.18.6:
    resolution: {integrity: sha512-duORpUiYrEpzKIop6iNbjnwKLAKnJ47csTyRACyEmWj0QdUrm5aqNJGHSSEQSUAvNW0ojX0dOmK9dZduvkfeXA==}
    engines: {node: '>=6.9.0'}
    dependencies:
      '@babel/types': 7.19.0
    dev: true

  /@babel/helper-compilation-targets/7.19.0_@babel+core@7.19.0:
    resolution: {integrity: sha512-Ai5bNWXIvwDvWM7njqsG3feMlL9hCVQsPYXodsZyLwshYkZVJt59Gftau4VrE8S9IT9asd2uSP1hG6wCNw+sXA==}
    engines: {node: '>=6.9.0'}
    peerDependencies:
      '@babel/core': ^7.0.0
    dependencies:
      '@babel/compat-data': 7.19.0
      '@babel/core': 7.19.0
      '@babel/helper-validator-option': 7.18.6
      browserslist: 4.21.3
      semver: 6.3.0
    dev: true

  /@babel/helper-environment-visitor/7.18.9:
    resolution: {integrity: sha512-3r/aACDJ3fhQ/EVgFy0hpj8oHyHpQc+LPtJoY9SzTThAsStm4Ptegq92vqKoE3vD706ZVFWITnMnxucw+S9Ipg==}
    engines: {node: '>=6.9.0'}
    dev: true

  /@babel/helper-function-name/7.19.0:
    resolution: {integrity: sha512-WAwHBINyrpqywkUH0nTnNgI5ina5TFn85HKS0pbPDfxFfhyR/aNQEn4hGi1P1JyT//I0t4OgXUlofzWILRvS5w==}
    engines: {node: '>=6.9.0'}
    dependencies:
      '@babel/template': 7.18.10
      '@babel/types': 7.19.0
    dev: true

  /@babel/helper-hoist-variables/7.18.6:
    resolution: {integrity: sha512-UlJQPkFqFULIcyW5sbzgbkxn2FKRgwWiRexcuaR8RNJRy8+LLveqPjwZV/bwrLZCN0eUHD/x8D0heK1ozuoo6Q==}
    engines: {node: '>=6.9.0'}
    dependencies:
      '@babel/types': 7.19.0
    dev: true

  /@babel/helper-module-imports/7.18.6:
    resolution: {integrity: sha512-0NFvs3VkuSYbFi1x2Vd6tKrywq+z/cLeYC/RJNFrIX/30Bf5aiGYbtvGXolEktzJH8o5E5KJ3tT+nkxuuZFVlA==}
    engines: {node: '>=6.9.0'}
    dependencies:
      '@babel/types': 7.19.0
    dev: true

  /@babel/helper-module-transforms/7.19.0:
    resolution: {integrity: sha512-3HBZ377Fe14RbLIA+ac3sY4PTgpxHVkFrESaWhoI5PuyXPBBX8+C34qblV9G89ZtycGJCmCI/Ut+VUDK4bltNQ==}
    engines: {node: '>=6.9.0'}
    dependencies:
      '@babel/helper-environment-visitor': 7.18.9
      '@babel/helper-module-imports': 7.18.6
      '@babel/helper-simple-access': 7.18.6
      '@babel/helper-split-export-declaration': 7.18.6
      '@babel/helper-validator-identifier': 7.18.6
      '@babel/template': 7.18.10
      '@babel/traverse': 7.19.0
      '@babel/types': 7.19.0
    transitivePeerDependencies:
      - supports-color
    dev: true

  /@babel/helper-plugin-utils/7.19.0:
    resolution: {integrity: sha512-40Ryx7I8mT+0gaNxm8JGTZFUITNqdLAgdg0hXzeVZxVD6nFsdhQvip6v8dqkRHzsz1VFpFAaOCHNn0vKBL7Czw==}
    engines: {node: '>=6.9.0'}
    dev: true

  /@babel/helper-simple-access/7.18.6:
    resolution: {integrity: sha512-iNpIgTgyAvDQpDj76POqg+YEt8fPxx3yaNBg3S30dxNKm2SWfYhD0TGrK/Eu9wHpUW63VQU894TsTg+GLbUa1g==}
    engines: {node: '>=6.9.0'}
    dependencies:
      '@babel/types': 7.19.0
    dev: true

  /@babel/helper-split-export-declaration/7.18.6:
    resolution: {integrity: sha512-bde1etTx6ZyTmobl9LLMMQsaizFVZrquTEHOqKeQESMKo4PlObf+8+JA25ZsIpZhT/WEd39+vOdLXAFG/nELpA==}
    engines: {node: '>=6.9.0'}
    dependencies:
      '@babel/types': 7.19.0
    dev: true

  /@babel/helper-string-parser/7.18.10:
    resolution: {integrity: sha512-XtIfWmeNY3i4t7t4D2t02q50HvqHybPqW2ki1kosnvWCwuCMeo81Jf0gwr85jy/neUdg5XDdeFE/80DXiO+njw==}
    engines: {node: '>=6.9.0'}
    dev: true

  /@babel/helper-validator-identifier/7.18.6:
    resolution: {integrity: sha512-MmetCkz9ej86nJQV+sFCxoGGrUbU3q02kgLciwkrt9QqEB7cP39oKEY0PakknEO0Gu20SskMRi+AYZ3b1TpN9g==}
    engines: {node: '>=6.9.0'}
    dev: true

  /@babel/helper-validator-option/7.18.6:
    resolution: {integrity: sha512-XO7gESt5ouv/LRJdrVjkShckw6STTaB7l9BrpBaAHDeF5YZT+01PCwmR0SJHnkW6i8OwW/EVWRShfi4j2x+KQw==}
    engines: {node: '>=6.9.0'}
    dev: true

  /@babel/helpers/7.19.0:
    resolution: {integrity: sha512-DRBCKGwIEdqY3+rPJgG/dKfQy9+08rHIAJx8q2p+HSWP87s2HCrQmaAMMyMll2kIXKCW0cO1RdQskx15Xakftg==}
    engines: {node: '>=6.9.0'}
    dependencies:
      '@babel/template': 7.18.10
      '@babel/traverse': 7.19.0
      '@babel/types': 7.19.0
    transitivePeerDependencies:
      - supports-color
    dev: true

  /@babel/highlight/7.18.6:
    resolution: {integrity: sha512-u7stbOuYjaPezCuLj29hNW1v64M2Md2qupEKP1fHc7WdOA3DgLh37suiSrZYY7haUB7iBeQZ9P1uiRF359do3g==}
    engines: {node: '>=6.9.0'}
    dependencies:
      '@babel/helper-validator-identifier': 7.18.6
      chalk: 2.4.2
      js-tokens: 4.0.0
    dev: true

  /@babel/parser/7.19.0:
    resolution: {integrity: sha512-74bEXKX2h+8rrfQUfsBfuZZHzsEs6Eql4pqy/T4Nn6Y9wNPggQOqD6z6pn5Bl8ZfysKouFZT/UXEH94ummEeQw==}
    engines: {node: '>=6.0.0'}
    hasBin: true
    dependencies:
      '@babel/types': 7.19.0
    dev: true

  /@babel/plugin-syntax-jsx/7.18.6_@babel+core@7.19.0:
    resolution: {integrity: sha512-6mmljtAedFGTWu2p/8WIORGwy+61PLgOMPOdazc7YoJ9ZCWUyFy3A6CpPkRKLKD1ToAesxX8KGEViAiLo9N+7Q==}
    engines: {node: '>=6.9.0'}
    peerDependencies:
      '@babel/core': ^7.0.0-0
    dependencies:
      '@babel/core': 7.19.0
      '@babel/helper-plugin-utils': 7.19.0
    dev: true

  /@babel/plugin-transform-react-jsx/7.19.0_@babel+core@7.19.0:
    resolution: {integrity: sha512-UVEvX3tXie3Szm3emi1+G63jyw1w5IcMY0FSKM+CRnKRI5Mr1YbCNgsSTwoTwKphQEG9P+QqmuRFneJPZuHNhg==}
    engines: {node: '>=6.9.0'}
    peerDependencies:
      '@babel/core': ^7.0.0-0
    dependencies:
      '@babel/core': 7.19.0
      '@babel/helper-annotate-as-pure': 7.18.6
      '@babel/helper-module-imports': 7.18.6
      '@babel/helper-plugin-utils': 7.19.0
      '@babel/plugin-syntax-jsx': 7.18.6_@babel+core@7.19.0
      '@babel/types': 7.19.0
    dev: true

  /@babel/runtime/7.19.0:
    resolution: {integrity: sha512-eR8Lo9hnDS7tqkO7NsV+mKvCmv5boaXFSZ70DnfhcgiEne8hv9oCEd36Klw74EtizEqLsy4YnW8UWwpBVolHZA==}
    engines: {node: '>=6.9.0'}
    dependencies:
      regenerator-runtime: 0.13.9
    dev: true

  /@babel/template/7.18.10:
    resolution: {integrity: sha512-TI+rCtooWHr3QJ27kJxfjutghu44DLnasDMwpDqCXVTal9RLp3RSYNh4NdBrRP2cQAoG9A8juOQl6P6oZG4JxA==}
    engines: {node: '>=6.9.0'}
    dependencies:
      '@babel/code-frame': 7.18.6
      '@babel/parser': 7.19.0
      '@babel/types': 7.19.0
    dev: true

  /@babel/traverse/7.19.0:
    resolution: {integrity: sha512-4pKpFRDh+utd2mbRC8JLnlsMUii3PMHjpL6a0SZ4NMZy7YFP9aXORxEhdMVOc9CpWtDF09IkciQLEhK7Ml7gRA==}
    engines: {node: '>=6.9.0'}
    dependencies:
      '@babel/code-frame': 7.18.6
      '@babel/generator': 7.19.0
      '@babel/helper-environment-visitor': 7.18.9
      '@babel/helper-function-name': 7.19.0
      '@babel/helper-hoist-variables': 7.18.6
      '@babel/helper-split-export-declaration': 7.18.6
      '@babel/parser': 7.19.0
      '@babel/types': 7.19.0
      debug: 4.3.4
      globals: 11.12.0
    transitivePeerDependencies:
      - supports-color
    dev: true

  /@babel/types/7.19.0:
    resolution: {integrity: sha512-YuGopBq3ke25BVSiS6fgF49Ul9gH1x70Bcr6bqRLjWCkcX8Hre1/5+z+IiWOIerRMSSEfGZVB9z9kyq7wVs9YA==}
    engines: {node: '>=6.9.0'}
    dependencies:
      '@babel/helper-string-parser': 7.18.10
      '@babel/helper-validator-identifier': 7.18.6
      to-fast-properties: 2.0.0
    dev: true

  /@changesets/apply-release-plan/6.1.0:
    resolution: {integrity: sha512-fMNBUAEc013qaA4KUVjdwgYMmKrf5Mlgf6o+f97MJVNzVnikwpWY47Lc3YR1jhC874Fonn5MkjkWK9DAZsdQ5g==}
    dependencies:
      '@babel/runtime': 7.19.0
      '@changesets/config': 2.1.1
      '@changesets/get-version-range-type': 0.3.2
      '@changesets/git': 1.4.1
      '@changesets/types': 5.1.0
      '@manypkg/get-packages': 1.1.3
      detect-indent: 6.1.0
      fs-extra: 7.0.1
      lodash.startcase: 4.4.0
      outdent: 0.5.0
      prettier: 2.7.1
      resolve-from: 5.0.0
      semver: 5.7.1
    dev: true

  /@changesets/assemble-release-plan/5.2.1:
    resolution: {integrity: sha512-d6ckasOWlKF9Mzs82jhl6TKSCgVvfLoUK1ERySrTg2TQJdrVUteZue6uEIYUTA7SgMu67UOSwol6R9yj1nTdjw==}
    dependencies:
      '@babel/runtime': 7.19.0
      '@changesets/errors': 0.1.4
      '@changesets/get-dependents-graph': 1.3.3
      '@changesets/types': 5.1.0
      '@manypkg/get-packages': 1.1.3
      semver: 5.7.1
    dev: true

  /@changesets/changelog-git/0.1.12:
    resolution: {integrity: sha512-Xv2CPjTBmwjl8l4ZyQ3xrsXZMq8WafPUpEonDpTmcb24XY8keVzt7ZSCJuDz035EiqrjmDKDhODoQ6XiHudlig==}
    dependencies:
      '@changesets/types': 5.1.0
    dev: true

  /@changesets/cli/2.24.4:
    resolution: {integrity: sha512-87JSwMv38zS3QW3062jXZYLsCNRtA08wa7vt3VnMmkGLfUMn2TTSfD+eSGVnKPJ/ycDCvAcCDnrv/B+gSX5KVA==}
    hasBin: true
    dependencies:
      '@babel/runtime': 7.19.0
      '@changesets/apply-release-plan': 6.1.0
      '@changesets/assemble-release-plan': 5.2.1
      '@changesets/changelog-git': 0.1.12
      '@changesets/config': 2.1.1
      '@changesets/errors': 0.1.4
      '@changesets/get-dependents-graph': 1.3.3
      '@changesets/get-release-plan': 3.0.14
      '@changesets/git': 1.4.1
      '@changesets/logger': 0.0.5
      '@changesets/pre': 1.0.12
      '@changesets/read': 0.5.7
      '@changesets/types': 5.1.0
      '@changesets/write': 0.2.0
      '@manypkg/get-packages': 1.1.3
      '@types/is-ci': 3.0.0
      '@types/semver': 6.2.3
      ansi-colors: 4.1.3
      chalk: 2.4.2
      enquirer: 2.3.6
      external-editor: 3.1.0
      fs-extra: 7.0.1
      human-id: 1.0.2
      is-ci: 3.0.1
      meow: 6.1.1
      outdent: 0.5.0
      p-limit: 2.3.0
      preferred-pm: 3.0.3
      resolve-from: 5.0.0
      semver: 5.7.1
      spawndamnit: 2.0.0
      term-size: 2.2.1
      tty-table: 4.1.6
    dev: true

  /@changesets/config/2.1.1:
    resolution: {integrity: sha512-nSRINMqHpdtBpNVT9Eh9HtmLhOwOTAeSbaqKM5pRmGfsvyaROTBXV84ujF9UsWNlV71YxFbxTbeZnwXSGQlyTw==}
    dependencies:
      '@changesets/errors': 0.1.4
      '@changesets/get-dependents-graph': 1.3.3
      '@changesets/logger': 0.0.5
      '@changesets/types': 5.1.0
      '@manypkg/get-packages': 1.1.3
      fs-extra: 7.0.1
      micromatch: 4.0.5
    dev: true

  /@changesets/errors/0.1.4:
    resolution: {integrity: sha512-HAcqPF7snsUJ/QzkWoKfRfXushHTu+K5KZLJWPb34s4eCZShIf8BFO3fwq6KU8+G7L5KdtN2BzQAXOSXEyiY9Q==}
    dependencies:
      extendable-error: 0.1.7
    dev: true

  /@changesets/get-dependents-graph/1.3.3:
    resolution: {integrity: sha512-h4fHEIt6X+zbxdcznt1e8QD7xgsXRAXd2qzLlyxoRDFSa6SxJrDAUyh7ZUNdhjBU4Byvp4+6acVWVgzmTy4UNQ==}
    dependencies:
      '@changesets/types': 5.1.0
      '@manypkg/get-packages': 1.1.3
      chalk: 2.4.2
      fs-extra: 7.0.1
      semver: 5.7.1
    dev: true

  /@changesets/get-release-plan/3.0.14:
    resolution: {integrity: sha512-xzSfeyIOvUnbqMuQXVKTYUizreWQfICwoQpvEHoePVbERLocc1tPo5lzR7dmVCFcaA/DcnbP6mxyioeq+JuzSg==}
    dependencies:
      '@babel/runtime': 7.19.0
      '@changesets/assemble-release-plan': 5.2.1
      '@changesets/config': 2.1.1
      '@changesets/pre': 1.0.12
      '@changesets/read': 0.5.7
      '@changesets/types': 5.1.0
      '@manypkg/get-packages': 1.1.3
    dev: true

  /@changesets/get-version-range-type/0.3.2:
    resolution: {integrity: sha512-SVqwYs5pULYjYT4op21F2pVbcrca4qA/bAA3FmFXKMN7Y+HcO8sbZUTx3TAy2VXulP2FACd1aC7f2nTuqSPbqg==}
    dev: true

  /@changesets/git/1.4.1:
    resolution: {integrity: sha512-GWwRXEqBsQ3nEYcyvY/u2xUK86EKAevSoKV/IhELoZ13caZ1A1TSak/71vyKILtzuLnFPk5mepP5HjBxr7lZ9Q==}
    dependencies:
      '@babel/runtime': 7.19.0
      '@changesets/errors': 0.1.4
      '@changesets/types': 5.1.0
      '@manypkg/get-packages': 1.1.3
      is-subdir: 1.2.0
      spawndamnit: 2.0.0
    dev: true

  /@changesets/logger/0.0.5:
    resolution: {integrity: sha512-gJyZHomu8nASHpaANzc6bkQMO9gU/ib20lqew1rVx753FOxffnCrJlGIeQVxNWCqM+o6OOleCo/ivL8UAO5iFw==}
    dependencies:
      chalk: 2.4.2
    dev: true

  /@changesets/parse/0.3.14:
    resolution: {integrity: sha512-SWnNVyC9vz61ueTbuxvA6b4HXcSx2iaWr2VEa37lPg1Vw+cEyQp7lOB219P7uow1xFfdtIEEsxbzXnqLAAaY8w==}
    dependencies:
      '@changesets/types': 5.1.0
      js-yaml: 3.14.1
    dev: true

  /@changesets/pre/1.0.12:
    resolution: {integrity: sha512-RFzWYBZx56MtgMesXjxx7ymyI829/rcIw/41hvz3VJPnY8mDscN7RJyYu7Xm7vts2Fcd+SRcO0T/Ws3I1/6J7g==}
    dependencies:
      '@babel/runtime': 7.19.0
      '@changesets/errors': 0.1.4
      '@changesets/types': 5.1.0
      '@manypkg/get-packages': 1.1.3
      fs-extra: 7.0.1
    dev: true

  /@changesets/read/0.5.7:
    resolution: {integrity: sha512-Iteg0ccTPpkJ+qFzY97k7qqdVE5Kz30TqPo9GibpBk2g8tcLFUqf+Qd0iXPLcyhUZpPL1U6Hia1gINHNKIKx4g==}
    dependencies:
      '@babel/runtime': 7.19.0
      '@changesets/git': 1.4.1
      '@changesets/logger': 0.0.5
      '@changesets/parse': 0.3.14
      '@changesets/types': 5.1.0
      chalk: 2.4.2
      fs-extra: 7.0.1
      p-filter: 2.1.0
    dev: true

  /@changesets/types/4.1.0:
    resolution: {integrity: sha512-LDQvVDv5Kb50ny2s25Fhm3d9QSZimsoUGBsUioj6MC3qbMUCuC8GPIvk/M6IvXx3lYhAs0lwWUQLb+VIEUCECw==}
    dev: true

  /@changesets/types/5.1.0:
    resolution: {integrity: sha512-uUByGATZCdaPkaO9JkBsgGDjEvHyY2Sb0e/J23+cwxBi5h0fxpLF/HObggO/Fw8T2nxK6zDfJbPsdQt5RwYFJA==}
    dev: true

  /@changesets/write/0.2.0:
    resolution: {integrity: sha512-iKHqGYXZvneRzRfvEBpPqKfpGELOEOEP63MKdM/SdSRon40rsUijkTmsGCHT1ueLi3iJPZPmYuZJvjjKrMzumA==}
    dependencies:
      '@babel/runtime': 7.19.0
      '@changesets/types': 5.1.0
      fs-extra: 7.0.1
      human-id: 1.0.2
      prettier: 2.7.1
    dev: true

  /@cspotcode/source-map-support/0.8.1:
    resolution: {integrity: sha512-IchNf6dN4tHoMFIn/7OE8LWZ19Y6q/67Bmf6vnGREv8RSbBVb9LPJxEcnwrcwX6ixSvaiGoomAUvu4YSxXrVgw==}
    engines: {node: '>=12'}
    dependencies:
      '@jridgewell/trace-mapping': 0.3.9
    dev: true

  /@emmetio/abbreviation/2.2.3:
    resolution: {integrity: sha512-87pltuCPt99aL+y9xS6GPZ+Wmmyhll2WXH73gG/xpGcQ84DRnptBsI2r0BeIQ0EB/SQTOe2ANPqFqj3Rj5FOGA==}
    dependencies:
      '@emmetio/scanner': 1.0.0

  /@emmetio/css-abbreviation/2.1.4:
    resolution: {integrity: sha512-qk9L60Y+uRtM5CPbB0y+QNl/1XKE09mSO+AhhSauIfr2YOx/ta3NJw2d8RtCFxgzHeRqFRr8jgyzThbu+MZ4Uw==}
    dependencies:
      '@emmetio/scanner': 1.0.0

  /@emmetio/scanner/1.0.0:
    resolution: {integrity: sha512-8HqW8EVqjnCmWXVpqAOZf+EGESdkR27odcMMMGefgKXtar00SoYNSryGv//TELI4T3QFsECo78p+0lmalk/CFA==}

<<<<<<< HEAD
  /@esbuild/android-arm/0.15.12:
    resolution: {integrity: sha512-IC7TqIqiyE0MmvAhWkl/8AEzpOtbhRNDo7aph47We1NbE5w2bt/Q+giAhe0YYeVpYnIhGMcuZY92qDK6dQauvA==}
=======
  /@esbuild/android-arm/0.15.13:
    resolution: {integrity: sha512-RY2fVI8O0iFUNvZirXaQ1vMvK0xhCcl0gqRj74Z6yEiO1zAUa7hbsdwZM1kzqbxHK7LFyMizipfXT3JME+12Hw==}
>>>>>>> 94ec16a9
    engines: {node: '>=12'}
    cpu: [arm]
    os: [android]
    requiresBuild: true
    dev: true
    optional: true

  /@esbuild/linux-loong64/0.14.54:
    resolution: {integrity: sha512-bZBrLAIX1kpWelV0XemxBZllyRmM6vgFQQG2GdNb+r3Fkp0FOh1NJSvekXDs7jq70k4euu1cryLMfU+mTXlEpw==}
    engines: {node: '>=12'}
    cpu: [loong64]
    os: [linux]
    requiresBuild: true
    optional: true

<<<<<<< HEAD
  /@esbuild/linux-loong64/0.15.12:
    resolution: {integrity: sha512-tZEowDjvU7O7I04GYvWQOS4yyP9E/7YlsB0jjw1Ycukgr2ycEzKyIk5tms5WnLBymaewc6VmRKnn5IJWgK4eFw==}
=======
  /@esbuild/linux-loong64/0.15.13:
    resolution: {integrity: sha512-+BoyIm4I8uJmH/QDIH0fu7MG0AEx9OXEDXnqptXCwKOlOqZiS4iraH1Nr7/ObLMokW3sOCeBNyD68ATcV9b9Ag==}
>>>>>>> 94ec16a9
    engines: {node: '>=12'}
    cpu: [loong64]
    os: [linux]
    requiresBuild: true
    dev: true
    optional: true

  /@esbuild/linux-loong64/0.15.7:
    resolution: {integrity: sha512-IKznSJOsVUuyt7cDzzSZyqBEcZe+7WlBqTVXiF1OXP/4Nm387ToaXZ0fyLwI1iBlI/bzpxVq411QE2/Bt2XWWw==}
    engines: {node: '>=12'}
    cpu: [loong64]
    os: [linux]
    requiresBuild: true
    dev: true
    optional: true

  /@eslint/eslintrc/1.3.2:
    resolution: {integrity: sha512-AXYd23w1S/bv3fTs3Lz0vjiYemS08jWkI3hYyS9I1ry+0f+Yjs1wm+sU0BS8qDOPrBIkp4qHYC16I8uVtpLajQ==}
    engines: {node: ^12.22.0 || ^14.17.0 || >=16.0.0}
    dependencies:
      ajv: 6.12.6
      debug: 4.3.4
      espree: 9.4.0
      globals: 13.17.0
      ignore: 5.2.0
      import-fresh: 3.3.0
      js-yaml: 4.1.0
      minimatch: 3.1.2
      strip-json-comments: 3.1.1
    transitivePeerDependencies:
      - supports-color
    dev: true

  /@humanwhocodes/config-array/0.10.4:
    resolution: {integrity: sha512-mXAIHxZT3Vcpg83opl1wGlVZ9xydbfZO3r5YfRSH6Gpp2J/PfdBP0wbDa2sO6/qRbcalpoevVyW6A/fI6LfeMw==}
    engines: {node: '>=10.10.0'}
    dependencies:
      '@humanwhocodes/object-schema': 1.2.1
      debug: 4.3.4
      minimatch: 3.1.2
    transitivePeerDependencies:
      - supports-color
    dev: true

  /@humanwhocodes/gitignore-to-minimatch/1.0.2:
    resolution: {integrity: sha512-rSqmMJDdLFUsyxR6FMtD00nfQKKLFb1kv+qBbOVKqErvloEIJLo5bDTJTQNTYgeyp78JsA7u/NPi5jT1GR/MuA==}
    dev: true

  /@humanwhocodes/module-importer/1.0.1:
    resolution: {integrity: sha512-bxveV4V8v5Yb4ncFTT3rPSgZBOpCkjfK0y4oVVVJwIuDVBRMDXrPyXRL988i5ap9m9bnyEEjWfm5WkBmtffLfA==}
    engines: {node: '>=12.22'}
    dev: true

  /@humanwhocodes/object-schema/1.2.1:
    resolution: {integrity: sha512-ZnQMnLV4e7hDlUvw8H+U8ASL02SS2Gn6+9Ac3wGGLIe7+je2AeAOxPY+izIPJDfFDb7eDjev0Us8MO1iFRN8hA==}
    dev: true

  /@jridgewell/gen-mapping/0.1.1:
    resolution: {integrity: sha512-sQXCasFk+U8lWYEe66WxRDOE9PjVz4vSM51fTu3Hw+ClTpUSQb718772vH3pyS5pShp6lvQM7SxgIDXXXmOX7w==}
    engines: {node: '>=6.0.0'}
    dependencies:
      '@jridgewell/set-array': 1.1.2
      '@jridgewell/sourcemap-codec': 1.4.14
    dev: true

  /@jridgewell/gen-mapping/0.3.2:
    resolution: {integrity: sha512-mh65xKQAzI6iBcFzwv28KVWSmCkdRBWoOh+bYQGW3+6OZvbbN3TqMGo5hqYxQniRcH9F2VZIoJCm4pa3BPDK/A==}
    engines: {node: '>=6.0.0'}
    dependencies:
      '@jridgewell/set-array': 1.1.2
      '@jridgewell/sourcemap-codec': 1.4.14
      '@jridgewell/trace-mapping': 0.3.15
    dev: true

  /@jridgewell/resolve-uri/3.1.0:
    resolution: {integrity: sha512-F2msla3tad+Mfht5cJq7LSXcdudKTWCVYUgw6pLFOOHSTtZlj6SWNYAp+AhuqLmWdBO2X5hPrLcu8cVP8fy28w==}
    engines: {node: '>=6.0.0'}

  /@jridgewell/set-array/1.1.2:
    resolution: {integrity: sha512-xnkseuNADM0gt2bs+BvhO0p78Mk762YnZdsuzFV018NoG1Sj1SCQvpSqa7XUaTam5vAGasABV9qXASMKnFMwMw==}
    engines: {node: '>=6.0.0'}
    dev: true

  /@jridgewell/sourcemap-codec/1.4.14:
    resolution: {integrity: sha512-XPSJHWmi394fuUuzDnGz1wiKqWfo1yXecHQMRf2l6hztTO+nPru658AyDngaBe7isIxEkRsPR3FZh+s7iVa4Uw==}

  /@jridgewell/trace-mapping/0.3.15:
    resolution: {integrity: sha512-oWZNOULl+UbhsgB51uuZzglikfIKSUBO/M9W2OfEjn7cmqoAiCgmv9lyACTUacZwBz0ITnJ2NqjU8Tx0DHL88g==}
    dependencies:
      '@jridgewell/resolve-uri': 3.1.0
      '@jridgewell/sourcemap-codec': 1.4.14

  /@jridgewell/trace-mapping/0.3.9:
    resolution: {integrity: sha512-3Belt6tdc8bPgAtbcmdtNJlirVoTmEb5e2gC94PnkwEW9jI6CAHUeoG85tjWP5WquqfavoMtMwiG4P926ZKKuQ==}
    dependencies:
      '@jridgewell/resolve-uri': 3.1.0
      '@jridgewell/sourcemap-codec': 1.4.14
    dev: true

  /@ljharb/has-package-exports-patterns/0.0.2:
    resolution: {integrity: sha512-4/RWEeXDO6bocPONheFe6gX/oQdP/bEpv0oL4HqjPP5DCenBSt0mHgahppY49N0CpsaqffdwPq+TlX9CYOq2Dw==}
    dev: true

  /@manypkg/find-root/1.1.0:
    resolution: {integrity: sha512-mki5uBvhHzO8kYYix/WRy2WX8S3B5wdVSc9D6KcU5lQNglP2yt58/VfLuAK49glRXChosY8ap2oJ1qgma3GUVA==}
    dependencies:
      '@babel/runtime': 7.19.0
      '@types/node': 12.20.55
      find-up: 4.1.0
      fs-extra: 8.1.0
    dev: true

  /@manypkg/get-packages/1.1.3:
    resolution: {integrity: sha512-fo+QhuU3qE/2TQMQmbVMqaQ6EWbMhi4ABWP+O4AM1NqPBuy0OrApV5LO6BrrgnhtAHS2NH6RrVk9OL181tTi8A==}
    dependencies:
      '@babel/runtime': 7.19.0
      '@changesets/types': 4.1.0
      '@manypkg/find-root': 1.1.0
      fs-extra: 8.1.0
      globby: 11.1.0
      read-yaml-file: 1.1.0
    dev: true

  /@nodelib/fs.scandir/2.1.5:
    resolution: {integrity: sha512-vq24Bq3ym5HEQm2NKCr3yXDwjc7vTsEThRDnkp2DK9p1uqLR+DHurm/NOTo0KG7HYHU7eppKZj3MyqYuMBf62g==}
    engines: {node: '>= 8'}
    dependencies:
      '@nodelib/fs.stat': 2.0.5
      run-parallel: 1.2.0

  /@nodelib/fs.stat/2.0.5:
    resolution: {integrity: sha512-RkhPPp2zrqDAQA/2jNhnztcPAlv64XdhIp7a7454A5ovI7Bukxgt7MX7udwAu3zg1DcpPU0rz3VV1SeaqvY4+A==}
    engines: {node: '>= 8'}

  /@nodelib/fs.walk/1.2.8:
    resolution: {integrity: sha512-oGB+UxlgWcgQkgwo8GcEGwemoTFt3FIO9ababBmaGwXIoBKZ+GTy0pP185beGg7Llih/NSHSV2XAs1lnznocSg==}
    engines: {node: '>= 8'}
    dependencies:
      '@nodelib/fs.scandir': 2.1.5
      fastq: 1.13.0

  /@pkgr/utils/2.3.1:
    resolution: {integrity: sha512-wfzX8kc1PMyUILA+1Z/EqoE4UCXGy0iRGMhPwdfae1+f0OXlLqCk+By+aMzgJBzR9AzS4CDizioG6Ss1gvAFJw==}
    engines: {node: ^12.20.0 || ^14.18.0 || >=16.0.0}
    dependencies:
      cross-spawn: 7.0.3
      is-glob: 4.0.3
      open: 8.4.0
      picocolors: 1.0.0
      tiny-glob: 0.2.9
      tslib: 2.4.0

  /@polka/url/1.0.0-next.21:
    resolution: {integrity: sha512-a5Sab1C4/icpTZVzZc5Ghpz88yQtGOyNqYXcZgOssB2uuAr+wF/MvN6bgtW32q7HHrvBki+BsZ0OuNv6EV3K9g==}
    dev: true

  /@proload/core/0.3.3:
    resolution: {integrity: sha512-7dAFWsIK84C90AMl24+N/ProHKm4iw0akcnoKjRvbfHifJZBLhaDsDus1QJmhG12lXj4e/uB/8mB/0aduCW+NQ==}
    dependencies:
      deepmerge: 4.2.2
      escalade: 3.1.1
    dev: true

  /@proload/plugin-tsm/0.2.1_@proload+core@0.3.3:
    resolution: {integrity: sha512-Ex1sL2BxU+g8MHdAdq9SZKz+pU34o8Zcl9PHWo2WaG9hrnlZme607PU6gnpoAYsDBpHX327+eu60wWUk+d/b+A==}
    peerDependencies:
      '@proload/core': ^0.3.2
    dependencies:
      '@proload/core': 0.3.3
      tsm: 2.2.2
    dev: true

  /@rollup/pluginutils/4.2.1:
    resolution: {integrity: sha512-iKnFXr7NkdZAIHiIWE+BX5ULi/ucVFYWD6TbAV+rZctiRTY2PL6tsIKhoIOaoskiWAkgu+VsbXgUVDNLHf+InQ==}
    engines: {node: '>= 8.0.0'}
    dependencies:
      estree-walker: 2.0.2
      picomatch: 2.3.1
    dev: true

  /@sinonjs/commons/1.8.3:
    resolution: {integrity: sha512-xkNcLAn/wZaX14RPlwizcKicDk9G3F8m2nU3L7Ukm5zBgTwiT0wsoFAHx9Jq56fJA1z/7uKGtCRu16sOUCLIHQ==}
    dependencies:
      type-detect: 4.0.8
    dev: true

  /@sinonjs/fake-timers/9.1.2:
    resolution: {integrity: sha512-BPS4ynJW/o92PUR4wgriz2Ud5gpST5vz6GQfMixEDK0Z8ZCUv2M7SkBLykH56T++Xs+8ln9zTGbOvNGIe02/jw==}
    dependencies:
      '@sinonjs/commons': 1.8.3
    dev: true

  /@sinonjs/samsam/6.1.1:
    resolution: {integrity: sha512-cZ7rKJTLiE7u7Wi/v9Hc2fs3Ucc3jrWeMgPHbbTCeVAB2S0wOBbYlkJVeNSL04i7fdhT8wIbDq1zhC/PXTD2SA==}
    dependencies:
      '@sinonjs/commons': 1.8.3
      lodash.get: 4.4.2
      type-detect: 4.0.8
    dev: true

  /@sinonjs/text-encoding/0.7.2:
    resolution: {integrity: sha512-sXXKG+uL9IrKqViTtao2Ws6dy0znu9sOaP1di/jKGW1M6VssO8vlpXCQcpZ+jisQ1tTFAC5Jo/EOzFbggBagFQ==}
    dev: true

  /@sveltejs/vite-plugin-svelte/1.0.5_svelte@3.50.1+vite@3.1.0:
    resolution: {integrity: sha512-CmSdSow0Dr5ua1A11BQMtreWnE0JZmkVIcRU/yG3PKbycKUpXjNdgYTWFSbStLB0vdlGnBbm2+Y4sBVj+C+TIw==}
    engines: {node: ^14.18.0 || >= 16}
    peerDependencies:
      diff-match-patch: ^1.0.5
      svelte: ^3.44.0
      vite: ^3.0.0
    peerDependenciesMeta:
      diff-match-patch:
        optional: true
    dependencies:
      '@rollup/pluginutils': 4.2.1
      debug: 4.3.4
      deepmerge: 4.2.2
      kleur: 4.1.5
      magic-string: 0.26.3
      svelte: 3.50.1
      svelte-hmr: 0.14.12_svelte@3.50.1
      vite: 3.1.0
    transitivePeerDependencies:
      - supports-color
    dev: true

  /@tootallnate/once/1.1.2:
    resolution: {integrity: sha512-RbzJvlNzmRq5c3O09UipeuXno4tA1FE6ikOjxZK0tuxVv3412l64l5t1W5pj4+rJq9vpkm/kwiR07aZXnsKPxw==}
    engines: {node: '>= 6'}
    dev: true

  /@ts-morph/common/0.16.0:
    resolution: {integrity: sha512-SgJpzkTgZKLKqQniCjLaE3c2L2sdL7UShvmTmPBejAKd2OKV/yfMpQ2IWpAuA+VY5wy7PkSUaEObIqEK6afFuw==}
    dependencies:
      fast-glob: 3.2.12
      minimatch: 5.1.0
      mkdirp: 1.0.4
      path-browserify: 1.0.1
    dev: true

  /@tsconfig/node10/1.0.9:
    resolution: {integrity: sha512-jNsYVVxU8v5g43Erja32laIDHXeoNvFEpX33OK4d6hljo3jDhCBDhx5dhCCTMWUojscpAagGiRkBKxpdl9fxqA==}
    dev: true

  /@tsconfig/node12/1.0.11:
    resolution: {integrity: sha512-cqefuRsh12pWyGsIoBKJA9luFu3mRxCA+ORZvA4ktLSzIuCUtWVxGIuXigEwO5/ywWFMZ2QEGKWvkZG1zDMTag==}
    dev: true

  /@tsconfig/node14/1.0.3:
    resolution: {integrity: sha512-ysT8mhdixWK6Hw3i1V2AeRqZ5WfXg1G43mqoYlM2nc6388Fq5jcXyr5mRsqViLx/GJYdoL0bfXD8nmF+Zn/Iow==}
    dev: true

  /@tsconfig/node16/1.0.3:
    resolution: {integrity: sha512-yOlFc+7UtL/89t2ZhjPvvB/DeAr3r+Dq58IgzsFkOAvVC6NMJXmCGjbptdXdR9qsX7pKcTL+s87FtYREi2dEEQ==}
    dev: true

  /@types/acorn/4.0.6:
    resolution: {integrity: sha512-veQTnWP+1D/xbxVrPC3zHnCZRjSrKfhbMUlEA43iMZLu7EsnTtkJklIuwrCPbOi8YkvDQAiW05VQQFvvz9oieQ==}
    dependencies:
      '@types/estree': 1.0.0
    dev: true

  /@types/babel__core/7.1.19:
    resolution: {integrity: sha512-WEOTgRsbYkvA/KCsDwVEGkd7WAr1e3g31VHQ8zy5gul/V1qKullU/BU5I68X5v7V3GnB9eotmom4v5a5gjxorw==}
    dependencies:
      '@babel/parser': 7.19.0
      '@babel/types': 7.19.0
      '@types/babel__generator': 7.6.4
      '@types/babel__template': 7.4.1
      '@types/babel__traverse': 7.18.1
    dev: true

  /@types/babel__generator/7.6.4:
    resolution: {integrity: sha512-tFkciB9j2K755yrTALxD44McOrk+gfpIpvC3sxHjRawj6PfnQxrse4Clq5y/Rq+G3mrBurMax/lG8Qn2t9mSsg==}
    dependencies:
      '@babel/types': 7.19.0
    dev: true

  /@types/babel__template/7.4.1:
    resolution: {integrity: sha512-azBFKemX6kMg5Io+/rdGT0dkGreboUVR0Cdm3fz9QJWpaQGJRQXl7C+6hOTCZcMll7KFyEQpgbYI2lHdsS4U7g==}
    dependencies:
      '@babel/parser': 7.19.0
      '@babel/types': 7.19.0
    dev: true

  /@types/babel__traverse/7.18.1:
    resolution: {integrity: sha512-FSdLaZh2UxaMuLp9lixWaHq/golWTRWOnRsAXzDTDSDOQLuZb1nsdCt6pJSPWSEQt2eFZ2YVk3oYhn+1kLMeMA==}
    dependencies:
      '@babel/types': 7.19.0
    dev: true

  /@types/chai/4.3.3:
    resolution: {integrity: sha512-hC7OMnszpxhZPduX+m+nrx+uFoLkWOMiR4oa/AZF3MuSETYTZmFfJAHqZEM8MVlvfG7BEUcgvtwoCTxBp6hm3g==}
    dev: true

  /@types/debug/4.1.7:
    resolution: {integrity: sha512-9AonUzyTjXXhEOa0DnqpzZi6VHlqKMswga9EXjpXnnqxwLtdvPPtlO8evrI5D9S6asFRCQ6v+wpiUKbw+vKqyg==}
    dependencies:
      '@types/ms': 0.7.31
    dev: true

  /@types/estree-jsx/0.0.1:
    resolution: {integrity: sha512-gcLAYiMfQklDCPjQegGn0TBAn9it05ISEsEhlKQUddIk7o2XDokOcTN7HBO8tznM0D9dGezvHEfRZBfZf6me0A==}
    dependencies:
      '@types/estree': 1.0.0
    dev: true

  /@types/estree-jsx/1.0.0:
    resolution: {integrity: sha512-3qvGd0z8F2ENTGr/GG1yViqfiKmRfrXVx5sJyHGFu3z7m5g5utCQtGp/g29JnjflhtQJBv1WDQukHiT58xPcYQ==}
    dependencies:
      '@types/estree': 1.0.0
    dev: true

  /@types/estree/1.0.0:
    resolution: {integrity: sha512-WulqXMDUTYAXCjZnk6JtIHPigp55cVtDgDrO2gHRwhyJto21+1zbVCtOYB2L1F9w4qCQ0rOGWBnBe0FNTiEJIQ==}
    dev: true

  /@types/hast/2.3.4:
    resolution: {integrity: sha512-wLEm0QvaoawEDoTRwzTXp4b4jpwiJDvR5KMnFnVodm3scufTlBOWRD6N1OBf9TZMhjlNsSfcO5V+7AF4+Vy+9g==}
    dependencies:
      '@types/unist': 2.0.6
    dev: true

  /@types/html-escaper/3.0.0:
    resolution: {integrity: sha512-OcJcvP3Yk8mjYwf/IdXZtTE1tb/u0WF0qa29ER07ZHCYUBZXSN29Z1mBS+/96+kNMGTFUAbSz9X+pHmHpZrTCw==}
    dev: true

  /@types/is-ci/3.0.0:
    resolution: {integrity: sha512-Q0Op0hdWbYd1iahB+IFNQcWXFq4O0Q5MwQP7uN0souuQ4rPg1vEYcnIOfr1gY+M+6rc8FGoRaBO1mOOvL29sEQ==}
    dependencies:
      ci-info: 3.4.0
    dev: true

  /@types/json-schema/7.0.11:
    resolution: {integrity: sha512-wOuvG1SN4Us4rez+tylwwwCV1psiNVOkJeM3AUWUNWg/jDQY2+HE/444y5gc+jBmRqASOm2Oeh5c1axHobwRKQ==}
    dev: true

  /@types/json5/0.0.30:
    resolution: {integrity: sha512-sqm9g7mHlPY/43fcSNrCYfOeX9zkTTK+euO5E6+CVijSMm5tTjkVdwdqRkY3ljjIAf8679vps5jKUoJBCLsMDA==}
    dev: true

  /@types/mdast/3.0.10:
    resolution: {integrity: sha512-W864tg/Osz1+9f4lrGTZpCSO5/z4608eUp19tbozkq2HJK6i3z1kT0H9tlADXuYIb1YYOBByU4Jsqkk75q48qA==}
    dependencies:
      '@types/unist': 2.0.6
    dev: true

  /@types/mdurl/1.0.2:
    resolution: {integrity: sha512-eC4U9MlIcu2q0KQmXszyn5Akca/0jrQmwDRgpAMJai7qBWq4amIQhZyNau4VYGtCeALvW1/NtjzJJ567aZxfKA==}
    dev: true

  /@types/minimist/1.2.2:
    resolution: {integrity: sha512-jhuKLIRrhvCPLqwPcx6INqmKeiA5EWrsCOPhrlFSrbrmU4ZMPjj5Ul/oLCMDO98XRUIwVm78xICz4EPCektzeQ==}
    dev: true

  /@types/mocha/9.1.1:
    resolution: {integrity: sha512-Z61JK7DKDtdKTWwLeElSEBcWGRLY8g95ic5FoQqI9CMx0ns/Ghep3B4DfcEimiKMvtamNVULVNKEsiwV3aQmXw==}
    dev: true

  /@types/ms/0.7.31:
    resolution: {integrity: sha512-iiUgKzV9AuaEkZqkOLDIvlQiL6ltuZd9tGcW3gwpnX8JbuiuhFlEGmmFXEXkN50Cvq7Os88IY2v0dkDqXYWVgA==}
    dev: true

  /@types/nlcst/1.0.0:
    resolution: {integrity: sha512-3TGCfOcy8R8mMQ4CNSNOe3PG66HttvjcLzCoOpvXvDtfWOTi+uT/rxeOKm/qEwbM4SNe1O/PjdiBK2YcTjU4OQ==}
    dependencies:
      '@types/unist': 2.0.6
    dev: true

  /@types/node/12.20.55:
    resolution: {integrity: sha512-J8xLz7q2OFulZ2cyGTLE1TbbZcjpno7FaN6zdJNrgAdrJ+DZzh/uFR6YrTb4C+nXakvud8Q4+rbhoIWlYQbUFQ==}
    dev: true

  /@types/node/13.13.52:
    resolution: {integrity: sha512-s3nugnZumCC//n4moGGe6tkNMyYEdaDBitVjwPxXmR5lnMG5dHePinH2EdxkG3Rh1ghFHHixAG4NJhpJW1rthQ==}
    dev: true

  /@types/node/16.11.58:
    resolution: {integrity: sha512-uMVxJ111wpHzkx/vshZFb6Qni3BOMnlWLq7q9jrwej7Yw/KvjsEbpxCCxw+hLKxexFMc8YmpG8J9tnEe/rKsIg==}
    dev: true

  /@types/node/18.7.17:
    resolution: {integrity: sha512-0UyfUnt02zIuqp7yC8RYtDkp/vo8bFaQ13KkSEvUAohPOAlnVNbj5Fi3fgPSuwzakS+EvvnnZ4x9y7i6ASaSPQ==}
    dev: true

  /@types/normalize-package-data/2.4.1:
    resolution: {integrity: sha512-Gj7cI7z+98M282Tqmp2K5EIsoouUEzbBJhQQzDE3jSIRk6r9gsz0oUokqIUR4u1R3dMHo0pDHM7sNOHyhulypw==}
    dev: true

  /@types/parse5/6.0.3:
    resolution: {integrity: sha512-SuT16Q1K51EAVPz1K29DJ/sXjhSQ0zjvsypYJ6tlwVsRV9jwW5Adq2ch8Dq8kDBCkYnELS7N7VNCSB5nC56t/g==}
    dev: true

  /@types/prettier/2.7.0:
    resolution: {integrity: sha512-RI1L7N4JnW5gQw2spvL7Sllfuf1SaHdrZpCHiBlCXjIlufi1SMNnbu2teze3/QE67Fg2tBlH7W+mi4hVNk4p0A==}
    dev: true

  /@types/pug/2.0.6:
    resolution: {integrity: sha512-SnHmG9wN1UVmagJOnyo/qkk0Z7gejYxOYYmaAwr5u2yFYfsupN3sg10kyzN8Hep/2zbHxCnsumxOoRIRMBwKCg==}
    dev: true

  /@types/resolve/1.20.2:
    resolution: {integrity: sha512-60BCwRFOZCQhDncwQdxxeOEEkbc5dIMccYLwbxsS4TUNeVECQ/pBJ0j09mrHOl/JJvpRPGwO9SvE4nR2Nb/a4Q==}
    dev: true

  /@types/sass/1.43.1:
    resolution: {integrity: sha512-BPdoIt1lfJ6B7rw35ncdwBZrAssjcwzI5LByIrYs+tpXlj/CAkuVdRsgZDdP4lq5EjyWzwxZCqAoFyHKFwp32g==}
    dependencies:
      '@types/node': 18.7.17
    dev: true

  /@types/semver/6.2.3:
    resolution: {integrity: sha512-KQf+QAMWKMrtBMsB8/24w53tEsxllMj6TuA80TT/5igJalLI/zm0L3oXRbIAl4Ohfc85gyHX/jhMwsVkmhLU4A==}
    dev: true

  /@types/sinon/10.0.13:
    resolution: {integrity: sha512-UVjDqJblVNQYvVNUsj0PuYYw0ELRmgt1Nt5Vk0pT5f16ROGfcKJY8o1HVuMOJOpD727RrGB9EGvoaTQE5tgxZQ==}
    dependencies:
      '@types/sinonjs__fake-timers': 8.1.2
    dev: true

  /@types/sinonjs__fake-timers/8.1.2:
    resolution: {integrity: sha512-9GcLXF0/v3t80caGs5p2rRfkB+a8VBGLJZVih6CNFkx8IZ994wiKKLSRs9nuFwk1HevWs/1mnUmkApGrSGsShA==}
    dev: true

  /@types/strip-bom/3.0.0:
    resolution: {integrity: sha512-xevGOReSYGM7g/kUBZzPqCrR/KYAo+F0yiPc85WFTJa0MSLtyFTVTU6cJu/aV4mid7IffDIWqo69THF2o4JiEQ==}
    dev: true

  /@types/strip-json-comments/0.0.30:
    resolution: {integrity: sha512-7NQmHra/JILCd1QqpSzl8+mJRc8ZHz3uDm8YV1Ks9IhK0epEiTw8aIErbvH9PI+6XbqhyIQy3462nEsn7UVzjQ==}
    dev: true

  /@types/unist/2.0.6:
    resolution: {integrity: sha512-PBjIUxZHOuj0R15/xuwJYjFi+KZdNFrehocChv4g5hu6aFroHue8m0lBP0POdK2nKzbw0cgV1mws8+V/JAcEkQ==}
    dev: true

  /@types/vscode/1.71.0:
    resolution: {integrity: sha512-nB50bBC9H/x2CpwW9FzRRRDrTZ7G0/POttJojvN/LiVfzTGfLyQIje1L1QRMdFXK9G41k5UJN/1B9S4of7CSzA==}
    dev: true

  /@types/yargs-parser/21.0.0:
    resolution: {integrity: sha512-iO9ZQHkZxHn4mSakYV0vFHAVDyEOIJQrV2uZ06HxEPcx+mt8swXoZHIbaaJ2crJYFfErySgktuTZ3BeLz+XmFA==}
    dev: true

  /@typescript-eslint/eslint-plugin/5.37.0_22c5fnooleyfkzrkkgdmel5kmi:
    resolution: {integrity: sha512-Fde6W0IafXktz1UlnhGkrrmnnGpAo1kyX7dnyHHVrmwJOn72Oqm3eYtddrpOwwel2W8PAK9F3pIL5S+lfoM0og==}
    engines: {node: ^12.22.0 || ^14.17.0 || >=16.0.0}
    peerDependencies:
      '@typescript-eslint/parser': ^5.0.0
      eslint: ^6.0.0 || ^7.0.0 || ^8.0.0
      typescript: '*'
    peerDependenciesMeta:
      typescript:
        optional: true
    dependencies:
      '@typescript-eslint/parser': 5.37.0_irgkl5vooow2ydyo6aokmferha
      '@typescript-eslint/scope-manager': 5.37.0
      '@typescript-eslint/type-utils': 5.37.0_irgkl5vooow2ydyo6aokmferha
      '@typescript-eslint/utils': 5.37.0_irgkl5vooow2ydyo6aokmferha
      debug: 4.3.4
      eslint: 8.23.1
      functional-red-black-tree: 1.0.1
      ignore: 5.2.0
      regexpp: 3.2.0
      semver: 7.3.7
      tsutils: 3.21.0_typescript@4.8.3
      typescript: 4.8.3
    transitivePeerDependencies:
      - supports-color
    dev: true

  /@typescript-eslint/parser/5.37.0_irgkl5vooow2ydyo6aokmferha:
    resolution: {integrity: sha512-01VzI/ipYKuaG5PkE5+qyJ6m02fVALmMPY3Qq5BHflDx3y4VobbLdHQkSMg9VPRS4KdNt4oYTMaomFoHonBGAw==}
    engines: {node: ^12.22.0 || ^14.17.0 || >=16.0.0}
    peerDependencies:
      eslint: ^6.0.0 || ^7.0.0 || ^8.0.0
      typescript: '*'
    peerDependenciesMeta:
      typescript:
        optional: true
    dependencies:
      '@typescript-eslint/scope-manager': 5.37.0
      '@typescript-eslint/types': 5.37.0
      '@typescript-eslint/typescript-estree': 5.37.0_typescript@4.8.3
      debug: 4.3.4
      eslint: 8.23.1
      typescript: 4.8.3
    transitivePeerDependencies:
      - supports-color
    dev: true

  /@typescript-eslint/scope-manager/5.37.0:
    resolution: {integrity: sha512-F67MqrmSXGd/eZnujjtkPgBQzgespu/iCZ+54Ok9X5tALb9L2v3G+QBSoWkXG0p3lcTJsL+iXz5eLUEdSiJU9Q==}
    engines: {node: ^12.22.0 || ^14.17.0 || >=16.0.0}
    dependencies:
      '@typescript-eslint/types': 5.37.0
      '@typescript-eslint/visitor-keys': 5.37.0
    dev: true

  /@typescript-eslint/type-utils/5.37.0_irgkl5vooow2ydyo6aokmferha:
    resolution: {integrity: sha512-BSx/O0Z0SXOF5tY0bNTBcDEKz2Ec20GVYvq/H/XNKiUorUFilH7NPbFUuiiyzWaSdN3PA8JV0OvYx0gH/5aFAQ==}
    engines: {node: ^12.22.0 || ^14.17.0 || >=16.0.0}
    peerDependencies:
      eslint: '*'
      typescript: '*'
    peerDependenciesMeta:
      typescript:
        optional: true
    dependencies:
      '@typescript-eslint/typescript-estree': 5.37.0_typescript@4.8.3
      '@typescript-eslint/utils': 5.37.0_irgkl5vooow2ydyo6aokmferha
      debug: 4.3.4
      eslint: 8.23.1
      tsutils: 3.21.0_typescript@4.8.3
      typescript: 4.8.3
    transitivePeerDependencies:
      - supports-color
    dev: true

  /@typescript-eslint/types/5.37.0:
    resolution: {integrity: sha512-3frIJiTa5+tCb2iqR/bf7XwU20lnU05r/sgPJnRpwvfZaqCJBrl8Q/mw9vr3NrNdB/XtVyMA0eppRMMBqdJ1bA==}
    engines: {node: ^12.22.0 || ^14.17.0 || >=16.0.0}
    dev: true

  /@typescript-eslint/typescript-estree/5.37.0_typescript@4.8.3:
    resolution: {integrity: sha512-JkFoFIt/cx59iqEDSgIGnQpCTRv96MQnXCYvJi7QhBC24uyuzbD8wVbajMB1b9x4I0octYFJ3OwjAwNqk1AjDA==}
    engines: {node: ^12.22.0 || ^14.17.0 || >=16.0.0}
    peerDependencies:
      typescript: '*'
    peerDependenciesMeta:
      typescript:
        optional: true
    dependencies:
      '@typescript-eslint/types': 5.37.0
      '@typescript-eslint/visitor-keys': 5.37.0
      debug: 4.3.4
      globby: 11.1.0
      is-glob: 4.0.3
      semver: 7.3.7
      tsutils: 3.21.0_typescript@4.8.3
      typescript: 4.8.3
    transitivePeerDependencies:
      - supports-color
    dev: true

  /@typescript-eslint/utils/5.37.0_irgkl5vooow2ydyo6aokmferha:
    resolution: {integrity: sha512-jUEJoQrWbZhmikbcWSMDuUSxEE7ID2W/QCV/uz10WtQqfOuKZUqFGjqLJ+qhDd17rjgp+QJPqTdPIBWwoob2NQ==}
    engines: {node: ^12.22.0 || ^14.17.0 || >=16.0.0}
    peerDependencies:
      eslint: ^6.0.0 || ^7.0.0 || ^8.0.0
    dependencies:
      '@types/json-schema': 7.0.11
      '@typescript-eslint/scope-manager': 5.37.0
      '@typescript-eslint/types': 5.37.0
      '@typescript-eslint/typescript-estree': 5.37.0_typescript@4.8.3
      eslint: 8.23.1
      eslint-scope: 5.1.1
      eslint-utils: 3.0.0_eslint@8.23.1
    transitivePeerDependencies:
      - supports-color
      - typescript
    dev: true

  /@typescript-eslint/visitor-keys/5.37.0:
    resolution: {integrity: sha512-Hp7rT4cENBPIzMwrlehLW/28EVCOcE9U1Z1BQTc8EA8v5qpr7GRGuG+U58V5tTY48zvUOA3KHvw3rA8tY9fbdA==}
    engines: {node: ^12.22.0 || ^14.17.0 || >=16.0.0}
    dependencies:
      '@typescript-eslint/types': 5.37.0
      eslint-visitor-keys: 3.3.0
    dev: true

  /@ungap/promise-all-settled/1.1.2:
    resolution: {integrity: sha512-sL/cEvJWAnClXw0wHk85/2L0G6Sj8UB0Ctc1TEMbKSsmpRosqhwj9gWgFRZSrBr2f9tiXISwNhCPmlfqUqyb9Q==}
    dev: true

  /@vitejs/plugin-vue/3.1.0_vite@3.1.0+vue@3.2.39:
    resolution: {integrity: sha512-fmxtHPjSOEIRg6vHYDaem+97iwCUg/uSIaTzp98lhELt2ISOQuDo2hbkBdXod0g15IhfPMQmAxh4heUks2zvDA==}
    engines: {node: ^14.18.0 || >=16.0.0}
    peerDependencies:
      vite: ^3.0.0
      vue: ^3.2.25
    dependencies:
      vite: 3.1.0
      vue: 3.2.39
    dev: true

  /@vscode/emmet-helper/2.8.4:
    resolution: {integrity: sha512-lUki5QLS47bz/U8IlG9VQ+1lfxMtxMZENmU5nu4Z71eOD5j9FK0SmYGL5NiVJg9WBWeAU0VxRADMY2Qpq7BfVg==}
    dependencies:
      emmet: 2.3.6
      jsonc-parser: 2.3.1
      vscode-languageserver-textdocument: 1.0.7
      vscode-languageserver-types: 3.17.2
      vscode-nls: 5.2.0
      vscode-uri: 2.1.2

  /@vscode/test-electron/2.1.5:
    resolution: {integrity: sha512-O/ioqFpV+RvKbRykX2ItYPnbcZ4Hk5V0rY4uhQjQTLhGL9WZUvS7exzuYQCCI+ilSqJpctvxq2llTfGXf9UnnA==}
    engines: {node: '>=8.9.3'}
    dependencies:
      http-proxy-agent: 4.0.1
      https-proxy-agent: 5.0.1
      rimraf: 3.0.2
      unzipper: 0.10.11
    transitivePeerDependencies:
      - supports-color
    dev: true

  /@vue/compiler-core/3.2.39:
    resolution: {integrity: sha512-mf/36OWXqWn0wsC40nwRRGheR/qoID+lZXbIuLnr4/AngM0ov8Xvv8GHunC0rKRIkh60bTqydlqTeBo49rlbqw==}
    dependencies:
      '@babel/parser': 7.19.0
      '@vue/shared': 3.2.39
      estree-walker: 2.0.2
      source-map: 0.6.1
    dev: true

  /@vue/compiler-dom/3.2.39:
    resolution: {integrity: sha512-HMFI25Be1C8vLEEv1hgEO1dWwG9QQ8LTTPmCkblVJY/O3OvWx6r1+zsox5mKPMGvqYEZa6l8j+xgOfUspgo7hw==}
    dependencies:
      '@vue/compiler-core': 3.2.39
      '@vue/shared': 3.2.39
    dev: true

  /@vue/compiler-sfc/3.2.39:
    resolution: {integrity: sha512-fqAQgFs1/BxTUZkd0Vakn3teKUt//J3c420BgnYgEOoVdTwYpBTSXCMJ88GOBCylmUBbtquGPli9tVs7LzsWIA==}
    dependencies:
      '@babel/parser': 7.19.0
      '@vue/compiler-core': 3.2.39
      '@vue/compiler-dom': 3.2.39
      '@vue/compiler-ssr': 3.2.39
      '@vue/reactivity-transform': 3.2.39
      '@vue/shared': 3.2.39
      estree-walker: 2.0.2
      magic-string: 0.25.9
      postcss: 8.4.16
      source-map: 0.6.1
    dev: true

  /@vue/compiler-ssr/3.2.39:
    resolution: {integrity: sha512-EoGCJ6lincKOZGW+0Ky4WOKsSmqL7hp1ZYgen8M7u/mlvvEQUaO9tKKOy7K43M9U2aA3tPv0TuYYQFrEbK2eFQ==}
    dependencies:
      '@vue/compiler-dom': 3.2.39
      '@vue/shared': 3.2.39
    dev: true

  /@vue/reactivity-transform/3.2.39:
    resolution: {integrity: sha512-HGuWu864zStiWs9wBC6JYOP1E00UjMdDWIG5W+FpUx28hV3uz9ODOKVNm/vdOy/Pvzg8+OcANxAVC85WFBbl3A==}
    dependencies:
      '@babel/parser': 7.19.0
      '@vue/compiler-core': 3.2.39
      '@vue/shared': 3.2.39
      estree-walker: 2.0.2
      magic-string: 0.25.9
    dev: true

  /@vue/reactivity/3.2.39:
    resolution: {integrity: sha512-vlaYX2a3qMhIZfrw3Mtfd+BuU+TZmvDrPMa+6lpfzS9k/LnGxkSuf0fhkP0rMGfiOHPtyKoU9OJJJFGm92beVQ==}
    dependencies:
      '@vue/shared': 3.2.39
    dev: true

  /@vue/runtime-core/3.2.39:
    resolution: {integrity: sha512-xKH5XP57JW5JW+8ZG1khBbuLakINTgPuINKL01hStWLTTGFOrM49UfCFXBcFvWmSbci3gmJyLl2EAzCaZWsx8g==}
    dependencies:
      '@vue/reactivity': 3.2.39
      '@vue/shared': 3.2.39
    dev: true

  /@vue/runtime-dom/3.2.39:
    resolution: {integrity: sha512-4G9AEJP+sLhsqf5wXcyKVWQKUhI+iWfy0hWQgea+CpaTD7BR0KdQzvoQdZhwCY6B3oleSyNLkLAQwm0ya/wNoA==}
    dependencies:
      '@vue/runtime-core': 3.2.39
      '@vue/shared': 3.2.39
      csstype: 2.6.20
    dev: true

  /@vue/server-renderer/3.2.39_vue@3.2.39:
    resolution: {integrity: sha512-1yn9u2YBQWIgytFMjz4f/t0j43awKytTGVptfd3FtBk76t1pd8mxbek0G/DrnjJhd2V7mSTb5qgnxMYt8Z5iSQ==}
    peerDependencies:
      vue: 3.2.39
    dependencies:
      '@vue/compiler-ssr': 3.2.39
      '@vue/shared': 3.2.39
      vue: 3.2.39
    dev: true

  /@vue/shared/3.2.39:
    resolution: {integrity: sha512-D3dl2ZB9qE6mTuWPk9RlhDeP1dgNRUKC3NJxji74A4yL8M2MwlhLKUC/49WHjrNzSPug58fWx/yFbaTzGAQSBw==}
    dev: true

  /acorn-jsx/5.3.2_acorn@8.8.0:
    resolution: {integrity: sha512-rq9s+JNhf0IChjtDXxllJ7g41oZk5SlXtp0LHwyA5cejwn7vKmKp4pPri6YEePv2PU65sAsegbXtIinmDFDXgQ==}
    peerDependencies:
      acorn: ^6.0.0 || ^7.0.0 || ^8.0.0
    dependencies:
      acorn: 8.8.0
    dev: true

  /acorn-walk/8.2.0:
    resolution: {integrity: sha512-k+iyHEuPgSw6SbuDpGQM+06HQUa04DZ3o+F6CSzXMvvI5KMvnaEqXe+YVe555R9nn6GPt404fos4wcgpw12SDA==}
    engines: {node: '>=0.4.0'}
    dev: true

  /acorn/8.8.0:
    resolution: {integrity: sha512-QOxyigPVrpZ2GXT+PFyZTl6TtOFc5egxHIP9IlQ+RbupQuX4RkT/Bee4/kQuC02Xkzg84JcT7oLYtDIQxp+v7w==}
    engines: {node: '>=0.4.0'}
    hasBin: true
    dev: true

  /agent-base/6.0.2:
    resolution: {integrity: sha512-RZNwNclF7+MS/8bDg70amg32dyeZGZxiDuQmZxKLAlQjr3jGyLx+4Kkk58UO7D2QdgFIQCovuSuZESne6RG6XQ==}
    engines: {node: '>= 6.0.0'}
    dependencies:
      debug: 4.3.4
    transitivePeerDependencies:
      - supports-color
    dev: true

  /aggregate-error/3.1.0:
    resolution: {integrity: sha512-4I7Td01quW/RpocfNayFdFVk1qSuoh0E7JrbRJ16nH01HhKFQ88INq9Sd+nd72zqRySlr9BmDA8xlEJ6vJMrYA==}
    engines: {node: '>=8'}
    dependencies:
      clean-stack: 2.2.0
      indent-string: 4.0.0
    dev: false

  /ajv/6.12.6:
    resolution: {integrity: sha512-j3fVLgvTo527anyYyJOGTYJbG+vnnQYvE0m5mmkc1TK+nxAppkCLMIL0aZ4dblVCNoGShhm+kzE4ZUykBoMg4g==}
    dependencies:
      fast-deep-equal: 3.1.3
      fast-json-stable-stringify: 2.1.0
      json-schema-traverse: 0.4.1
      uri-js: 4.4.1
    dev: true

  /ansi-align/3.0.1:
    resolution: {integrity: sha512-IOfwwBF5iczOjp/WeY4YxyjqAFMQoZufdQWDd19SEExbVLNXqvpzSJ/M7Za4/sCPmQ0+GRquoA7bGcINcxew6w==}
    dependencies:
      string-width: 4.2.3
    dev: true

  /ansi-colors/4.1.1:
    resolution: {integrity: sha512-JoX0apGbHaUJBNl6yF+p6JAFYZ666/hhCGKN5t9QFjbJQKUU/g8MNbFDbvfrgKXvI1QpZplPOnwIo99lX/AAmA==}
    engines: {node: '>=6'}
    dev: true

  /ansi-colors/4.1.3:
    resolution: {integrity: sha512-/6w/C21Pm1A7aZitlI5Ni/2J6FFQN8i1Cvz3kHABAAbw93v/NlvKdVOqz7CCWz/3iv/JplRSEEZ83XION15ovw==}
    engines: {node: '>=6'}
    dev: true

  /ansi-regex/5.0.1:
    resolution: {integrity: sha512-quJQXlTSUGL2LH9SUXo8VwsY4soanhgo6LNSm84E1LBcE8s3O0wpdiRzyR9z/ZZJMlMWv37qOOb9pdJlMUEKFQ==}
    engines: {node: '>=8'}
    dev: true

  /ansi-regex/6.0.1:
    resolution: {integrity: sha512-n5M855fKb2SsfMIiFFoVrABHJC8QtHwVx+mHWP3QcEqBHYienj5dHSgjbxtC0WEZXYt4wcD6zrQElDPhFuZgfA==}
    engines: {node: '>=12'}
    dev: true

  /ansi-styles/3.2.1:
    resolution: {integrity: sha512-VT0ZI6kZRdTh8YyJw3SMbYm/u+NqfsAxEpWO0Pf9sq8/e94WxxOpPKx9FR1FlyCtOVDNOQ+8ntlqFxiRc+r5qA==}
    engines: {node: '>=4'}
    dependencies:
      color-convert: 1.9.3
    dev: true

  /ansi-styles/4.3.0:
    resolution: {integrity: sha512-zbB9rCJAT1rbjiVDb2hqKFHNYLxgtk8NURxZ3IZwD3F6NtxbXZQCnnSi1Lkx+IDohdPlFp222wVALIheZJQSEg==}
    engines: {node: '>=8'}
    dependencies:
      color-convert: 2.0.1
    dev: true

  /ansi-styles/6.1.1:
    resolution: {integrity: sha512-qDOv24WjnYuL+wbwHdlsYZFy+cgPtrYw0Tn7GLORicQp9BkQLzrgI3Pm4VyR9ERZ41YTn7KlMPuL1n05WdZvmg==}
    engines: {node: '>=12'}
    dev: true

  /anymatch/3.1.2:
    resolution: {integrity: sha512-P43ePfOAIupkguHUycrc4qJ9kz8ZiuOUijaETwX7THt0Y/GNK7v0aa8rY816xWjZ7rJdA5XdMcpVFTKMq+RvWg==}
    engines: {node: '>= 8'}
    dependencies:
      normalize-path: 3.0.0
      picomatch: 2.3.1
    dev: true

  /arg/4.1.3:
    resolution: {integrity: sha512-58S9QDqG0Xx27YwPSt9fJxivjYl432YCwfDMfZ+71RAqUrZef7LrKQZ3LHLOwCS4FLNBplP533Zx895SeOCHvA==}
    dev: true

  /arg/5.0.2:
    resolution: {integrity: sha512-PYjyFOLKQ9y57JvQ6QLo8dAgNqswh8M1RMJYdQduT6xbWSgK36P/Z/v+p888pM69jMMfS8Xd8F6I1kQ/I9HUGg==}
    dev: false

  /argparse/1.0.10:
    resolution: {integrity: sha512-o5Roy6tNG4SL/FOkCAN6RzjiakZS25RLYFrcMttJqbdd8BWrnA+fGz57iN5Pb06pvBGvl5gQ0B48dJlslXvoTg==}
    dependencies:
      sprintf-js: 1.0.3
    dev: true

  /argparse/2.0.1:
    resolution: {integrity: sha512-8+9WqebbFzpX9OR+Wa6O29asIogeRMzcGtAINdpMHHyAg10f05aSFVBbcEqGf/PXw1EjAZ+q2/bEBg3DvurK3Q==}
    dev: true

  /array-iterate/1.1.4:
    resolution: {integrity: sha512-sNRaPGh9nnmdC8Zf+pT3UqP8rnWj5Hf9wiFGsX3wUQ2yVSIhO2ShFwCoceIPpB41QF6i2OEmrHmCo36xronCVA==}
    dev: true

  /array-union/2.1.0:
    resolution: {integrity: sha512-HGyxoOTYUyCM6stUe6EJgnd4EoewAI7zMdfqO+kGjnlZmBDz/cR5pf8r/cR4Wq60sL/p0IkcjUEEPwS3GFrIyw==}
    engines: {node: '>=8'}

  /array.prototype.flat/1.3.0:
    resolution: {integrity: sha512-12IUEkHsAhA4DY5s0FPgNXIdc8VRSqD9Zp78a5au9abH/SOBrsp082JOWFNTjkMozh8mqcdiKuaLGhPeYztxSw==}
    engines: {node: '>= 0.4'}
    dependencies:
      call-bind: 1.0.2
      define-properties: 1.1.4
      es-abstract: 1.20.2
      es-shim-unscopables: 1.0.0
    dev: true

  /arrify/1.0.1:
    resolution: {integrity: sha512-3CYzex9M9FGQjCGMGyi6/31c8GJbgb0qGyrx5HWxPd0aCwh4cB2YjMb2Xf9UuoogrMrlO9cTqnB5rI5GHZTcUA==}
    engines: {node: '>=0.10.0'}
    dev: true

  /assertion-error/1.1.0:
    resolution: {integrity: sha512-jgsaNduz+ndvGyFt3uSuWqvy4lCnIJiovtouQN5JZHOKCS2QuhEdbcQHFhVksz2N2U9hXJo8odG7ETyWlEeuDw==}
    dev: true

  /ast-types/0.14.2:
    resolution: {integrity: sha512-O0yuUDnZeQDL+ncNGlJ78BiO4jnYI3bvMsD5prT0/nsgijG/LpNBIr63gTjVTNsiGkgQhiyCShTgxt8oXOrklA==}
    engines: {node: '>=4'}
    dependencies:
      tslib: 2.4.0
    dev: true

<<<<<<< HEAD
  /astro/1.6.2_ts-node@10.9.1:
    resolution: {integrity: sha512-UHbzQ3Q7iU2a0XBY6Dzh/Hksoa7svmkWZ3ABRGgSOT765GXIGZkErgeNAsjsBW7RsTUKVLqVxD2LK3NzZL5EKA==}
    engines: {node: ^14.18.0 || >=16.12.0, npm: '>=6.14.0'}
    hasBin: true
    dependencies:
      '@astrojs/compiler': 0.29.9
      '@astrojs/language-server': 0.26.2
=======
  /astro/1.6.7_hmlqgonttxlk2sdyntkgpf244q:
    resolution: {integrity: sha512-xx910blM5qfSMyesmVmuhXqKMIOa2WL/WTSfYv84pB9JocgtAfGKlmS1HZNqWd0h9YLreYbGRzXhbtv2Qfd8vw==}
    engines: {node: ^14.18.0 || >=16.12.0, npm: '>=6.14.0'}
    hasBin: true
    dependencies:
      '@astrojs/compiler': 0.29.13
      '@astrojs/language-server': 0.28.3
>>>>>>> 94ec16a9
      '@astrojs/markdown-remark': 1.1.3
      '@astrojs/telemetry': 1.0.1
      '@astrojs/webapi': 1.1.1
      '@babel/core': 7.19.0
      '@babel/generator': 7.19.0
      '@babel/parser': 7.19.0
      '@babel/plugin-transform-react-jsx': 7.19.0_@babel+core@7.19.0
      '@babel/traverse': 7.19.0
      '@babel/types': 7.19.0
      '@proload/core': 0.3.3
      '@proload/plugin-tsm': 0.2.1_@proload+core@0.3.3
      '@types/babel__core': 7.1.19
      '@types/html-escaper': 3.0.0
      '@types/yargs-parser': 21.0.0
      boxen: 6.2.1
      ci-info: 3.4.0
      common-ancestor-path: 1.0.1
      cookie: 0.5.0
      debug: 4.3.4
      deepmerge-ts: 4.2.2
      diff: 5.1.0
      es-module-lexer: 0.10.5
      esbuild: 0.14.54
      execa: 6.1.0
      fast-glob: 3.2.12
      github-slugger: 1.4.0
      gray-matter: 4.0.3
      html-entities: 2.3.3
      html-escaper: 3.0.3
      import-meta-resolve: 2.1.0
      kleur: 4.1.5
      magic-string: 0.25.9
      mime: 3.0.0
      ora: 6.1.2
      path-browserify: 1.0.1
      path-to-regexp: 6.2.1
      postcss: 8.4.16
      postcss-load-config: 3.1.4_57znarxsqwmnneadci5z5fd5gu
      preferred-pm: 3.0.3
      prompts: 2.4.2
      recast: 0.20.5
      rehype: 12.0.1
      resolve: 1.22.1
      rollup: 2.79.1
      semver: 7.3.7
      shiki: 0.11.1
      sirv: 2.0.2
      slash: 4.0.0
      string-width: 5.1.2
      strip-ansi: 7.0.1
      supports-esm: 1.0.0
      tsconfig-resolver: 3.0.1
      typescript: 4.8.3
      unist-util-visit: 4.1.1
      vfile: 5.3.5
<<<<<<< HEAD
      vite: 3.2.2
      vitefu: 0.1.1_vite@3.2.2
=======
      vite: 3.2.3_@types+node@16.11.58
      vitefu: 0.1.1_vite@3.2.3
>>>>>>> 94ec16a9
      yargs-parser: 21.1.1
      zod: 3.19.1
    transitivePeerDependencies:
      - '@types/node'
      - less
      - sass
      - stylus
      - sugarss
      - supports-color
      - terser
      - ts-node
    dev: true

  /bail/2.0.2:
    resolution: {integrity: sha512-0xO6mYd7JB2YesxDKplafRpsiOzPt9V02ddPCLbY1xYGPOX24NTyN50qnUxgCPcSoYMhKpAuBTjQoRZCAkUDRw==}
    dev: true

  /balanced-match/1.0.2:
    resolution: {integrity: sha512-3oSeUO0TMV67hN1AmbXsK4yaqU7tjiHlbxRDZOpH0KW9+CeX4bRAaX0Anxt0tx2MrpRpWwQaPwIlISEJhYU5Pw==}

  /base64-js/1.5.1:
    resolution: {integrity: sha512-AKpaYlHn8t4SVbOHCy+b5+KKgvR4vrsD8vbvrbiQJps7fKDTkjkDry6ji0rUJjC0kzbNePLwzxq8iypo41qeWA==}
    dev: true

  /better-path-resolve/1.0.0:
    resolution: {integrity: sha512-pbnl5XzGBdrFU/wT4jqmJVPn2B6UHPBOhzMQkY/SPUPB6QtUXtmBHBIwCbXJol93mOpGMnQyP/+BB19q04xj7g==}
    engines: {node: '>=4'}
    dependencies:
      is-windows: 1.0.2
    dev: true

  /big-integer/1.6.51:
    resolution: {integrity: sha512-GPEid2Y9QU1Exl1rpO9B2IPJGHPSupF5GnVIP0blYvNOMer2bTvSWs1jGOUg04hTmu67nmLsQ9TBo1puaotBHg==}
    engines: {node: '>=0.6'}
    dev: true

  /binary-extensions/2.2.0:
    resolution: {integrity: sha512-jDctJ/IVQbZoJykoeHbhXpOlNBqGNcwXJKJog42E5HDPUwQTSdjCHdihjj0DlnheQ7blbT6dHOafNAiS8ooQKA==}
    engines: {node: '>=8'}
    dev: true

  /binary/0.3.0:
    resolution: {integrity: sha512-D4H1y5KYwpJgK8wk1Cue5LLPgmwHKYSChkbspQg5JtVuR5ulGckxfR62H3AE9UDkdMC8yyXlqYihuz3Aqg2XZg==}
    dependencies:
      buffers: 0.1.1
      chainsaw: 0.1.0
    dev: true

  /bl/5.0.0:
    resolution: {integrity: sha512-8vxFNZ0pflFfi0WXA3WQXlj6CaMEwsmh63I1CNp0q+wWv8sD0ARx1KovSQd0l2GkwrMIOyedq0EF1FxI+RCZLQ==}
    dependencies:
      buffer: 6.0.3
      inherits: 2.0.4
      readable-stream: 3.6.0
    dev: true

  /bluebird/3.4.7:
    resolution: {integrity: sha512-iD3898SR7sWVRHbiQv+sHUtHnMvC1o3nW5rAcqnq3uOn07DSAppZYUkIGslDz6gXC7HfunPe7YVBgoEJASPcHA==}
    dev: true

  /boolean/3.2.0:
    resolution: {integrity: sha512-d0II/GO9uf9lfUHH2BQsjxzRJZBdsjgsBiW4BvhWk/3qoKwQFjIDVN19PfX8F2D/r9PCMTtLWjYVCFrpeYUzsw==}
    dev: true

  /boxen/6.2.1:
    resolution: {integrity: sha512-H4PEsJXfFI/Pt8sjDWbHlQPx4zL/bvSQjcilJmaulGt5mLDorHOHpmdXAJcBcmru7PhYSp/cDMWRko4ZUMFkSw==}
    engines: {node: ^12.20.0 || ^14.13.1 || >=16.0.0}
    dependencies:
      ansi-align: 3.0.1
      camelcase: 6.3.0
      chalk: 4.1.2
      cli-boxes: 3.0.0
      string-width: 5.1.2
      type-fest: 2.19.0
      widest-line: 4.0.1
      wrap-ansi: 8.0.1
    dev: true

  /brace-expansion/1.1.11:
    resolution: {integrity: sha512-iCuPHDFgrHX7H2vEI/5xpz07zSHB00TpugqhmYtVmMO6518mCuRMoOYFldEBl0g187ufozdaHgWKcYFb61qGiA==}
    dependencies:
      balanced-match: 1.0.2
      concat-map: 0.0.1

  /brace-expansion/2.0.1:
    resolution: {integrity: sha512-XnAIvQ8eM+kC6aULx6wuQiwVsnzsi9d3WxzV3FpWTGA19F621kwdbsAcFKXgKUHZWsy+mY6iL1sHTxWEFCytDA==}
    dependencies:
      balanced-match: 1.0.2
    dev: true

  /braces/3.0.2:
    resolution: {integrity: sha512-b8um+L1RzM3WDSzvhm6gIz1yfTbBt6YTlcEKAvsmqCZZFw46z626lVj9j1yEPW33H5H+lBQpZMP1k8l+78Ha0A==}
    engines: {node: '>=8'}
    dependencies:
      fill-range: 7.0.1

  /breakword/1.0.5:
    resolution: {integrity: sha512-ex5W9DoOQ/LUEU3PMdLs9ua/CYZl1678NUkKOdUSi8Aw5F1idieaiRURCBFJCwVcrD1J8Iy3vfWSloaMwO2qFg==}
    dependencies:
      wcwidth: 1.0.1
    dev: true

  /browser-stdout/1.3.1:
    resolution: {integrity: sha512-qhAVI1+Av2X7qelOfAIYwXONood6XlZE/fXaBSmW/T5SzLAmCgzi+eiWE7fUvbHaeNBQH13UftjpXxsfLkMpgw==}
    dev: true

  /browserslist/4.21.3:
    resolution: {integrity: sha512-898rgRXLAyRkM1GryrrBHGkqA5hlpkV5MhtZwg9QXeiyLUYs2k00Un05aX5l2/yJIOObYKOpS2JNo8nJDE7fWQ==}
    engines: {node: ^6 || ^7 || ^8 || ^9 || ^10 || ^11 || ^12 || >=13.7}
    hasBin: true
    dependencies:
      caniuse-lite: 1.0.30001399
      electron-to-chromium: 1.4.248
      node-releases: 2.0.6
      update-browserslist-db: 1.0.9_browserslist@4.21.3
    dev: true

  /buffer-crc32/0.2.13:
    resolution: {integrity: sha512-VO9Ht/+p3SN7SKWqcrgEzjGbRSJYTx+Q1pTQC0wrWqHx0vpJraQ6GtHx8tvcg1rlK1byhU5gccxgOgj7B0TDkQ==}
    dev: true

  /buffer-indexof-polyfill/1.0.2:
    resolution: {integrity: sha512-I7wzHwA3t1/lwXQh+A5PbNvJxgfo5r3xulgpYDB5zckTu/Z9oUK9biouBKQUjEqzaz3HnAT6TYoovmE+GqSf7A==}
    engines: {node: '>=0.10'}
    dev: true

  /buffer/6.0.3:
    resolution: {integrity: sha512-FTiCpNxtwiZZHEZbcbTIcZjERVICn9yq/pDFkTl95/AxzD1naBctN7YO68riM/gLSDY7sdrMby8hofADYuuqOA==}
    dependencies:
      base64-js: 1.5.1
      ieee754: 1.2.1
    dev: true

  /buffers/0.1.1:
    resolution: {integrity: sha512-9q/rDEGSb/Qsvv2qvzIzdluL5k7AaJOTrw23z9reQthrbF7is4CtlT0DXyO1oei2DCp4uojjzQ7igaSHp1kAEQ==}
    engines: {node: '>=0.2.0'}
    dev: true

  /call-bind/1.0.2:
    resolution: {integrity: sha512-7O+FbCihrB5WGbFYesctwmTKae6rOiIzmz1icreWJ+0aA7LJfuqhEso2T9ncpcFtzMQtzXf2QGGueWJGTYsqrA==}
    dependencies:
      function-bind: 1.1.1
      get-intrinsic: 1.1.3
    dev: true

  /callsites/3.1.0:
    resolution: {integrity: sha512-P8BjAsXvZS+VIDUI11hHCQEv74YT67YUi5JJFNWIqL235sBmjX4+qx9Muvls5ivyNENctx46xQLQ3aTuE7ssaQ==}
    engines: {node: '>=6'}
    dev: true

  /camelcase-keys/6.2.2:
    resolution: {integrity: sha512-YrwaA0vEKazPBkn0ipTiMpSajYDSe+KjQfrjhcBMxJt/znbvlHd8Pw/Vamaz5EB4Wfhs3SUR3Z9mwRu/P3s3Yg==}
    engines: {node: '>=8'}
    dependencies:
      camelcase: 5.3.1
      map-obj: 4.3.0
      quick-lru: 4.0.1
    dev: true

  /camelcase/5.3.1:
    resolution: {integrity: sha512-L28STB170nwWS63UjtlEOE3dldQApaJXZkOI1uMFfzf3rRuPegHaHesyee+YxQ+W6SvRDQV6UrdOdRiR153wJg==}
    engines: {node: '>=6'}
    dev: true

  /camelcase/6.3.0:
    resolution: {integrity: sha512-Gmy6FhYlCY7uOElZUSbxo2UCDH8owEk996gkbrpsgGtrJLM3J7jGxl9Ic7Qwwj4ivOE5AWZWRMecDdF7hqGjFA==}
    engines: {node: '>=10'}
    dev: true

  /caniuse-lite/1.0.30001399:
    resolution: {integrity: sha512-4vQ90tMKS+FkvuVWS5/QY1+d805ODxZiKFzsU8o/RsVJz49ZSRR8EjykLJbqhzdPgadbX6wB538wOzle3JniRA==}
    dev: true

  /ccount/2.0.1:
    resolution: {integrity: sha512-eyrF0jiFpY+3drT6383f1qhkbGsLSifNAjA61IUjZjmLCWjItY6LB9ft9YhoDgwfmclB2zhu51Lc7+95b8NRAg==}
    dev: true

  /chai/4.3.6:
    resolution: {integrity: sha512-bbcp3YfHCUzMOvKqsztczerVgBKSsEijCySNlHHbX3VG1nskvqjz5Rfso1gGwD6w6oOV3eI60pKuMOV5MV7p3Q==}
    engines: {node: '>=4'}
    dependencies:
      assertion-error: 1.1.0
      check-error: 1.0.2
      deep-eql: 3.0.1
      get-func-name: 2.0.0
      loupe: 2.3.4
      pathval: 1.1.1
      type-detect: 4.0.8
    dev: true

  /chainsaw/0.1.0:
    resolution: {integrity: sha512-75kWfWt6MEKNC8xYXIdRpDehRYY/tNSgwKaJq+dbbDcxORuVrrQ+SEHoWsniVn9XPYfP4gmdWIeDk/4YNp1rNQ==}
    dependencies:
      traverse: 0.3.9
    dev: true

  /chalk/2.4.2:
    resolution: {integrity: sha512-Mti+f9lpJNcwF4tWV8/OrTTtF1gZi+f8FqlyAdouralcFWFQWF2+NgCHShjkCb+IFBLq9buZwE1xckQU4peSuQ==}
    engines: {node: '>=4'}
    dependencies:
      ansi-styles: 3.2.1
      escape-string-regexp: 1.0.5
      supports-color: 5.5.0
    dev: true

  /chalk/4.1.2:
    resolution: {integrity: sha512-oKnbhFyRIXpUuez8iBMmyEa4nbj4IOQyuhc/wy9kY7/WVPcwIO9VA668Pu8RkO7+0G76SLROeyw9CpQ061i4mA==}
    engines: {node: '>=10'}
    dependencies:
      ansi-styles: 4.3.0
      supports-color: 7.2.0
    dev: true

  /chalk/5.0.1:
    resolution: {integrity: sha512-Fo07WOYGqMfCWHOzSXOt2CxDbC6skS/jO9ynEcmpANMoPrD+W1r1K6Vx7iNm+AQmETU1Xr2t+n8nzkV9t6xh3w==}
    engines: {node: ^12.17.0 || ^14.13 || >=16.0.0}
    dev: true

  /character-entities-html4/2.1.0:
    resolution: {integrity: sha512-1v7fgQRj6hnSwFpq1Eu0ynr/CDEw0rXo2B61qXrLNdHZmPKgb7fqS1a2JwF0rISo9q77jDI8VMEHoApn8qDoZA==}
    dev: true

  /character-entities-legacy/3.0.0:
    resolution: {integrity: sha512-RpPp0asT/6ufRm//AJVwpViZbGM/MkjQFxJccQRHmISF/22NBtsHqAWmL+/pmkPWoIUJdWyeVleTl1wydHATVQ==}
    dev: true

  /character-entities/2.0.2:
    resolution: {integrity: sha512-shx7oQ0Awen/BRIdkjkvz54PnEEI/EjwXDSIZp86/KKdbafHh1Df/RYGBhn4hbe2+uKC9FnT5UCEdyPz3ai9hQ==}
    dev: true

  /character-reference-invalid/2.0.1:
    resolution: {integrity: sha512-iBZ4F4wRbyORVsu0jPV7gXkOsGYjGHPmAyv+HiHG8gi5PtC9KI2j1+v8/tlibRvjoWX027ypmG/n0HtO5t7unw==}
    dev: true

  /chardet/0.7.0:
    resolution: {integrity: sha512-mT8iDcrh03qDGRRmoA2hmBJnxpllMR+0/0qlzjqZES6NdiWDcZkCNAk4rPFZ9Q85r27unkiNNg8ZOiwZXBHwcA==}
    dev: true

  /check-error/1.0.2:
    resolution: {integrity: sha512-BrgHpW9NURQgzoNyjfq0Wu6VFO6D7IZEmJNdtgNqpzGG8RuNFHt2jQxWlAs4HMe119chBnv+34syEZtc6IhLtA==}
    dev: true

  /chokidar/3.5.3:
    resolution: {integrity: sha512-Dr3sfKRP6oTcjf2JmUmFJfeVMvXBdegxB0iVQ5eb2V10uFJUCAS8OByZdVAyVb8xXNz3GjjTgj9kLWsZTqE6kw==}
    engines: {node: '>= 8.10.0'}
    dependencies:
      anymatch: 3.1.2
      braces: 3.0.2
      glob-parent: 5.1.2
      is-binary-path: 2.1.0
      is-glob: 4.0.3
      normalize-path: 3.0.0
      readdirp: 3.6.0
    optionalDependencies:
      fsevents: 2.3.2
    dev: true

  /chownr/2.0.0:
    resolution: {integrity: sha512-bIomtDF5KGpdogkLd9VspvFzk9KfpyyGlS8YFVZl7TGPBHL5snIOnxeshwVgPteQ9b4Eydl+pVbIyE1DcvCWgQ==}
    engines: {node: '>=10'}
    dev: false

  /ci-info/3.4.0:
    resolution: {integrity: sha512-t5QdPT5jq3o262DOQ8zA6E1tlH2upmUc4Hlvrbx1pGYJuiiHl7O7rvVNI+l8HTVhd/q3Qc9vqimkNk5yiXsAug==}
    dev: true

  /clean-stack/2.2.0:
    resolution: {integrity: sha512-4diC9HaTE+KRAMWhDhrGOECgWZxoevMc5TlkObMqNSsVU62PYzXZ/SMTjzyGAFF1YusgxGcSWTEXBhp0CPwQ1A==}
    engines: {node: '>=6'}
    dev: false

  /cli-boxes/3.0.0:
    resolution: {integrity: sha512-/lzGpEWL/8PfI0BmBOPRwp0c/wFNX1RdUML3jK/RcSBA9T8mZDdQpqYBKtCFTOfQbwPqWEOpjqW+Fnayc0969g==}
    engines: {node: '>=10'}
    dev: true

  /cli-cursor/4.0.0:
    resolution: {integrity: sha512-VGtlMu3x/4DOtIUwEkRezxUZ2lBacNJCHash0N0WeZDBS+7Ux1dm3XWAgWYxLJFMMdOeXMHXorshEFhbMSGelg==}
    engines: {node: ^12.20.0 || ^14.13.1 || >=16.0.0}
    dependencies:
      restore-cursor: 4.0.0
    dev: true

  /cli-spinners/2.7.0:
    resolution: {integrity: sha512-qu3pN8Y3qHNgE2AFweciB1IfMnmZ/fsNTEE+NOFjmGB2F/7rLhnhzppvpCnN4FovtP26k8lHyy9ptEbNwWFLzw==}
    engines: {node: '>=6'}
    dev: true

  /cliui/6.0.0:
    resolution: {integrity: sha512-t6wbgtoCXvAzst7QgXxJYqPt0usEfbgQdftEPbLL/cvv6HPE5VgvqCuAIDR0NgU52ds6rFwqrgakNLrHEjCbrQ==}
    dependencies:
      string-width: 4.2.3
      strip-ansi: 6.0.1
      wrap-ansi: 6.2.0
    dev: true

  /cliui/7.0.4:
    resolution: {integrity: sha512-OcRE68cOsVMXp1Yvonl/fzkQOyjLSu/8bhPDfQt0e0/Eb283TKP20Fs2MqoPsr9SwA595rRCA+QMzYc9nBP+JQ==}
    dependencies:
      string-width: 4.2.3
      strip-ansi: 6.0.1
      wrap-ansi: 7.0.0
    dev: true

  /clone/1.0.4:
    resolution: {integrity: sha512-JQHZ2QMW6l3aH/j6xCqQThY/9OH4D/9ls34cgkUBiEeocRTU04tHfKPBsUK1PqZCUQM7GiA0IIXJSuXHI64Kbg==}
    engines: {node: '>=0.8'}
    dev: true

  /code-block-writer/11.0.3:
    resolution: {integrity: sha512-NiujjUFB4SwScJq2bwbYUtXbZhBSlY6vYzm++3Q6oC+U+injTqfPYFK8wS9COOmb2lueqp0ZRB4nK1VYeHgNyw==}
    dev: true

  /color-convert/1.9.3:
    resolution: {integrity: sha512-QfAUtd+vFdAtFQcC8CCyYt1fYWxSqAiK2cSD6zDB8N3cpsEBAvRxp9zOGg6G/SHHJYAT88/az/IuDGALsNVbGg==}
    dependencies:
      color-name: 1.1.3
    dev: true

  /color-convert/2.0.1:
    resolution: {integrity: sha512-RRECPsj7iu/xb5oKYcsFHSppFNnsj/52OVTRKb4zP5onXwVF3zVmmToNcOfGC+CRDpfK/U584fMg38ZHCaElKQ==}
    engines: {node: '>=7.0.0'}
    dependencies:
      color-name: 1.1.4
    dev: true

  /color-name/1.1.3:
    resolution: {integrity: sha512-72fSenhMw2HZMTVHeCA9KCmpEIbzWiQsjN+BHcBbS9vr1mtt+vJjPdksIBNUmKAW8TFUDPJK5SUU3QhE9NEXDw==}
    dev: true

  /color-name/1.1.4:
    resolution: {integrity: sha512-dOy+3AuW3a2wNbZHIuMZpTcgjGuLU/uBL/ubcZF9OXbDo8ff4O8yVp5Bf0efS8uEoYo5q4Fx7dY9OgQGXgAsQA==}
    dev: true

  /comma-separated-tokens/2.0.2:
    resolution: {integrity: sha512-G5yTt3KQN4Yn7Yk4ed73hlZ1evrFKXeUW3086p3PRFNp7m2vIjI6Pg+Kgb+oyzhd9F2qdcoj67+y3SdxL5XWsg==}
    dev: true

  /commander/2.20.3:
    resolution: {integrity: sha512-GpVkmM8vF2vQUkj2LvZmD35JxeJOLCwJ9cUkugyk2nuhbv3+mJvpLYYt+0+USMxE+oj+ey/lJEnhZw75x/OMcQ==}
    dev: true

  /commander/9.4.0:
    resolution: {integrity: sha512-sRPT+umqkz90UA8M1yqYfnHlZA7fF6nSphDtxeywPZ49ysjxDQybzk13CL+mXekDRG92skbcqCLVovuCusNmFw==}
    engines: {node: ^12.20.0 || >=14}
    dev: true

  /common-ancestor-path/1.0.1:
    resolution: {integrity: sha512-L3sHRo1pXXEqX8VU28kfgUY+YGsk09hPqZiZmLacNib6XNTCM8ubYeT7ryXQw8asB1sKgcU5lkB7ONug08aB8w==}
    dev: true

  /concat-map/0.0.1:
    resolution: {integrity: sha512-/Srv4dswyQNBfohGpz9o6Yb3Gz3SrUDqBH5rTuhGR7ahtlbYKnVxw2bCFMRljaA7EXHaXZ8wsHdodFvbkhKmqg==}

  /convert-source-map/1.8.0:
    resolution: {integrity: sha512-+OQdjP49zViI/6i7nIJpA8rAl4sV/JdPfU9nZs3VqOwGIgizICvuN2ru6fMd+4llL0tar18UYJXfZ/TWtmhUjA==}
    dependencies:
      safe-buffer: 5.1.2
    dev: true

  /cookie/0.5.0:
    resolution: {integrity: sha512-YZ3GUyn/o8gfKJlnlX7g7xq4gyO6OSuhGPKaaGssGB2qgDUS0gPgtTvoyZLTt9Ab6dC4hfc9dV5arkvc/OCmrw==}
    engines: {node: '>= 0.6'}
    dev: true

  /core-util-is/1.0.3:
    resolution: {integrity: sha512-ZQBvi1DcpJ4GDqanjucZ2Hj3wEO5pZDS89BWbkcrvdxksJorwUDDZamX9ldFkp9aw2lmBDLgkObEA4DWNJ9FYQ==}
    dev: true

  /create-require/1.1.1:
    resolution: {integrity: sha512-dcKFX3jn0MpIaXjisoRvexIJVEKzaq7z2rZKxf+MSr9TkdmHmsU4m2lcLojrj/FHl8mk5VxMmYA+ftRkP/3oKQ==}
    dev: true

  /cross-env/7.0.3:
    resolution: {integrity: sha512-+/HKd6EgcQCJGh2PSjZuUitQBQynKor4wrFbRg4DtAgS1aWO+gU52xpH7M9ScGgXSYmAVS9bIJ8EzuaGw0oNAw==}
    engines: {node: '>=10.14', npm: '>=6', yarn: '>=1'}
    hasBin: true
    dependencies:
      cross-spawn: 7.0.3
    dev: true

  /cross-spawn/5.1.0:
    resolution: {integrity: sha512-pTgQJ5KC0d2hcY8eyL1IzlBPYjTkyH72XRZPnLyKus2mBfNjQs3klqbJU2VILqZryAZUt9JOb3h/mWMy23/f5A==}
    dependencies:
      lru-cache: 4.1.5
      shebang-command: 1.2.0
      which: 1.3.1
    dev: true

  /cross-spawn/7.0.3:
    resolution: {integrity: sha512-iRDPJKUPVEND7dHPO8rkbOnPpyDygcDFtWjpeWNCgy8WP2rXcxXL8TskReQl6OrB2G7+UJrags1q15Fudc7G6w==}
    engines: {node: '>= 8'}
    dependencies:
      path-key: 3.1.1
      shebang-command: 2.0.0
      which: 2.0.2

  /csstype/2.6.20:
    resolution: {integrity: sha512-/WwNkdXfckNgw6S5R125rrW8ez139lBHWouiBvX8dfMFtcn6V81REDqnH7+CRpRipfYlyU1CmOnOxrmGcFOjeA==}
    dev: true

  /csv-generate/3.4.3:
    resolution: {integrity: sha512-w/T+rqR0vwvHqWs/1ZyMDWtHHSJaN06klRqJXBEpDJaM/+dZkso0OKh1VcuuYvK3XM53KysVNq8Ko/epCK8wOw==}
    dev: true

  /csv-parse/4.16.3:
    resolution: {integrity: sha512-cO1I/zmz4w2dcKHVvpCr7JVRu8/FymG5OEpmvsZYlccYolPBLoVGKUHgNoc4ZGkFeFlWGEDmMyBM+TTqRdW/wg==}
    dev: true

  /csv-stringify/5.6.5:
    resolution: {integrity: sha512-PjiQ659aQ+fUTQqSrd1XEDnOr52jh30RBurfzkscaE2tPaFsDH5wOAHJiw8XAHphRknCwMUE9KRayc4K/NbO8A==}
    dev: true

  /csv/5.5.3:
    resolution: {integrity: sha512-QTaY0XjjhTQOdguARF0lGKm5/mEq9PD9/VhZZegHDIBq2tQwgNpHc3dneD4mGo2iJs+fTKv5Bp0fZ+BRuY3Z0g==}
    engines: {node: '>= 0.1.90'}
    dependencies:
      csv-generate: 3.4.3
      csv-parse: 4.16.3
      csv-stringify: 5.6.5
      stream-transform: 2.1.3
    dev: true

  /data-uri-to-buffer/4.0.0:
    resolution: {integrity: sha512-Vr3mLBA8qWmcuschSLAOogKgQ/Jwxulv3RNE4FXnYWRGujzrRWQI4m12fQqRkwX06C0KanhLr4hK+GydchZsaA==}
    engines: {node: '>= 12'}
    dev: true

  /debug/4.3.3_supports-color@8.1.1:
    resolution: {integrity: sha512-/zxw5+vh1Tfv+4Qn7a5nsbcJKPaSvCDhojn6FEl9vupwK2VCSDtEiEtqr8DFtzYFOdz63LBkxec7DYuc2jon6Q==}
    engines: {node: '>=6.0'}
    peerDependencies:
      supports-color: '*'
    peerDependenciesMeta:
      supports-color:
        optional: true
    dependencies:
      ms: 2.1.2
      supports-color: 8.1.1
    dev: true

  /debug/4.3.4:
    resolution: {integrity: sha512-PRWFHuSU3eDtQJPvnNY7Jcket1j0t5OuOsFzPPzsekD52Zl8qUfFIPEiswXqIvHWGVHOgX+7G/vCNNhehwxfkQ==}
    engines: {node: '>=6.0'}
    peerDependencies:
      supports-color: '*'
    peerDependenciesMeta:
      supports-color:
        optional: true
    dependencies:
      ms: 2.1.2
    dev: true

  /decamelize-keys/1.1.0:
    resolution: {integrity: sha512-ocLWuYzRPoS9bfiSdDd3cxvrzovVMZnRDVEzAs+hWIVXGDbHxWMECij2OBuyB/An0FFW/nLuq6Kv1i/YC5Qfzg==}
    engines: {node: '>=0.10.0'}
    dependencies:
      decamelize: 1.2.0
      map-obj: 1.0.1
    dev: true

  /decamelize/1.2.0:
    resolution: {integrity: sha512-z2S+W9X73hAUUki+N+9Za2lBlun89zigOyGrsax+KUQ6wKW4ZoWpEYBkGhQjwAjjDCkWxhY0VKEhk8wzY7F5cA==}
    engines: {node: '>=0.10.0'}
    dev: true

  /decamelize/4.0.0:
    resolution: {integrity: sha512-9iE1PgSik9HeIIw2JO94IidnE3eBoQrFJ3w7sFuzSX4DpmZ3v5sZpUiV5Swcf6mQEF+Y0ru8Neo+p+nyh2J+hQ==}
    engines: {node: '>=10'}
    dev: true

  /decode-named-character-reference/1.0.2:
    resolution: {integrity: sha512-O8x12RzrUF8xyVcY0KJowWsmaJxQbmy0/EtnNtHRpsOcT7dFk5W598coHqBVpmWo1oQQfsCqfCmkZN5DJrZVdg==}
    dependencies:
      character-entities: 2.0.2
    dev: true

  /dedent-js/1.0.1:
    resolution: {integrity: sha512-OUepMozQULMLUmhxS95Vudo0jb0UchLimi3+pQ2plj61Fcy8axbP9hbiD4Sz6DPqn6XG3kfmziVfQ1rSys5AJQ==}
    dev: true

  /deep-eql/3.0.1:
    resolution: {integrity: sha512-+QeIQyN5ZuO+3Uk5DYh6/1eKO0m0YmJFGNmFHGACpf1ClL1nmlV/p4gNgbl2pJGxgXb4faqo6UE+M5ACEMyVcw==}
    engines: {node: '>=0.12'}
    dependencies:
      type-detect: 4.0.8
    dev: true

  /deep-is/0.1.4:
    resolution: {integrity: sha512-oIPzksmTg4/MriiaYGO+okXDT7ztn/w3Eptv/+gSIdMdKsJo0u4CfYNFJPy+4SKMuCqGw2wxnA+URMg3t8a/bQ==}
    dev: true

  /deepmerge-ts/4.2.2:
    resolution: {integrity: sha512-Ka3Kb21tiWjvQvS9U+1Dx+aqFAHsdTnMdYptLTmC2VAmDFMugWMY1e15aTODstipmCun8iNuqeSfcx6rsUUk0Q==}
    engines: {node: '>=12.4.0'}
    dev: true

  /deepmerge/4.2.2:
    resolution: {integrity: sha512-FJ3UgI4gIl+PHZm53knsuSFpE+nESMr7M4v9QcgB7S63Kj/6WqMiFQJpBBYz1Pt+66bZpP3Q7Lye0Oo9MPKEdg==}
    engines: {node: '>=0.10.0'}
    dev: true

  /defaults/1.0.3:
    resolution: {integrity: sha512-s82itHOnYrN0Ib8r+z7laQz3sdE+4FP3d9Q7VLO7U+KRT+CR0GsWuyHxzdAY82I7cXv0G/twrqomTJLOssO5HA==}
    dependencies:
      clone: 1.0.4
    dev: true

  /define-lazy-prop/2.0.0:
    resolution: {integrity: sha512-Ds09qNh8yw3khSjiJjiUInaGX9xlqZDY7JVryGxdxV7NPeuqQfplOpQ66yJFZut3jLa5zOwkXw1g9EI2uKh4Og==}
    engines: {node: '>=8'}

  /define-properties/1.1.4:
    resolution: {integrity: sha512-uckOqKcfaVvtBdsVkdPv3XjveQJsNQqmhXgRi8uhvWWuPYZCNlzT8qAyblUgNoXdHdjMTzAqeGjAoli8f+bzPA==}
    engines: {node: '>= 0.4'}
    dependencies:
      has-property-descriptors: 1.0.0
      object-keys: 1.1.1
    dev: true

  /del/6.1.1:
    resolution: {integrity: sha512-ua8BhapfP0JUJKC/zV9yHHDW/rDoDxP4Zhn3AkA6/xT6gY7jYXJiaeyBZznYVujhZZET+UgcbZiQ7sN3WqcImg==}
    engines: {node: '>=10'}
    dependencies:
      globby: 11.1.0
      graceful-fs: 4.2.10
      is-glob: 4.0.3
      is-path-cwd: 2.2.0
      is-path-inside: 3.0.3
      p-map: 4.0.0
      rimraf: 3.0.2
      slash: 3.0.0
    dev: false

  /dequal/2.0.3:
    resolution: {integrity: sha512-0je+qPKHEMohvfRTCEo3CrPG6cAzAYgmzKyxRiYSSDkS6eGJdyVJm7WaYA5ECaAD9wLB2T4EEeymA5aFVcYXCA==}
    engines: {node: '>=6'}
    dev: true

  /detect-indent/6.1.0:
    resolution: {integrity: sha512-reYkTUJAZb9gUuZ2RvVCNhVHdg62RHnJ7WJl8ftMi4diZ6NWlciOzQN88pUhSELEwflJht4oQDv0F0BMlwaYtA==}
    engines: {node: '>=8'}
    dev: true

  /detect-node/2.1.0:
    resolution: {integrity: sha512-T0NIuQpnTvFDATNuHN5roPwSBG83rFsuO+MXXH9/3N1eFbn4wcPjttvjMLEPWJ0RGUYgQE7cGgS3tNxbqCGM7g==}
    dev: true

  /diff/4.0.2:
    resolution: {integrity: sha512-58lmxKSA4BNyLz+HHMUzlOEpg09FV+ev6ZMe3vJihgdxzgcwZ8VoEEPmALCZG9LmqfVoNMMKpttIYTVG6uDY7A==}
    engines: {node: '>=0.3.1'}
    dev: true

  /diff/5.0.0:
    resolution: {integrity: sha512-/VTCrvm5Z0JGty/BWHljh+BAiw3IK+2j87NGMu8Nwc/f48WoDAC395uomO9ZD117ZOBaHmkX1oyLvkVM/aIT3w==}
    engines: {node: '>=0.3.1'}
    dev: true

  /diff/5.1.0:
    resolution: {integrity: sha512-D+mk+qE8VC/PAUrlAU34N+VfXev0ghe5ywmpqrawphmVZc1bEfn56uo9qpyGp1p4xpzOHkSW4ztBd6L7Xx4ACw==}
    engines: {node: '>=0.3.1'}
    dev: true

  /dir-glob/3.0.1:
    resolution: {integrity: sha512-WkrWp9GR4KXfKGYzOLmTuGVi1UWFfws377n9cc55/tb6DuqyF6pcQ5AbiHEshaDpY9v6oaSr2XCDidGmMwdzIA==}
    engines: {node: '>=8'}
    dependencies:
      path-type: 4.0.0

  /dlv/1.1.3:
    resolution: {integrity: sha512-+HlytyjlPKnIG8XuRG8WvmBP8xs8P71y+SKKS6ZXWoEgLuePxtDoUEiH7WkdePWrQ5JBpE6aoVqfZfJUQkjXwA==}
    dev: true

  /doctrine/3.0.0:
    resolution: {integrity: sha512-yS+Q5i3hBf7GBkd4KG8a7eBNNWNGLTaEwwYWUijIYM7zrlYDM0BFXHjjPWlWZ1Rg7UaddZeIDmi9jF3HmqiQ2w==}
    engines: {node: '>=6.0.0'}
    dependencies:
      esutils: 2.0.3
    dev: true

  /dset/3.1.2:
    resolution: {integrity: sha512-g/M9sqy3oHe477Ar4voQxWtaPIFw1jTdKZuomOjhCcBx9nHUNn0pu6NopuFFrTh/TRZIKEj+76vLWFu9BNKk+Q==}
    engines: {node: '>=4'}
    dev: true

  /duplexer2/0.1.4:
    resolution: {integrity: sha512-asLFVfWWtJ90ZyOUHMqk7/S2w2guQKxUI2itj3d92ADHhxUSbCMGi1f1cBcJ7xM1To+pE/Khbwo1yuNbMEPKeA==}
    dependencies:
      readable-stream: 2.3.7
    dev: true

  /eastasianwidth/0.2.0:
    resolution: {integrity: sha512-I88TYZWc9XiYHRQ4/3c5rjjfgkjhLyW2luGIheGERbNQ6OY7yTybanSpDXZa8y7VUP9YmDcYa+eyq4ca7iLqWA==}
    dev: true

  /editorconfig/0.15.3:
    resolution: {integrity: sha512-M9wIMFx96vq0R4F+gRpY3o2exzb8hEj/n9S8unZtHSvYjibBp/iMufSzvmOcV/laG0ZtuTVGtiJggPOSW2r93g==}
    hasBin: true
    dependencies:
      commander: 2.20.3
      lru-cache: 4.1.5
      semver: 5.7.1
      sigmund: 1.0.1
    dev: true

  /electron-to-chromium/1.4.248:
    resolution: {integrity: sha512-qShjzEYpa57NnhbW2K+g+Fl+eNoDvQ7I+2MRwWnU6Z6F0HhXekzsECCLv+y2OJUsRodjqoSfwHkIX42VUFtUzg==}
    dev: true

  /emmet/2.3.6:
    resolution: {integrity: sha512-pLS4PBPDdxuUAmw7Me7+TcHbykTsBKN/S9XJbUOMFQrNv9MoshzyMFK/R57JBm94/6HSL4vHnDeEmxlC82NQ4A==}
    dependencies:
      '@emmetio/abbreviation': 2.2.3
      '@emmetio/css-abbreviation': 2.1.4

  /emoji-regex/8.0.0:
    resolution: {integrity: sha512-MSjYzcWNOA0ewAHpz0MxpYFvwg6yjy1NG3xteoqz644VCo/RPgnr1/GGt+ic3iJTzQ8Eu3TdM14SawnVUmGE6A==}
    dev: true

  /emoji-regex/9.2.2:
    resolution: {integrity: sha512-L18DaJsXSUk2+42pv8mLs5jJT2hqFkFE4j21wOmgbUqsZ2hL72NsUU785g9RXgo3s0ZNgVl42TiHp3ZtOv/Vyg==}
    dev: true

  /enquirer/2.3.6:
    resolution: {integrity: sha512-yjNnPr315/FjS4zIsUxYguYUPP2e1NK4d7E7ZOLiyYCcbFBiTMyID+2wvm2w6+pZ/odMA7cRkjhsPbltwBOrLg==}
    engines: {node: '>=8.6'}
    dependencies:
      ansi-colors: 4.1.3
    dev: true

  /error-ex/1.3.2:
    resolution: {integrity: sha512-7dFHNmqeFSEt2ZBsCriorKnn3Z2pj+fd9kmI6QoWw4//DL+icEBfc0U7qJCisqrTsKTjw4fNFy2pW9OqStD84g==}
    dependencies:
      is-arrayish: 0.2.1
    dev: true

  /es-abstract/1.20.2:
    resolution: {integrity: sha512-XxXQuVNrySBNlEkTYJoDNFe5+s2yIOpzq80sUHEdPdQr0S5nTLz4ZPPPswNIpKseDDUS5yghX1gfLIHQZ1iNuQ==}
    engines: {node: '>= 0.4'}
    dependencies:
      call-bind: 1.0.2
      es-to-primitive: 1.2.1
      function-bind: 1.1.1
      function.prototype.name: 1.1.5
      get-intrinsic: 1.1.3
      get-symbol-description: 1.0.0
      has: 1.0.3
      has-property-descriptors: 1.0.0
      has-symbols: 1.0.3
      internal-slot: 1.0.3
      is-callable: 1.2.5
      is-negative-zero: 2.0.2
      is-regex: 1.1.4
      is-shared-array-buffer: 1.0.2
      is-string: 1.0.7
      is-weakref: 1.0.2
      object-inspect: 1.12.2
      object-keys: 1.1.1
      object.assign: 4.1.4
      regexp.prototype.flags: 1.4.3
      string.prototype.trimend: 1.0.5
      string.prototype.trimstart: 1.0.5
      unbox-primitive: 1.0.2
    dev: true

  /es-module-lexer/0.10.5:
    resolution: {integrity: sha512-+7IwY/kiGAacQfY+YBhKMvEmyAJnw5grTUgjG85Pe7vcUI/6b7pZjZG8nQ7+48YhzEAEqrEgD2dCz/JIK+AYvw==}
    dev: true

  /es-shim-unscopables/1.0.0:
    resolution: {integrity: sha512-Jm6GPcCdC30eMLbZ2x8z2WuRwAws3zTBBKuusffYVUrNj/GVSUAZ+xKMaUpfNDR5IbyNA5LJbaecoUVbmUcB1w==}
    dependencies:
      has: 1.0.3
    dev: true

  /es-to-primitive/1.2.1:
    resolution: {integrity: sha512-QCOllgZJtaUo9miYBcLChTUaHNjJF3PYs1VidD7AwiEj1kYxKeQTctLAezAOH5ZKRH0g2IgPn6KwB4IT8iRpvA==}
    engines: {node: '>= 0.4'}
    dependencies:
      is-callable: 1.2.5
      is-date-object: 1.0.5
      is-symbol: 1.0.4
    dev: true

  /es6-error/4.1.1:
    resolution: {integrity: sha512-Um/+FxMr9CISWh0bi5Zv0iOD+4cFh5qLeks1qhAopKVAJw3drgKbKySikp7wGhDL0HPeaja0P5ULZrxLkniUVg==}
    dev: true

  /es6-promise/3.3.1:
    resolution: {integrity: sha512-SOp9Phqvqn7jtEUxPWdWfWoLmyt2VaJ6MpvP9Comy1MceMXqE6bxvaTu4iaxpYYPzhny28Lc+M87/c2cPK6lDg==}
    dev: true

  /esbuild-android-64/0.14.54:
    resolution: {integrity: sha512-Tz2++Aqqz0rJ7kYBfz+iqyE3QMycD4vk7LBRyWaAVFgFtQ/O8EJOnVmTOiDWYZ/uYzB4kvP+bqejYdVKzE5lAQ==}
    engines: {node: '>=12'}
    cpu: [x64]
    os: [android]
    requiresBuild: true
    optional: true

<<<<<<< HEAD
  /esbuild-android-64/0.15.12:
    resolution: {integrity: sha512-MJKXwvPY9g0rGps0+U65HlTsM1wUs9lbjt5CU19RESqycGFDRijMDQsh68MtbzkqWSRdEtiKS1mtPzKneaAI0Q==}
=======
  /esbuild-android-64/0.15.13:
    resolution: {integrity: sha512-yRorukXBlokwTip+Sy4MYskLhJsO0Kn0/Fj43s1krVblfwP+hMD37a4Wmg139GEsMLl+vh8WXp2mq/cTA9J97g==}
>>>>>>> 94ec16a9
    engines: {node: '>=12'}
    cpu: [x64]
    os: [android]
    requiresBuild: true
    dev: true
    optional: true

  /esbuild-android-64/0.15.7:
    resolution: {integrity: sha512-p7rCvdsldhxQr3YHxptf1Jcd86dlhvc3EQmQJaZzzuAxefO9PvcI0GLOa5nCWem1AJ8iMRu9w0r5TG8pHmbi9w==}
    engines: {node: '>=12'}
    cpu: [x64]
    os: [android]
    requiresBuild: true
    dev: true
    optional: true

  /esbuild-android-arm64/0.14.54:
    resolution: {integrity: sha512-F9E+/QDi9sSkLaClO8SOV6etqPd+5DgJje1F9lOWoNncDdOBL2YF59IhsWATSt0TLZbYCf3pNlTHvVV5VfHdvg==}
    engines: {node: '>=12'}
    cpu: [arm64]
    os: [android]
    requiresBuild: true
    optional: true

<<<<<<< HEAD
  /esbuild-android-arm64/0.15.12:
    resolution: {integrity: sha512-Hc9SEcZbIMhhLcvhr1DH+lrrec9SFTiRzfJ7EGSBZiiw994gfkVV6vG0sLWqQQ6DD7V4+OggB+Hn0IRUdDUqvA==}
=======
  /esbuild-android-arm64/0.15.13:
    resolution: {integrity: sha512-TKzyymLD6PiVeyYa4c5wdPw87BeAiTXNtK6amWUcXZxkV51gOk5u5qzmDaYSwiWeecSNHamFsaFjLoi32QR5/w==}
>>>>>>> 94ec16a9
    engines: {node: '>=12'}
    cpu: [arm64]
    os: [android]
    requiresBuild: true
    dev: true
    optional: true

  /esbuild-android-arm64/0.15.7:
    resolution: {integrity: sha512-L775l9ynJT7rVqRM5vo+9w5g2ysbOCfsdLV4CWanTZ1k/9Jb3IYlQ06VCI1edhcosTYJRECQFJa3eAvkx72eyQ==}
    engines: {node: '>=12'}
    cpu: [arm64]
    os: [android]
    requiresBuild: true
    dev: true
    optional: true

  /esbuild-darwin-64/0.14.54:
    resolution: {integrity: sha512-jtdKWV3nBviOd5v4hOpkVmpxsBy90CGzebpbO9beiqUYVMBtSc0AL9zGftFuBon7PNDcdvNCEuQqw2x0wP9yug==}
    engines: {node: '>=12'}
    cpu: [x64]
    os: [darwin]
    requiresBuild: true
    optional: true

<<<<<<< HEAD
  /esbuild-darwin-64/0.15.12:
    resolution: {integrity: sha512-qkmqrTVYPFiePt5qFjP8w/S+GIUMbt6k8qmiPraECUWfPptaPJUGkCKrWEfYFRWB7bY23FV95rhvPyh/KARP8Q==}
=======
  /esbuild-darwin-64/0.15.13:
    resolution: {integrity: sha512-WAx7c2DaOS6CrRcoYCgXgkXDliLnFv3pQLV6GeW1YcGEZq2Gnl8s9Pg7ahValZkpOa0iE/ojRVQ87sbUhF1Cbg==}
>>>>>>> 94ec16a9
    engines: {node: '>=12'}
    cpu: [x64]
    os: [darwin]
    requiresBuild: true
    dev: true
    optional: true

  /esbuild-darwin-64/0.15.7:
    resolution: {integrity: sha512-KGPt3r1c9ww009t2xLB6Vk0YyNOXh7hbjZ3EecHoVDxgtbUlYstMPDaReimKe6eOEfyY4hBEEeTvKwPsiH5WZg==}
    engines: {node: '>=12'}
    cpu: [x64]
    os: [darwin]
    requiresBuild: true
    dev: true
    optional: true

  /esbuild-darwin-arm64/0.14.54:
    resolution: {integrity: sha512-OPafJHD2oUPyvJMrsCvDGkRrVCar5aVyHfWGQzY1dWnzErjrDuSETxwA2HSsyg2jORLY8yBfzc1MIpUkXlctmw==}
    engines: {node: '>=12'}
    cpu: [arm64]
    os: [darwin]
    requiresBuild: true
    optional: true

<<<<<<< HEAD
  /esbuild-darwin-arm64/0.15.12:
    resolution: {integrity: sha512-z4zPX02tQ41kcXMyN3c/GfZpIjKoI/BzHrdKUwhC/Ki5BAhWv59A9M8H+iqaRbwpzYrYidTybBwiZAIWCLJAkw==}
=======
  /esbuild-darwin-arm64/0.15.13:
    resolution: {integrity: sha512-U6jFsPfSSxC3V1CLiQqwvDuj3GGrtQNB3P3nNC3+q99EKf94UGpsG9l4CQ83zBs1NHrk1rtCSYT0+KfK5LsD8A==}
>>>>>>> 94ec16a9
    engines: {node: '>=12'}
    cpu: [arm64]
    os: [darwin]
    requiresBuild: true
    dev: true
    optional: true

  /esbuild-darwin-arm64/0.15.7:
    resolution: {integrity: sha512-kBIHvtVqbSGajN88lYMnR3aIleH3ABZLLFLxwL2stiuIGAjGlQW741NxVTpUHQXUmPzxi6POqc9npkXa8AcSZQ==}
    engines: {node: '>=12'}
    cpu: [arm64]
    os: [darwin]
    requiresBuild: true
    dev: true
    optional: true

  /esbuild-freebsd-64/0.14.54:
    resolution: {integrity: sha512-OKwd4gmwHqOTp4mOGZKe/XUlbDJ4Q9TjX0hMPIDBUWWu/kwhBAudJdBoxnjNf9ocIB6GN6CPowYpR/hRCbSYAg==}
    engines: {node: '>=12'}
    cpu: [x64]
    os: [freebsd]
    requiresBuild: true
    optional: true

<<<<<<< HEAD
  /esbuild-freebsd-64/0.15.12:
    resolution: {integrity: sha512-XFL7gKMCKXLDiAiBjhLG0XECliXaRLTZh6hsyzqUqPUf/PY4C6EJDTKIeqqPKXaVJ8+fzNek88285krSz1QECw==}
=======
  /esbuild-freebsd-64/0.15.13:
    resolution: {integrity: sha512-whItJgDiOXaDG/idy75qqevIpZjnReZkMGCgQaBWZuKHoElDJC1rh7MpoUgupMcdfOd+PgdEwNQW9DAE6i8wyA==}
>>>>>>> 94ec16a9
    engines: {node: '>=12'}
    cpu: [x64]
    os: [freebsd]
    requiresBuild: true
    dev: true
    optional: true

  /esbuild-freebsd-64/0.15.7:
    resolution: {integrity: sha512-hESZB91qDLV5MEwNxzMxPfbjAhOmtfsr9Wnuci7pY6TtEh4UDuevmGmkUIjX/b+e/k4tcNBMf7SRQ2mdNuK/HQ==}
    engines: {node: '>=12'}
    cpu: [x64]
    os: [freebsd]
    requiresBuild: true
    dev: true
    optional: true

  /esbuild-freebsd-arm64/0.14.54:
    resolution: {integrity: sha512-sFwueGr7OvIFiQT6WeG0jRLjkjdqWWSrfbVwZp8iMP+8UHEHRBvlaxL6IuKNDwAozNUmbb8nIMXa7oAOARGs1Q==}
    engines: {node: '>=12'}
    cpu: [arm64]
    os: [freebsd]
    requiresBuild: true
    optional: true

<<<<<<< HEAD
  /esbuild-freebsd-arm64/0.15.12:
    resolution: {integrity: sha512-jwEIu5UCUk6TjiG1X+KQnCGISI+ILnXzIzt9yDVrhjug2fkYzlLbl0K43q96Q3KB66v6N1UFF0r5Ks4Xo7i72g==}
=======
  /esbuild-freebsd-arm64/0.15.13:
    resolution: {integrity: sha512-6pCSWt8mLUbPtygv7cufV0sZLeylaMwS5Fznj6Rsx9G2AJJsAjQ9ifA+0rQEIg7DwJmi9it+WjzNTEAzzdoM3Q==}
>>>>>>> 94ec16a9
    engines: {node: '>=12'}
    cpu: [arm64]
    os: [freebsd]
    requiresBuild: true
    dev: true
    optional: true

  /esbuild-freebsd-arm64/0.15.7:
    resolution: {integrity: sha512-dLFR0ChH5t+b3J8w0fVKGvtwSLWCv7GYT2Y2jFGulF1L5HftQLzVGN+6pi1SivuiVSmTh28FwUhi9PwQicXI6Q==}
    engines: {node: '>=12'}
    cpu: [arm64]
    os: [freebsd]
    requiresBuild: true
    dev: true
    optional: true

  /esbuild-linux-32/0.14.54:
    resolution: {integrity: sha512-1ZuY+JDI//WmklKlBgJnglpUL1owm2OX+8E1syCD6UAxcMM/XoWd76OHSjl/0MR0LisSAXDqgjT3uJqT67O3qw==}
    engines: {node: '>=12'}
    cpu: [ia32]
    os: [linux]
    requiresBuild: true
    optional: true

<<<<<<< HEAD
  /esbuild-linux-32/0.15.12:
    resolution: {integrity: sha512-uSQuSEyF1kVzGzuIr4XM+v7TPKxHjBnLcwv2yPyCz8riV8VUCnO/C4BF3w5dHiVpCd5Z1cebBtZJNlC4anWpwA==}
=======
  /esbuild-linux-32/0.15.13:
    resolution: {integrity: sha512-VbZdWOEdrJiYApm2kkxoTOgsoCO1krBZ3quHdYk3g3ivWaMwNIVPIfEE0f0XQQ0u5pJtBsnk2/7OPiCFIPOe/w==}
>>>>>>> 94ec16a9
    engines: {node: '>=12'}
    cpu: [ia32]
    os: [linux]
    requiresBuild: true
    dev: true
    optional: true

  /esbuild-linux-32/0.15.7:
    resolution: {integrity: sha512-v3gT/LsONGUZcjbt2swrMjwxo32NJzk+7sAgtxhGx1+ZmOFaTRXBAi1PPfgpeo/J//Un2jIKm/I+qqeo4caJvg==}
    engines: {node: '>=12'}
    cpu: [ia32]
    os: [linux]
    requiresBuild: true
    dev: true
    optional: true

  /esbuild-linux-64/0.14.54:
    resolution: {integrity: sha512-EgjAgH5HwTbtNsTqQOXWApBaPVdDn7XcK+/PtJwZLT1UmpLoznPd8c5CxqsH2dQK3j05YsB3L17T8vE7cp4cCg==}
    engines: {node: '>=12'}
    cpu: [x64]
    os: [linux]
    requiresBuild: true
    optional: true

<<<<<<< HEAD
  /esbuild-linux-64/0.15.12:
    resolution: {integrity: sha512-QcgCKb7zfJxqT9o5z9ZUeGH1k8N6iX1Y7VNsEi5F9+HzN1OIx7ESxtQXDN9jbeUSPiRH1n9cw6gFT3H4qbdvcA==}
=======
  /esbuild-linux-64/0.15.13:
    resolution: {integrity: sha512-rXmnArVNio6yANSqDQlIO4WiP+Cv7+9EuAHNnag7rByAqFVuRusLbGi2697A5dFPNXoO//IiogVwi3AdcfPC6A==}
>>>>>>> 94ec16a9
    engines: {node: '>=12'}
    cpu: [x64]
    os: [linux]
    requiresBuild: true
    dev: true
    optional: true

  /esbuild-linux-64/0.15.7:
    resolution: {integrity: sha512-LxXEfLAKwOVmm1yecpMmWERBshl+Kv5YJ/1KnyAr6HRHFW8cxOEsEfisD3sVl/RvHyW//lhYUVSuy9jGEfIRAQ==}
    engines: {node: '>=12'}
    cpu: [x64]
    os: [linux]
    requiresBuild: true
    dev: true
    optional: true

  /esbuild-linux-arm/0.14.54:
    resolution: {integrity: sha512-qqz/SjemQhVMTnvcLGoLOdFpCYbz4v4fUo+TfsWG+1aOu70/80RV6bgNpR2JCrppV2moUQkww+6bWxXRL9YMGw==}
    engines: {node: '>=12'}
    cpu: [arm]
    os: [linux]
    requiresBuild: true
    optional: true

<<<<<<< HEAD
  /esbuild-linux-arm/0.15.12:
    resolution: {integrity: sha512-Wf7T0aNylGcLu7hBnzMvsTfEXdEdJY/hY3u36Vla21aY66xR0MS5I1Hw8nVquXjTN0A6fk/vnr32tkC/C2lb0A==}
=======
  /esbuild-linux-arm/0.15.13:
    resolution: {integrity: sha512-Ac6LpfmJO8WhCMQmO253xX2IU2B3wPDbl4IvR0hnqcPrdfCaUa2j/lLMGTjmQ4W5JsJIdHEdW12dG8lFS0MbxQ==}
>>>>>>> 94ec16a9
    engines: {node: '>=12'}
    cpu: [arm]
    os: [linux]
    requiresBuild: true
    dev: true
    optional: true

  /esbuild-linux-arm/0.15.7:
    resolution: {integrity: sha512-JKgAHtMR5f75wJTeuNQbyznZZa+pjiUHV7sRZp42UNdyXC6TiUYMW/8z8yIBAr2Fpad8hM1royZKQisqPABPvQ==}
    engines: {node: '>=12'}
    cpu: [arm]
    os: [linux]
    requiresBuild: true
    dev: true
    optional: true

  /esbuild-linux-arm64/0.14.54:
    resolution: {integrity: sha512-WL71L+0Rwv+Gv/HTmxTEmpv0UgmxYa5ftZILVi2QmZBgX3q7+tDeOQNqGtdXSdsL8TQi1vIaVFHUPDe0O0kdig==}
    engines: {node: '>=12'}
    cpu: [arm64]
    os: [linux]
    requiresBuild: true
    optional: true

<<<<<<< HEAD
  /esbuild-linux-arm64/0.15.12:
    resolution: {integrity: sha512-HtNq5xm8fUpZKwWKS2/YGwSfTF+339L4aIA8yphNKYJckd5hVdhfdl6GM2P3HwLSCORS++++7++//ApEwXEuAQ==}
=======
  /esbuild-linux-arm64/0.15.13:
    resolution: {integrity: sha512-alEMGU4Z+d17U7KQQw2IV8tQycO6T+rOrgW8OS22Ua25x6kHxoG6Ngry6Aq6uranC+pNWNMB6aHFPh7aTQdORQ==}
>>>>>>> 94ec16a9
    engines: {node: '>=12'}
    cpu: [arm64]
    os: [linux]
    requiresBuild: true
    dev: true
    optional: true

  /esbuild-linux-arm64/0.15.7:
    resolution: {integrity: sha512-P3cfhudpzWDkglutWgXcT2S7Ft7o2e3YDMrP1n0z2dlbUZghUkKCyaWw0zhp4KxEEzt/E7lmrtRu/pGWnwb9vw==}
    engines: {node: '>=12'}
    cpu: [arm64]
    os: [linux]
    requiresBuild: true
    dev: true
    optional: true

  /esbuild-linux-mips64le/0.14.54:
    resolution: {integrity: sha512-qTHGQB8D1etd0u1+sB6p0ikLKRVuCWhYQhAHRPkO+OF3I/iSlTKNNS0Lh2Oc0g0UFGguaFZZiPJdJey3AGpAlw==}
    engines: {node: '>=12'}
    cpu: [mips64el]
    os: [linux]
    requiresBuild: true
    optional: true

<<<<<<< HEAD
  /esbuild-linux-mips64le/0.15.12:
    resolution: {integrity: sha512-Qol3+AvivngUZkTVFgLpb0H6DT+N5/zM3V1YgTkryPYFeUvuT5JFNDR3ZiS6LxhyF8EE+fiNtzwlPqMDqVcc6A==}
=======
  /esbuild-linux-mips64le/0.15.13:
    resolution: {integrity: sha512-47PgmyYEu+yN5rD/MbwS6DxP2FSGPo4Uxg5LwIdxTiyGC2XKwHhHyW7YYEDlSuXLQXEdTO7mYe8zQ74czP7W8A==}
>>>>>>> 94ec16a9
    engines: {node: '>=12'}
    cpu: [mips64el]
    os: [linux]
    requiresBuild: true
    dev: true
    optional: true

  /esbuild-linux-mips64le/0.15.7:
    resolution: {integrity: sha512-T7XKuxl0VpeFLCJXub6U+iybiqh0kM/bWOTb4qcPyDDwNVhLUiPcGdG2/0S7F93czUZOKP57YiLV8YQewgLHKw==}
    engines: {node: '>=12'}
    cpu: [mips64el]
    os: [linux]
    requiresBuild: true
    dev: true
    optional: true

  /esbuild-linux-ppc64le/0.14.54:
    resolution: {integrity: sha512-j3OMlzHiqwZBDPRCDFKcx595XVfOfOnv68Ax3U4UKZ3MTYQB5Yz3X1mn5GnodEVYzhtZgxEBidLWeIs8FDSfrQ==}
    engines: {node: '>=12'}
    cpu: [ppc64]
    os: [linux]
    requiresBuild: true
    optional: true

<<<<<<< HEAD
  /esbuild-linux-ppc64le/0.15.12:
    resolution: {integrity: sha512-4D8qUCo+CFKaR0cGXtGyVsOI7w7k93Qxb3KFXWr75An0DHamYzq8lt7TNZKoOq/Gh8c40/aKaxvcZnTgQ0TJNg==}
=======
  /esbuild-linux-ppc64le/0.15.13:
    resolution: {integrity: sha512-z6n28h2+PC1Ayle9DjKoBRcx/4cxHoOa2e689e2aDJSaKug3jXcQw7mM+GLg+9ydYoNzj8QxNL8ihOv/OnezhA==}
>>>>>>> 94ec16a9
    engines: {node: '>=12'}
    cpu: [ppc64]
    os: [linux]
    requiresBuild: true
    dev: true
    optional: true

  /esbuild-linux-ppc64le/0.15.7:
    resolution: {integrity: sha512-6mGuC19WpFN7NYbecMIJjeQgvDb5aMuvyk0PDYBJrqAEMkTwg3Z98kEKuCm6THHRnrgsdr7bp4SruSAxEM4eJw==}
    engines: {node: '>=12'}
    cpu: [ppc64]
    os: [linux]
    requiresBuild: true
    dev: true
    optional: true

  /esbuild-linux-riscv64/0.14.54:
    resolution: {integrity: sha512-y7Vt7Wl9dkOGZjxQZnDAqqn+XOqFD7IMWiewY5SPlNlzMX39ocPQlOaoxvT4FllA5viyV26/QzHtvTjVNOxHZg==}
    engines: {node: '>=12'}
    cpu: [riscv64]
    os: [linux]
    requiresBuild: true
    optional: true

<<<<<<< HEAD
  /esbuild-linux-riscv64/0.15.12:
    resolution: {integrity: sha512-G9w6NcuuCI6TUUxe6ka0enjZHDnSVK8bO+1qDhMOCtl7Tr78CcZilJj8SGLN00zO5iIlwNRZKHjdMpfFgNn1VA==}
=======
  /esbuild-linux-riscv64/0.15.13:
    resolution: {integrity: sha512-+Lu4zuuXuQhgLUGyZloWCqTslcCAjMZH1k3Xc9MSEJEpEFdpsSU0sRDXAnk18FKOfEjhu4YMGaykx9xjtpA6ow==}
>>>>>>> 94ec16a9
    engines: {node: '>=12'}
    cpu: [riscv64]
    os: [linux]
    requiresBuild: true
    dev: true
    optional: true

  /esbuild-linux-riscv64/0.15.7:
    resolution: {integrity: sha512-uUJsezbswAYo/X7OU/P+PuL/EI9WzxsEQXDekfwpQ23uGiooxqoLFAPmXPcRAt941vjlY9jtITEEikWMBr+F/g==}
    engines: {node: '>=12'}
    cpu: [riscv64]
    os: [linux]
    requiresBuild: true
    dev: true
    optional: true

  /esbuild-linux-s390x/0.14.54:
    resolution: {integrity: sha512-zaHpW9dziAsi7lRcyV4r8dhfG1qBidQWUXweUjnw+lliChJqQr+6XD71K41oEIC3Mx1KStovEmlzm+MkGZHnHA==}
    engines: {node: '>=12'}
    cpu: [s390x]
    os: [linux]
    requiresBuild: true
    optional: true

<<<<<<< HEAD
  /esbuild-linux-s390x/0.15.12:
    resolution: {integrity: sha512-Lt6BDnuXbXeqSlVuuUM5z18GkJAZf3ERskGZbAWjrQoi9xbEIsj/hEzVnSAFLtkfLuy2DE4RwTcX02tZFunXww==}
=======
  /esbuild-linux-s390x/0.15.13:
    resolution: {integrity: sha512-BMeXRljruf7J0TMxD5CIXS65y7puiZkAh+s4XFV9qy16SxOuMhxhVIXYLnbdfLrsYGFzx7U9mcdpFWkkvy/Uag==}
>>>>>>> 94ec16a9
    engines: {node: '>=12'}
    cpu: [s390x]
    os: [linux]
    requiresBuild: true
    dev: true
    optional: true

  /esbuild-linux-s390x/0.15.7:
    resolution: {integrity: sha512-+tO+xOyTNMc34rXlSxK7aCwJgvQyffqEM5MMdNDEeMU3ss0S6wKvbBOQfgd5jRPblfwJ6b+bKiz0g5nABpY0QQ==}
    engines: {node: '>=12'}
    cpu: [s390x]
    os: [linux]
    requiresBuild: true
    dev: true
    optional: true

  /esbuild-netbsd-64/0.14.54:
    resolution: {integrity: sha512-PR01lmIMnfJTgeU9VJTDY9ZerDWVFIUzAtJuDHwwceppW7cQWjBBqP48NdeRtoP04/AtO9a7w3viI+PIDr6d+w==}
    engines: {node: '>=12'}
    cpu: [x64]
    os: [netbsd]
    requiresBuild: true
    optional: true

<<<<<<< HEAD
  /esbuild-netbsd-64/0.15.12:
    resolution: {integrity: sha512-jlUxCiHO1dsqoURZDQts+HK100o0hXfi4t54MNRMCAqKGAV33JCVvMplLAa2FwviSojT/5ZG5HUfG3gstwAG8w==}
=======
  /esbuild-netbsd-64/0.15.13:
    resolution: {integrity: sha512-EHj9QZOTel581JPj7UO3xYbltFTYnHy+SIqJVq6yd3KkCrsHRbapiPb0Lx3EOOtybBEE9EyqbmfW1NlSDsSzvQ==}
>>>>>>> 94ec16a9
    engines: {node: '>=12'}
    cpu: [x64]
    os: [netbsd]
    requiresBuild: true
    dev: true
    optional: true

  /esbuild-netbsd-64/0.15.7:
    resolution: {integrity: sha512-yVc4Wz+Pu3cP5hzm5kIygNPrjar/v5WCSoRmIjCPWfBVJkZNb5brEGKUlf+0Y759D48BCWa0WHrWXaNy0DULTQ==}
    engines: {node: '>=12'}
    cpu: [x64]
    os: [netbsd]
    requiresBuild: true
    dev: true
    optional: true

  /esbuild-openbsd-64/0.14.54:
    resolution: {integrity: sha512-Qyk7ikT2o7Wu76UsvvDS5q0amJvmRzDyVlL0qf5VLsLchjCa1+IAvd8kTBgUxD7VBUUVgItLkk609ZHUc1oCaw==}
    engines: {node: '>=12'}
    cpu: [x64]
    os: [openbsd]
    requiresBuild: true
    optional: true

<<<<<<< HEAD
  /esbuild-openbsd-64/0.15.12:
    resolution: {integrity: sha512-1o1uAfRTMIWNOmpf8v7iudND0L6zRBYSH45sofCZywrcf7NcZA+c7aFsS1YryU+yN7aRppTqdUK1PgbZVaB1Dw==}
=======
  /esbuild-openbsd-64/0.15.13:
    resolution: {integrity: sha512-nkuDlIjF/sfUhfx8SKq0+U+Fgx5K9JcPq1mUodnxI0x4kBdCv46rOGWbuJ6eof2n3wdoCLccOoJAbg9ba/bT2w==}
>>>>>>> 94ec16a9
    engines: {node: '>=12'}
    cpu: [x64]
    os: [openbsd]
    requiresBuild: true
    dev: true
    optional: true

  /esbuild-openbsd-64/0.15.7:
    resolution: {integrity: sha512-GsimbwC4FSR4lN3wf8XmTQ+r8/0YSQo21rWDL0XFFhLHKlzEA4SsT1Tl8bPYu00IU6UWSJ+b3fG/8SB69rcuEQ==}
    engines: {node: '>=12'}
    cpu: [x64]
    os: [openbsd]
    requiresBuild: true
    dev: true
    optional: true

  /esbuild-plugin-copy/1.3.0_esbuild@0.14.54:
    resolution: {integrity: sha512-LOx1xJOlAaCFMRtokHjsJfEkrosy3RDRa8SUHmn7loo0gwrouBQQwLAmOyMECshf7gSR1cPSRtAHu3KF/kQsyw==}
    peerDependencies:
      esbuild: ^0.14.0
    dependencies:
      chalk: 4.1.2
      esbuild: 0.14.54
      fs-extra: 10.1.0
      globby: 11.1.0
    dev: true

  /esbuild-sunos-64/0.14.54:
    resolution: {integrity: sha512-28GZ24KmMSeKi5ueWzMcco6EBHStL3B6ubM7M51RmPwXQGLe0teBGJocmWhgwccA1GeFXqxzILIxXpHbl9Q/Kw==}
    engines: {node: '>=12'}
    cpu: [x64]
    os: [sunos]
    requiresBuild: true
    optional: true

<<<<<<< HEAD
  /esbuild-sunos-64/0.15.12:
    resolution: {integrity: sha512-nkl251DpoWoBO9Eq9aFdoIt2yYmp4I3kvQjba3jFKlMXuqQ9A4q+JaqdkCouG3DHgAGnzshzaGu6xofGcXyPXg==}
=======
  /esbuild-sunos-64/0.15.13:
    resolution: {integrity: sha512-jVeu2GfxZQ++6lRdY43CS0Tm/r4WuQQ0Pdsrxbw+aOrHQPHV0+LNOLnvbN28M7BSUGnJnHkHm2HozGgNGyeIRw==}
>>>>>>> 94ec16a9
    engines: {node: '>=12'}
    cpu: [x64]
    os: [sunos]
    requiresBuild: true
    dev: true
    optional: true

  /esbuild-sunos-64/0.15.7:
    resolution: {integrity: sha512-8CDI1aL/ts0mDGbWzjEOGKXnU7p3rDzggHSBtVryQzkSOsjCHRVe0iFYUuhczlxU1R3LN/E7HgUO4NXzGGP/Ag==}
    engines: {node: '>=12'}
    cpu: [x64]
    os: [sunos]
    requiresBuild: true
    dev: true
    optional: true

  /esbuild-windows-32/0.14.54:
    resolution: {integrity: sha512-T+rdZW19ql9MjS7pixmZYVObd9G7kcaZo+sETqNH4RCkuuYSuv9AGHUVnPoP9hhuE1WM1ZimHz1CIBHBboLU7w==}
    engines: {node: '>=12'}
    cpu: [ia32]
    os: [win32]
    requiresBuild: true
    optional: true

<<<<<<< HEAD
  /esbuild-windows-32/0.15.12:
    resolution: {integrity: sha512-WlGeBZHgPC00O08luIp5B2SP4cNCp/PcS+3Pcg31kdcJPopHxLkdCXtadLU9J82LCfw4TVls21A6lilQ9mzHrw==}
=======
  /esbuild-windows-32/0.15.13:
    resolution: {integrity: sha512-XoF2iBf0wnqo16SDq+aDGi/+QbaLFpkiRarPVssMh9KYbFNCqPLlGAWwDvxEVz+ywX6Si37J2AKm+AXq1kC0JA==}
>>>>>>> 94ec16a9
    engines: {node: '>=12'}
    cpu: [ia32]
    os: [win32]
    requiresBuild: true
    dev: true
    optional: true

  /esbuild-windows-32/0.15.7:
    resolution: {integrity: sha512-cOnKXUEPS8EGCzRSFa1x6NQjGhGsFlVgjhqGEbLTPsA7x4RRYiy2RKoArNUU4iR2vHmzqS5Gr84MEumO/wxYKA==}
    engines: {node: '>=12'}
    cpu: [ia32]
    os: [win32]
    requiresBuild: true
    dev: true
    optional: true

  /esbuild-windows-64/0.14.54:
    resolution: {integrity: sha512-AoHTRBUuYwXtZhjXZbA1pGfTo8cJo3vZIcWGLiUcTNgHpJJMC1rVA44ZereBHMJtotyN71S8Qw0npiCIkW96cQ==}
    engines: {node: '>=12'}
    cpu: [x64]
    os: [win32]
    requiresBuild: true
    optional: true

<<<<<<< HEAD
  /esbuild-windows-64/0.15.12:
    resolution: {integrity: sha512-VActO3WnWZSN//xjSfbiGOSyC+wkZtI8I4KlgrTo5oHJM6z3MZZBCuFaZHd8hzf/W9KPhF0lY8OqlmWC9HO5AA==}
=======
  /esbuild-windows-64/0.15.13:
    resolution: {integrity: sha512-Et6htEfGycjDrtqb2ng6nT+baesZPYQIW+HUEHK4D1ncggNrDNk3yoboYQ5KtiVrw/JaDMNttz8rrPubV/fvPQ==}
>>>>>>> 94ec16a9
    engines: {node: '>=12'}
    cpu: [x64]
    os: [win32]
    requiresBuild: true
    dev: true
    optional: true

  /esbuild-windows-64/0.15.7:
    resolution: {integrity: sha512-7MI08Ec2sTIDv+zH6StNBKO+2hGUYIT42GmFyW6MBBWWtJhTcQLinKS6ldIN1d52MXIbiJ6nXyCJ+LpL4jBm3Q==}
    engines: {node: '>=12'}
    cpu: [x64]
    os: [win32]
    requiresBuild: true
    dev: true
    optional: true

  /esbuild-windows-arm64/0.14.54:
    resolution: {integrity: sha512-M0kuUvXhot1zOISQGXwWn6YtS+Y/1RT9WrVIOywZnJHo3jCDyewAc79aKNQWFCQm+xNHVTq9h8dZKvygoXQQRg==}
    engines: {node: '>=12'}
    cpu: [arm64]
    os: [win32]
    requiresBuild: true
    optional: true

<<<<<<< HEAD
  /esbuild-windows-arm64/0.15.12:
    resolution: {integrity: sha512-Of3MIacva1OK/m4zCNIvBfz8VVROBmQT+gRX6pFTLPngFYcj6TFH/12VveAqq1k9VB2l28EoVMNMUCcmsfwyuA==}
=======
  /esbuild-windows-arm64/0.15.13:
    resolution: {integrity: sha512-3bv7tqntThQC9SWLRouMDmZnlOukBhOCTlkzNqzGCmrkCJI7io5LLjwJBOVY6kOUlIvdxbooNZwjtBvj+7uuVg==}
>>>>>>> 94ec16a9
    engines: {node: '>=12'}
    cpu: [arm64]
    os: [win32]
    requiresBuild: true
    dev: true
    optional: true

  /esbuild-windows-arm64/0.15.7:
    resolution: {integrity: sha512-R06nmqBlWjKHddhRJYlqDd3Fabx9LFdKcjoOy08YLimwmsswlFBJV4rXzZCxz/b7ZJXvrZgj8DDv1ewE9+StMw==}
    engines: {node: '>=12'}
    cpu: [arm64]
    os: [win32]
    requiresBuild: true
    dev: true
    optional: true

  /esbuild/0.14.54:
    resolution: {integrity: sha512-Cy9llcy8DvET5uznocPyqL3BFRrFXSVqbgpMJ9Wz8oVjZlh/zUSNbPRbov0VX7VxN2JH1Oa0uNxZ7eLRb62pJA==}
    engines: {node: '>=12'}
    hasBin: true
    requiresBuild: true
    optionalDependencies:
      '@esbuild/linux-loong64': 0.14.54
      esbuild-android-64: 0.14.54
      esbuild-android-arm64: 0.14.54
      esbuild-darwin-64: 0.14.54
      esbuild-darwin-arm64: 0.14.54
      esbuild-freebsd-64: 0.14.54
      esbuild-freebsd-arm64: 0.14.54
      esbuild-linux-32: 0.14.54
      esbuild-linux-64: 0.14.54
      esbuild-linux-arm: 0.14.54
      esbuild-linux-arm64: 0.14.54
      esbuild-linux-mips64le: 0.14.54
      esbuild-linux-ppc64le: 0.14.54
      esbuild-linux-riscv64: 0.14.54
      esbuild-linux-s390x: 0.14.54
      esbuild-netbsd-64: 0.14.54
      esbuild-openbsd-64: 0.14.54
      esbuild-sunos-64: 0.14.54
      esbuild-windows-32: 0.14.54
      esbuild-windows-64: 0.14.54
      esbuild-windows-arm64: 0.14.54

<<<<<<< HEAD
  /esbuild/0.15.12:
    resolution: {integrity: sha512-PcT+/wyDqJQsRVhaE9uX/Oq4XLrFh0ce/bs2TJh4CSaw9xuvI+xFrH2nAYOADbhQjUgAhNWC5LKoUsakm4dxng==}
=======
  /esbuild/0.15.13:
    resolution: {integrity: sha512-Cu3SC84oyzzhrK/YyN4iEVy2jZu5t2fz66HEOShHURcjSkOSAVL8C/gfUT+lDJxkVHpg8GZ10DD0rMHRPqMFaQ==}
>>>>>>> 94ec16a9
    engines: {node: '>=12'}
    hasBin: true
    requiresBuild: true
    optionalDependencies:
<<<<<<< HEAD
      '@esbuild/android-arm': 0.15.12
      '@esbuild/linux-loong64': 0.15.12
      esbuild-android-64: 0.15.12
      esbuild-android-arm64: 0.15.12
      esbuild-darwin-64: 0.15.12
      esbuild-darwin-arm64: 0.15.12
      esbuild-freebsd-64: 0.15.12
      esbuild-freebsd-arm64: 0.15.12
      esbuild-linux-32: 0.15.12
      esbuild-linux-64: 0.15.12
      esbuild-linux-arm: 0.15.12
      esbuild-linux-arm64: 0.15.12
      esbuild-linux-mips64le: 0.15.12
      esbuild-linux-ppc64le: 0.15.12
      esbuild-linux-riscv64: 0.15.12
      esbuild-linux-s390x: 0.15.12
      esbuild-netbsd-64: 0.15.12
      esbuild-openbsd-64: 0.15.12
      esbuild-sunos-64: 0.15.12
      esbuild-windows-32: 0.15.12
      esbuild-windows-64: 0.15.12
      esbuild-windows-arm64: 0.15.12
=======
      '@esbuild/android-arm': 0.15.13
      '@esbuild/linux-loong64': 0.15.13
      esbuild-android-64: 0.15.13
      esbuild-android-arm64: 0.15.13
      esbuild-darwin-64: 0.15.13
      esbuild-darwin-arm64: 0.15.13
      esbuild-freebsd-64: 0.15.13
      esbuild-freebsd-arm64: 0.15.13
      esbuild-linux-32: 0.15.13
      esbuild-linux-64: 0.15.13
      esbuild-linux-arm: 0.15.13
      esbuild-linux-arm64: 0.15.13
      esbuild-linux-mips64le: 0.15.13
      esbuild-linux-ppc64le: 0.15.13
      esbuild-linux-riscv64: 0.15.13
      esbuild-linux-s390x: 0.15.13
      esbuild-netbsd-64: 0.15.13
      esbuild-openbsd-64: 0.15.13
      esbuild-sunos-64: 0.15.13
      esbuild-windows-32: 0.15.13
      esbuild-windows-64: 0.15.13
      esbuild-windows-arm64: 0.15.13
>>>>>>> 94ec16a9
    dev: true

  /esbuild/0.15.7:
    resolution: {integrity: sha512-7V8tzllIbAQV1M4QoE52ImKu8hT/NLGlGXkiDsbEU5PS6K8Mn09ZnYoS+dcmHxOS9CRsV4IRAMdT3I67IyUNXw==}
    engines: {node: '>=12'}
    hasBin: true
    requiresBuild: true
    optionalDependencies:
      '@esbuild/linux-loong64': 0.15.7
      esbuild-android-64: 0.15.7
      esbuild-android-arm64: 0.15.7
      esbuild-darwin-64: 0.15.7
      esbuild-darwin-arm64: 0.15.7
      esbuild-freebsd-64: 0.15.7
      esbuild-freebsd-arm64: 0.15.7
      esbuild-linux-32: 0.15.7
      esbuild-linux-64: 0.15.7
      esbuild-linux-arm: 0.15.7
      esbuild-linux-arm64: 0.15.7
      esbuild-linux-mips64le: 0.15.7
      esbuild-linux-ppc64le: 0.15.7
      esbuild-linux-riscv64: 0.15.7
      esbuild-linux-s390x: 0.15.7
      esbuild-netbsd-64: 0.15.7
      esbuild-openbsd-64: 0.15.7
      esbuild-sunos-64: 0.15.7
      esbuild-windows-32: 0.15.7
      esbuild-windows-64: 0.15.7
      esbuild-windows-arm64: 0.15.7
    dev: true

  /escalade/3.1.1:
    resolution: {integrity: sha512-k0er2gUkLf8O0zKJiAhmkTnJlTvINGv7ygDNPbeIsX/TJjGJZHuh9B2UxbsaEkmlEo9MfhrSzmhIlhRlI2GXnw==}
    engines: {node: '>=6'}
    dev: true

  /escape-string-regexp/1.0.5:
    resolution: {integrity: sha512-vbRorB5FUQWvla16U8R/qgaFIya2qGzwDrNmCZuYKrbdSUMG6I1ZCGQRefkRVhuOkIGVne7BQ35DSfo1qvJqFg==}
    engines: {node: '>=0.8.0'}
    dev: true

  /escape-string-regexp/4.0.0:
    resolution: {integrity: sha512-TtpcNJ3XAzx3Gq8sWRzJaVajRs0uVxA2YAkdb1jm2YkPz4G6egUFAyA3n5vtEIZefPk5Wa4UXbKuS5fKkJWdgA==}
    engines: {node: '>=10'}
    dev: true

  /escape-string-regexp/5.0.0:
    resolution: {integrity: sha512-/veY75JbMK4j1yjvuUxuVsiS/hr/4iHs9FTT6cgTexxdE0Ly/glccBAkloH/DofkjRbZU3bnoj38mOmhkZ0lHw==}
    engines: {node: '>=12'}
    dev: true

  /eslint-config-prettier/8.5.0_eslint@8.23.1:
    resolution: {integrity: sha512-obmWKLUNCnhtQRKc+tmnYuQl0pFU1ibYJQ5BGhTVB08bHe9wC8qUeG7c08dj9XX+AuPj1YSGSQIHl1pnDHZR0Q==}
    hasBin: true
    peerDependencies:
      eslint: '>=7.0.0'
    dependencies:
      eslint: 8.23.1
    dev: true

  /eslint-plugin-prettier/4.2.1_cabrci5exjdaojcvd6xoxgeowu:
    resolution: {integrity: sha512-f/0rXLXUt0oFYs8ra4w49wYZBG5GKZpAYsJSm6rnYL5uVDjd+zowwMwVZHnAjf4edNrKpCDYfXDgmRE/Ak7QyQ==}
    engines: {node: '>=12.0.0'}
    peerDependencies:
      eslint: '>=7.28.0'
      eslint-config-prettier: '*'
      prettier: '>=2.0.0'
    peerDependenciesMeta:
      eslint-config-prettier:
        optional: true
    dependencies:
      eslint: 8.23.1
      eslint-config-prettier: 8.5.0_eslint@8.23.1
      prettier: 2.7.1
      prettier-linter-helpers: 1.0.0
    dev: true

  /eslint-scope/5.1.1:
    resolution: {integrity: sha512-2NxwbF/hZ0KpepYN0cNbo+FN6XoK7GaHlQhgx/hIZl6Va0bF45RQOOwhLIy8lQDbuCiadSLCBnH2CFYquit5bw==}
    engines: {node: '>=8.0.0'}
    dependencies:
      esrecurse: 4.3.0
      estraverse: 4.3.0
    dev: true

  /eslint-scope/7.1.1:
    resolution: {integrity: sha512-QKQM/UXpIiHcLqJ5AOyIW7XZmzjkzQXYE54n1++wb0u9V/abW3l9uQnxX8Z5Xd18xyKIMTUAyQ0k1e8pz6LUrw==}
    engines: {node: ^12.22.0 || ^14.17.0 || >=16.0.0}
    dependencies:
      esrecurse: 4.3.0
      estraverse: 5.3.0
    dev: true

  /eslint-utils/3.0.0_eslint@8.23.1:
    resolution: {integrity: sha512-uuQC43IGctw68pJA1RgbQS8/NP7rch6Cwd4j3ZBtgo4/8Flj4eGE7ZYSZRN3iq5pVUv6GPdW5Z1RFleo84uLDA==}
    engines: {node: ^10.0.0 || ^12.0.0 || >= 14.0.0}
    peerDependencies:
      eslint: '>=5'
    dependencies:
      eslint: 8.23.1
      eslint-visitor-keys: 2.1.0
    dev: true

  /eslint-visitor-keys/2.1.0:
    resolution: {integrity: sha512-0rSmRBzXgDzIsD6mGdJgevzgezI534Cer5L/vyMX0kHzT/jiB43jRhd9YUlMGYLQy2zprNmoT8qasCGtY+QaKw==}
    engines: {node: '>=10'}
    dev: true

  /eslint-visitor-keys/3.3.0:
    resolution: {integrity: sha512-mQ+suqKJVyeuwGYHAdjMFqjCyfl8+Ldnxuyp3ldiMBFKkvytrXUZWaiPCEav8qDHKty44bD+qV1IP4T+w+xXRA==}
    engines: {node: ^12.22.0 || ^14.17.0 || >=16.0.0}
    dev: true

  /eslint/8.23.1:
    resolution: {integrity: sha512-w7C1IXCc6fNqjpuYd0yPlcTKKmHlHHktRkzmBPZ+7cvNBQuiNjx0xaMTjAJGCafJhQkrFJooREv0CtrVzmHwqg==}
    engines: {node: ^12.22.0 || ^14.17.0 || >=16.0.0}
    hasBin: true
    dependencies:
      '@eslint/eslintrc': 1.3.2
      '@humanwhocodes/config-array': 0.10.4
      '@humanwhocodes/gitignore-to-minimatch': 1.0.2
      '@humanwhocodes/module-importer': 1.0.1
      ajv: 6.12.6
      chalk: 4.1.2
      cross-spawn: 7.0.3
      debug: 4.3.4
      doctrine: 3.0.0
      escape-string-regexp: 4.0.0
      eslint-scope: 7.1.1
      eslint-utils: 3.0.0_eslint@8.23.1
      eslint-visitor-keys: 3.3.0
      espree: 9.4.0
      esquery: 1.4.0
      esutils: 2.0.3
      fast-deep-equal: 3.1.3
      file-entry-cache: 6.0.1
      find-up: 5.0.0
      glob-parent: 6.0.2
      globals: 13.17.0
      globby: 11.1.0
      grapheme-splitter: 1.0.4
      ignore: 5.2.0
      import-fresh: 3.3.0
      imurmurhash: 0.1.4
      is-glob: 4.0.3
      js-sdsl: 4.1.4
      js-yaml: 4.1.0
      json-stable-stringify-without-jsonify: 1.0.1
      levn: 0.4.1
      lodash.merge: 4.6.2
      minimatch: 3.1.2
      natural-compare: 1.4.0
      optionator: 0.9.1
      regexpp: 3.2.0
      strip-ansi: 6.0.1
      strip-json-comments: 3.1.1
      text-table: 0.2.0
    transitivePeerDependencies:
      - supports-color
    dev: true

  /espree/9.4.0:
    resolution: {integrity: sha512-DQmnRpLj7f6TgN/NYb0MTzJXL+vJF9h3pHy4JhCIs3zwcgez8xmGg3sXHcEO97BrmO2OSvCwMdfdlyl+E9KjOw==}
    engines: {node: ^12.22.0 || ^14.17.0 || >=16.0.0}
    dependencies:
      acorn: 8.8.0
      acorn-jsx: 5.3.2_acorn@8.8.0
      eslint-visitor-keys: 3.3.0
    dev: true

  /esprima/4.0.1:
    resolution: {integrity: sha512-eGuFFw7Upda+g4p+QHvnW0RyTX/SVeJBDM/gCtMARO0cLuT2HcEKnTPvhjV6aGeqrCB/sbNop0Kszm0jsaWU4A==}
    engines: {node: '>=4'}
    hasBin: true
    dev: true

  /esquery/1.4.0:
    resolution: {integrity: sha512-cCDispWt5vHHtwMY2YrAQ4ibFkAL8RbH5YGBnZBc90MolvvfkkQcJro/aZiAQUlQ3qgrYS6D6v8Gc5G5CQsc9w==}
    engines: {node: '>=0.10'}
    dependencies:
      estraverse: 5.3.0
    dev: true

  /esrecurse/4.3.0:
    resolution: {integrity: sha512-KmfKL3b6G+RXvP8N1vr3Tq1kL/oCFgn2NYXEtqP8/L3pKapUA4G8cFVaoF3SU323CD4XypR/ffioHmkti6/Tag==}
    engines: {node: '>=4.0'}
    dependencies:
      estraverse: 5.3.0
    dev: true

  /estraverse/4.3.0:
    resolution: {integrity: sha512-39nnKffWz8xN1BU/2c79n9nB9HDzo0niYUqx6xyqUnyoAnQyyWpOTdZEeiCch8BBu515t4wp9ZmgVfVhn9EBpw==}
    engines: {node: '>=4.0'}
    dev: true

  /estraverse/5.3.0:
    resolution: {integrity: sha512-MMdARuVEQziNTeJD8DgMqmhwR11BRQ/cBP+pLtYdSTnf3MIO8fFeiINEbX36ZdNlfU/7A9f3gUw49B3oQsvwBA==}
    engines: {node: '>=4.0'}
    dev: true

  /estree-util-is-identifier-name/2.0.1:
    resolution: {integrity: sha512-rxZj1GkQhY4x1j/CSnybK9cGuMFQYFPLq0iNyopqf14aOVLFtMv7Esika+ObJWPWiOHuMOAHz3YkWoLYYRnzWQ==}
    dev: true

  /estree-util-visit/1.2.0:
    resolution: {integrity: sha512-wdsoqhWueuJKsh5hqLw3j8lwFqNStm92VcwtAOAny8g/KS/l5Y8RISjR4k5W6skCj3Nirag/WUCMS0Nfy3sgsg==}
    dependencies:
      '@types/estree-jsx': 1.0.0
      '@types/unist': 2.0.6
    dev: true

  /estree-walker/2.0.2:
    resolution: {integrity: sha512-Rfkk/Mp/DL7JVje3u18FxFujQlTNR2q6QfMSMB7AvCBx91NGj/ba3kCfza0f6dVDbw7YlRf/nDrn7pQrCCyQ/w==}
    dev: true

  /esutils/2.0.3:
    resolution: {integrity: sha512-kVscqXk4OCp68SZ0dkgEKVi6/8ij300KBWTJq32P/dYeWTSwK41WyTxalN1eRmA5Z9UU/LX9D7FWSmV9SAYx6g==}
    engines: {node: '>=0.10.0'}
    dev: true

  /events/3.3.0:
    resolution: {integrity: sha512-mQw+2fkQbALzQ7V0MY0IqdnXNOeTtP4r0lN9z7AAawCXgqea7bDii20AYrIBrFd/Hx0M2Ocz6S111CaFkUcb0Q==}
    engines: {node: '>=0.8.x'}

  /execa/6.1.0:
    resolution: {integrity: sha512-QVWlX2e50heYJcCPG0iWtf8r0xjEYfz/OYLGDYH+IyjWezzPNxz63qNFOu0l4YftGWuizFVZHHs8PrLU5p2IDA==}
    engines: {node: ^12.20.0 || ^14.13.1 || >=16.0.0}
    dependencies:
      cross-spawn: 7.0.3
      get-stream: 6.0.1
      human-signals: 3.0.1
      is-stream: 3.0.0
      merge-stream: 2.0.0
      npm-run-path: 5.1.0
      onetime: 6.0.0
      signal-exit: 3.0.7
      strip-final-newline: 3.0.0
    dev: true

  /extend-shallow/2.0.1:
    resolution: {integrity: sha512-zCnTtlxNoAiDc3gqY2aYAWFx7XWWiasuF2K8Me5WbN8otHKTUKBwjPtNpRs/rbUZm7KxWAaNj7P1a/p52GbVug==}
    engines: {node: '>=0.10.0'}
    dependencies:
      is-extendable: 0.1.1
    dev: true

  /extend/3.0.2:
    resolution: {integrity: sha512-fjquC59cD7CyW6urNXK0FBufkZcoiGG80wTuPujX590cB5Ttln20E2UB4S/WARVqhXffZl2LNgS+gQdPIIim/g==}
    dev: true

  /extendable-error/0.1.7:
    resolution: {integrity: sha512-UOiS2in6/Q0FK0R0q6UY9vYpQ21mr/Qn1KOnte7vsACuNJf514WvCCUHSRCPcgjPT2bAhNIJdlE6bVap1GKmeg==}
    dev: true

  /external-editor/3.1.0:
    resolution: {integrity: sha512-hMQ4CX1p1izmuLYyZqLMO/qGNw10wSv9QDCPfzXfyFrOaCSSoRfqE1Kf1s5an66J5JZC62NewG+mK49jOCtQew==}
    engines: {node: '>=4'}
    dependencies:
      chardet: 0.7.0
      iconv-lite: 0.4.24
      tmp: 0.0.33
    dev: true

  /fast-deep-equal/3.1.3:
    resolution: {integrity: sha512-f3qQ9oQy9j2AhBe/H9VC91wLmKBCCU/gDOnKNAYG5hswO7BLKj09Hc5HYNz9cGI++xlpDCIgDaitVs03ATR84Q==}
    dev: true

  /fast-diff/1.2.0:
    resolution: {integrity: sha512-xJuoT5+L99XlZ8twedaRf6Ax2TgQVxvgZOYoPKqZufmJib0tL2tegPBOZb1pVNgIhlqDlA0eO0c3wBvQcmzx4w==}
    dev: true

  /fast-glob/3.2.12:
    resolution: {integrity: sha512-DVj4CQIYYow0BlaelwK1pHl5n5cRSJfM60UA0zK891sVInoPri2Ekj7+e1CT3/3qxXenpI+nBBmQAcJPJgaj4w==}
    engines: {node: '>=8.6.0'}
    dependencies:
      '@nodelib/fs.stat': 2.0.5
      '@nodelib/fs.walk': 1.2.8
      glob-parent: 5.1.2
      merge2: 1.4.1
      micromatch: 4.0.5

  /fast-json-stable-stringify/2.1.0:
    resolution: {integrity: sha512-lhd/wF+Lk98HZoTCtlVraHtfh5XYijIjalXck7saUtuanSDyLMxnHhSXEDJqHxD7msR8D0uCmqlkwjCV8xvwHw==}
    dev: true

  /fast-levenshtein/2.0.6:
    resolution: {integrity: sha512-DCXu6Ifhqcks7TZKY3Hxp3y6qphY5SJZmrWMDrKcERSOXWQdMhU9Ig/PYrzyw/ul9jOIyh0N4M0tbC5hodg8dw==}
    dev: true

  /fastq/1.13.0:
    resolution: {integrity: sha512-YpkpUnK8od0o1hmeSc7UUs/eB/vIPWJYjKck2QKIzAf71Vm1AAQ3EbuZB3g2JIy+pg+ERD0vqI79KyZiB2e2Nw==}
    dependencies:
      reusify: 1.0.4

  /fetch-blob/3.2.0:
    resolution: {integrity: sha512-7yAQpD2UMJzLi1Dqv7qFYnPbaPx7ZfFK6PiIxQ4PfkGPyNyl2Ugx+a/umUonmKqjhM4DnfbMvdX6otXq83soQQ==}
    engines: {node: ^12.20 || >= 14.13}
    dependencies:
      node-domexception: 1.0.0
      web-streams-polyfill: 3.2.1
    dev: true

  /file-entry-cache/6.0.1:
    resolution: {integrity: sha512-7Gps/XWymbLk2QLYK4NzpMOrYjMhdIxXuIvy2QBsLE6ljuodKvdkWs/cpyJJ3CVIVpH0Oi1Hvg1ovbMzLdFBBg==}
    engines: {node: ^10.12.0 || >=12.0.0}
    dependencies:
      flat-cache: 3.0.4
    dev: true

  /fill-range/7.0.1:
    resolution: {integrity: sha512-qOo9F+dMUmC2Lcb4BbVvnKJxTPjCm+RRpe4gDuGrzkL7mEVl/djYSu2OdQ2Pa302N4oqkSg9ir6jaLWJ2USVpQ==}
    engines: {node: '>=8'}
    dependencies:
      to-regex-range: 5.0.1

  /find-up/4.1.0:
    resolution: {integrity: sha512-PpOwAdQ/YlXQ2vj8a3h8IipDuYRi3wceVQQGYWxNINccq40Anw7BlsEXCMbt1Zt+OLA6Fq9suIpIWD0OsnISlw==}
    engines: {node: '>=8'}
    dependencies:
      locate-path: 5.0.0
      path-exists: 4.0.0
    dev: true

  /find-up/5.0.0:
    resolution: {integrity: sha512-78/PXT1wlLLDgTzDs7sjq9hzz0vXD+zn+7wypEe4fXQxCmdmqfGsEPQxmiCSQI3ajFV91bVSsvNtrJRiW6nGng==}
    engines: {node: '>=10'}
    dependencies:
      locate-path: 6.0.0
      path-exists: 4.0.0
    dev: true

  /find-yarn-workspace-root2/1.2.16:
    resolution: {integrity: sha512-hr6hb1w8ePMpPVUK39S4RlwJzi+xPLuVuG8XlwXU3KD5Yn3qgBWVfy3AzNlDhWvE1EORCE65/Qm26rFQt3VLVA==}
    dependencies:
      micromatch: 4.0.5
      pkg-dir: 4.2.0
    dev: true

  /flat-cache/3.0.4:
    resolution: {integrity: sha512-dm9s5Pw7Jc0GvMYbshN6zchCA9RgQlzzEZX3vylR9IqFfS8XciblUXOKfW6SiuJ0e13eDYZoZV5wdrev7P3Nwg==}
    engines: {node: ^10.12.0 || >=12.0.0}
    dependencies:
      flatted: 3.2.7
      rimraf: 3.0.2
    dev: true

  /flat/5.0.2:
    resolution: {integrity: sha512-b6suED+5/3rTpUBdG1gupIl8MPFCAMA0QXwmljLhvCUKcUvdE4gWky9zpuGCcXHOsz4J9wPGNWq6OKpmIzz3hQ==}
    hasBin: true
    dev: true

  /flatted/3.2.7:
    resolution: {integrity: sha512-5nqDSxl8nn5BSNxyR3n4I6eDmbolI6WT+QqR547RwxQapgjQBmtktdP+HTBb/a/zLsbzERTONyUB5pefh5TtjQ==}
    dev: true

  /formdata-polyfill/4.0.10:
    resolution: {integrity: sha512-buewHzMvYL29jdeQTVILecSaZKnt/RJWjoZCF5OW60Z67/GmSLBkOFM7qh1PI3zFNtJbaZL5eQu1vLfazOwj4g==}
    engines: {node: '>=12.20.0'}
    dependencies:
      fetch-blob: 3.2.0
    dev: true

  /fs-extra/10.1.0:
    resolution: {integrity: sha512-oRXApq54ETRj4eMiFzGnHWGy+zo5raudjuxN0b8H7s/RU2oW0Wvsx9O0ACRN/kRq9E8Vu/ReskGB5o3ji+FzHQ==}
    engines: {node: '>=12'}
    dependencies:
      graceful-fs: 4.2.10
      jsonfile: 6.1.0
      universalify: 2.0.0
    dev: true

  /fs-extra/7.0.1:
    resolution: {integrity: sha512-YJDaCJZEnBmcbw13fvdAM9AwNOJwOzrE4pqMqBq5nFiEqXUqHwlK4B+3pUw6JNvfSPtX05xFHtYy/1ni01eGCw==}
    engines: {node: '>=6 <7 || >=8'}
    dependencies:
      graceful-fs: 4.2.10
      jsonfile: 4.0.0
      universalify: 0.1.2
    dev: true

  /fs-extra/8.1.0:
    resolution: {integrity: sha512-yhlQgA6mnOJUKOsRUFsgJdQCvkKhcz8tlZG5HBQfReYZy46OwLcY+Zia0mtdHsOo9y/hP+CxMN0TU9QxoOtG4g==}
    engines: {node: '>=6 <7 || >=8'}
    dependencies:
      graceful-fs: 4.2.10
      jsonfile: 4.0.0
      universalify: 0.1.2
    dev: true

  /fs-minipass/2.1.0:
    resolution: {integrity: sha512-V/JgOLFCS+R6Vcq0slCuaeWEdNC3ouDlJMNIsacH2VtALiu9mV4LPrHc5cDl8k5aw6J8jwgWWpiTo5RYhmIzvg==}
    engines: {node: '>= 8'}
    dependencies:
      minipass: 3.3.4
    dev: false

  /fs.realpath/1.0.0:
    resolution: {integrity: sha512-OO0pH2lK6a0hZnAdau5ItzHPI6pUlvI7jMVnxUQRtw4owF2wk8lOSabtGDCTP4Ggrg2MbGnWO9X8K1t4+fGMDw==}

  /fsevents/2.3.2:
    resolution: {integrity: sha512-xiqMQR4xAeHTuB9uWm+fFRcIOgKBMiOBP+eXiyT7jsgVCq1bkVygt00oASowB7EdtpOHaaPgKt812P9ab+DDKA==}
    engines: {node: ^8.16.0 || ^10.6.0 || >=11.0.0}
    os: [darwin]
    requiresBuild: true
    dev: true
    optional: true

  /fstream/1.0.12:
    resolution: {integrity: sha512-WvJ193OHa0GHPEL+AycEJgxvBEwyfRkN1vhjca23OaPVMCaLCXTd5qAu82AjTcgP1UJmytkOKb63Ypde7raDIg==}
    engines: {node: '>=0.6'}
    dependencies:
      graceful-fs: 4.2.10
      inherits: 2.0.4
      mkdirp: 0.5.6
      rimraf: 2.7.1
    dev: true

  /function-bind/1.1.1:
    resolution: {integrity: sha512-yIovAzMX49sF8Yl58fSCWJ5svSLuaibPxXQJFLmBObTuCr0Mf1KiPopGM9NiFjiYBCbfaa2Fh6breQ6ANVTI0A==}
    dev: true

  /function.prototype.name/1.1.5:
    resolution: {integrity: sha512-uN7m/BzVKQnCUF/iW8jYea67v++2u7m5UgENbHRtdDVclOUP+FMPlCNdmk0h/ysGyo2tavMJEDqJAkJdRa1vMA==}
    engines: {node: '>= 0.4'}
    dependencies:
      call-bind: 1.0.2
      define-properties: 1.1.4
      es-abstract: 1.20.2
      functions-have-names: 1.2.3
    dev: true

  /functional-red-black-tree/1.0.1:
    resolution: {integrity: sha512-dsKNQNdj6xA3T+QlADDA7mOSlX0qiMINjn0cgr+eGHGsbSHzTabcIogz2+p/iqP1Xs6EP/sS2SbqH+brGTbq0g==}
    dev: true

  /functions-have-names/1.2.3:
    resolution: {integrity: sha512-xckBUXyTIqT97tq2x2AMb+g163b5JFysYk0x4qxNFwbfQkmNZoiRHb6sPzI9/QV33WeuvVYBUIiD4NzNIyqaRQ==}
    dev: true

  /gensync/1.0.0-beta.2:
    resolution: {integrity: sha512-3hN7NaskYvMDLQY55gnW3NQ+mesEAepTqlg+VEbj7zzqEMBVNhzcGYYeqFo/TlYz6eQiFcp1HcsCZO+nGgS8zg==}
    engines: {node: '>=6.9.0'}
    dev: true

  /get-caller-file/2.0.5:
    resolution: {integrity: sha512-DyFP3BM/3YHTQOCUL/w0OZHR0lpKeGrxotcHWcqNEdnltqFwXVfhEBQ94eIo34AfQpo0rGki4cyIiftY06h2Fg==}
    engines: {node: 6.* || 8.* || >= 10.*}
    dev: true

  /get-func-name/2.0.0:
    resolution: {integrity: sha512-Hm0ixYtaSZ/V7C8FJrtZIuBBI+iSgL+1Aq82zSu8VQNB4S3Gk8e7Qs3VwBDJAhmRZcFqkl3tQu36g/Foh5I5ig==}
    dev: true

  /get-intrinsic/1.1.3:
    resolution: {integrity: sha512-QJVz1Tj7MS099PevUG5jvnt9tSkXN8K14dxQlikJuPt4uD9hHAHjLyLBiLR5zELelBdD9QNRAXZzsJx0WaDL9A==}
    dependencies:
      function-bind: 1.1.1
      has: 1.0.3
      has-symbols: 1.0.3
    dev: true

  /get-stream/6.0.1:
    resolution: {integrity: sha512-ts6Wi+2j3jQjqi70w5AlN8DFnkSwC+MqmxEzdEALB2qXZYV3X/b1CTfgPLGJNMeAWxdPfU8FO1ms3NUfaHCPYg==}
    engines: {node: '>=10'}
    dev: true

  /get-symbol-description/1.0.0:
    resolution: {integrity: sha512-2EmdH1YvIQiZpltCNgkuiUnyukzxM/R6NDJX31Ke3BG1Nq5b0S2PhX59UKi9vZpPDQVdqn+1IcaAwnzTT5vCjw==}
    engines: {node: '>= 0.4'}
    dependencies:
      call-bind: 1.0.2
      get-intrinsic: 1.1.3
    dev: true

  /github-slugger/1.4.0:
    resolution: {integrity: sha512-w0dzqw/nt51xMVmlaV1+JRzN+oCa1KfcgGEWhxUG16wbdA+Xnt/yoFO8Z8x/V82ZcZ0wy6ln9QDup5avbhiDhQ==}
    dev: true

  /glob-parent/5.1.2:
    resolution: {integrity: sha512-AOIgSQCepiJYwP3ARnGx+5VnTu2HBYdzbGP45eLw1vr3zB3vZLeyed1sC9hnbcOc9/SrMyM5RPQrkGz4aS9Zow==}
    engines: {node: '>= 6'}
    dependencies:
      is-glob: 4.0.3

  /glob-parent/6.0.2:
    resolution: {integrity: sha512-XxwI8EOhVQgWp6iDL+3b0r86f4d6AX6zSU55HfB4ydCEuXLXc5FcYeOu+nnGftS4TEju/11rt4KJPTMgbfmv4A==}
    engines: {node: '>=10.13.0'}
    dependencies:
      is-glob: 4.0.3
    dev: true

  /glob/7.2.0:
    resolution: {integrity: sha512-lmLf6gtyrPq8tTjSmrO94wBeQbFR3HbLHbuyD69wuyQkImp2hWqMGB47OX65FBkPffO641IP9jWa1z4ivqG26Q==}
    dependencies:
      fs.realpath: 1.0.0
      inflight: 1.0.6
      inherits: 2.0.4
      minimatch: 3.1.2
      once: 1.4.0
      path-is-absolute: 1.0.1
    dev: true

  /glob/7.2.3:
    resolution: {integrity: sha512-nFR0zLpU2YCaRxwoCJvL6UvCH2JFyFVIvwTLsIf21AuHlMskA1hhTdk+LlYJtOlYt9v6dvszD2BGRqBL+iQK9Q==}
    dependencies:
      fs.realpath: 1.0.0
      inflight: 1.0.6
      inherits: 2.0.4
      minimatch: 3.1.2
      once: 1.4.0
      path-is-absolute: 1.0.1

  /glob/8.0.3:
    resolution: {integrity: sha512-ull455NHSHI/Y1FqGaaYFaLGkNMMJbavMrEGFXG/PGrg6y7sutWHUHrz6gy6WEBH6akM1M414dWKCNs+IhKdiQ==}
    engines: {node: '>=12'}
    dependencies:
      fs.realpath: 1.0.0
      inflight: 1.0.6
      inherits: 2.0.4
      minimatch: 5.1.0
      once: 1.4.0
    dev: true

  /global-agent/3.0.0:
    resolution: {integrity: sha512-PT6XReJ+D07JvGoxQMkT6qji/jVNfX/h364XHZOWeRzy64sSFr+xJ5OX7LI3b4MPQzdL4H8Y8M0xzPpsVMwA8Q==}
    engines: {node: '>=10.0'}
    dependencies:
      boolean: 3.2.0
      es6-error: 4.1.1
      matcher: 3.0.0
      roarr: 2.15.4
      semver: 7.3.7
      serialize-error: 7.0.1
    dev: true

  /globals/11.12.0:
    resolution: {integrity: sha512-WOBp/EEGUiIsJSp7wcv/y6MO+lV9UoncWqxuFfm8eBwzWNgyfBd6Gz+IeKQ9jCmyhoH99g15M3T+QaVHFjizVA==}
    engines: {node: '>=4'}
    dev: true

  /globals/13.17.0:
    resolution: {integrity: sha512-1C+6nQRb1GwGMKm2dH/E7enFAMxGTmGI7/dEdhy/DNelv85w9B72t3uc5frtMNXIbzrarJJ/lTCjcaZwbLJmyw==}
    engines: {node: '>=8'}
    dependencies:
      type-fest: 0.20.2
    dev: true

  /globalthis/1.0.3:
    resolution: {integrity: sha512-sFdI5LyBiNTHjRd7cGPWapiHWMOXKyuBNX/cWJ3NfzrZQVa8GI/8cofCl74AOVqq9W5kNmguTIzJ/1s2gyI9wA==}
    engines: {node: '>= 0.4'}
    dependencies:
      define-properties: 1.1.4
    dev: true

  /globalyzer/0.1.0:
    resolution: {integrity: sha512-40oNTM9UfG6aBmuKxk/giHn5nQ8RVz/SS4Ir6zgzOv9/qC3kKZ9v4etGTcJbEl/NyVQH7FGU7d+X1egr57Md2Q==}

  /globby/11.1.0:
    resolution: {integrity: sha512-jhIXaOzy1sb8IyocaruWSn1TjmnBVs8Ayhcy83rmxNJ8q2uWKCAj3CnJY+KpGSXCueAPc0i05kVvVKtP1t9S3g==}
    engines: {node: '>=10'}
    dependencies:
      array-union: 2.1.0
      dir-glob: 3.0.1
      fast-glob: 3.2.12
      ignore: 5.2.0
      merge2: 1.4.1
      slash: 3.0.0

  /globrex/0.1.2:
    resolution: {integrity: sha512-uHJgbwAMwNFf5mLst7IWLNg14x1CkeqglJb/K3doi4dw6q2IvAAmM/Y81kevy83wP+Sst+nutFTYOGg3d1lsxg==}

  /graceful-fs/4.2.10:
    resolution: {integrity: sha512-9ByhssR2fPVsNZj478qUUbKfmL0+t5BDVyjShtyZZLiK7ZDAArFFfopyOTj0M05wE2tJPisA4iTnnXl2YoPvOA==}

  /grapheme-splitter/1.0.4:
    resolution: {integrity: sha512-bzh50DW9kTPM00T8y4o8vQg89Di9oLJVLW/KaOGIXJWP/iqCN6WKYkbNOF04vFLJhwcpYUh9ydh/+5vpOqV4YQ==}
    dev: true

  /gray-matter/4.0.3:
    resolution: {integrity: sha512-5v6yZd4JK3eMI3FqqCouswVqwugaA9r4dNZB1wwcmrD02QkV5H0y7XBQW8QwQqEaZY1pM9aqORSORhJRdNK44Q==}
    engines: {node: '>=6.0'}
    dependencies:
      js-yaml: 3.14.1
      kind-of: 6.0.3
      section-matter: 1.0.0
      strip-bom-string: 1.0.0
    dev: true

  /growl/1.10.5:
    resolution: {integrity: sha512-qBr4OuELkhPenW6goKVXiv47US3clb3/IbuWF9KNKEijAy9oeHxU9IgzjvJhHkUzhaj7rOUD7+YGWqUjLp5oSA==}
    engines: {node: '>=4.x'}
    dev: true

  /hard-rejection/2.1.0:
    resolution: {integrity: sha512-VIZB+ibDhx7ObhAe7OVtoEbuP4h/MuOTHJ+J8h/eBXotJYl0fBgR72xDFCKgIh22OJZIOVNxBMWuhAr10r8HdA==}
    engines: {node: '>=6'}
    dev: true

  /has-bigints/1.0.2:
    resolution: {integrity: sha512-tSvCKtBr9lkF0Ex0aQiP9N+OpV4zi2r/Nee5VkRDbaqv35RLYMzbwQfFSZZH0kR+Rd6302UJZ2p/bJCEoR3VoQ==}
    dev: true

  /has-flag/3.0.0:
    resolution: {integrity: sha512-sKJf1+ceQBr4SMkvQnBDNDtf4TXpVhVGateu0t918bl30FnbE2m4vNLX+VWe/dpjlb+HugGYzW7uQXH98HPEYw==}
    engines: {node: '>=4'}
    dev: true

  /has-flag/4.0.0:
    resolution: {integrity: sha512-EykJT/Q1KjTWctppgIAgfSO0tKVuZUjhgMr17kqTumMl6Afv3EISleU7qZUzoXDFTAHTDC4NOoG/ZxU3EvlMPQ==}
    engines: {node: '>=8'}
    dev: true

  /has-package-exports/1.3.0:
    resolution: {integrity: sha512-e9OeXPQnmPhYoJ63lXC4wWe34TxEGZDZ3OQX9XRqp2VwsfLl3bQBy7VehLnd34g3ef8CmYlBLGqEMKXuz8YazQ==}
    dependencies:
      '@ljharb/has-package-exports-patterns': 0.0.2
    dev: true

  /has-property-descriptors/1.0.0:
    resolution: {integrity: sha512-62DVLZGoiEBDHQyqG4w9xCuZ7eJEwNmJRWw2VY84Oedb7WFcA27fiEVe8oUQx9hAUJ4ekurquucTGwsyO1XGdQ==}
    dependencies:
      get-intrinsic: 1.1.3
    dev: true

  /has-symbols/1.0.3:
    resolution: {integrity: sha512-l3LCuF6MgDNwTDKkdYGEihYjt5pRPbEg46rtlmnSPlUbgmB8LOIrKJbYYFBSbnPaJexMKtiPO8hmeRjRz2Td+A==}
    engines: {node: '>= 0.4'}
    dev: true

  /has-tostringtag/1.0.0:
    resolution: {integrity: sha512-kFjcSNhnlGV1kyoGk7OXKSawH5JOb/LzUc5w9B02hOTO0dfFRjbHQKvg1d6cf3HbeUmtU9VbbV3qzZ2Teh97WQ==}
    engines: {node: '>= 0.4'}
    dependencies:
      has-symbols: 1.0.3
    dev: true

  /has/1.0.3:
    resolution: {integrity: sha512-f2dvO0VU6Oej7RkWJGrehjbzMAjFp5/VKPp5tTpWIV4JHHZK1/BxbFRtf/siA2SWTe09caDmVtYYzWEIbBS4zw==}
    engines: {node: '>= 0.4.0'}
    dependencies:
      function-bind: 1.1.1
    dev: true

  /hast-to-hyperscript/10.0.1:
    resolution: {integrity: sha512-dhIVGoKCQVewFi+vz3Vt567E4ejMppS1haBRL6TEmeLeJVB1i/FJIIg/e6s1Bwn0g5qtYojHEKvyGA+OZuyifw==}
    dependencies:
      '@types/unist': 2.0.6
      comma-separated-tokens: 2.0.2
      property-information: 6.1.1
      space-separated-tokens: 2.0.1
      style-to-object: 0.3.0
      unist-util-is: 5.1.1
      web-namespaces: 2.0.1
    dev: true

  /hast-util-from-parse5/7.1.0:
    resolution: {integrity: sha512-m8yhANIAccpU4K6+121KpPP55sSl9/samzQSQGpb0mTExcNh2WlvjtMwSWFhg6uqD4Rr6Nfa8N6TMypQM51rzQ==}
    dependencies:
      '@types/hast': 2.3.4
      '@types/parse5': 6.0.3
      '@types/unist': 2.0.6
      hastscript: 7.0.2
      property-information: 6.1.1
      vfile: 5.3.5
      vfile-location: 4.0.1
      web-namespaces: 2.0.1
    dev: true

  /hast-util-is-element/2.1.2:
    resolution: {integrity: sha512-thjnlGAnwP8ef/GSO1Q8BfVk2gundnc2peGQqEg2kUt/IqesiGg/5mSwN2fE7nLzy61pg88NG6xV+UrGOrx9EA==}
    dependencies:
      '@types/hast': 2.3.4
      '@types/unist': 2.0.6
    dev: true

  /hast-util-parse-selector/3.1.0:
    resolution: {integrity: sha512-AyjlI2pTAZEOeu7GeBPZhROx0RHBnydkQIXlhnFzDi0qfXTmGUWoCYZtomHbrdrheV4VFUlPcfJ6LMF5T6sQzg==}
    dependencies:
      '@types/hast': 2.3.4
    dev: true

  /hast-util-raw/7.2.2:
    resolution: {integrity: sha512-0x3BhhdlBcqRIKyc095lBSDvmQNMY3Eulj2PLsT5XCyKYrxssI5yr3P4Kv/PBo1s/DMkZy2voGkMXECnFCZRLQ==}
    dependencies:
      '@types/hast': 2.3.4
      '@types/parse5': 6.0.3
      hast-util-from-parse5: 7.1.0
      hast-util-to-parse5: 7.0.0
      html-void-elements: 2.0.1
      parse5: 6.0.1
      unist-util-position: 4.0.3
      unist-util-visit: 4.1.1
      vfile: 5.3.5
      web-namespaces: 2.0.1
      zwitch: 2.0.2
    dev: true

  /hast-util-to-html/8.0.3:
    resolution: {integrity: sha512-/D/E5ymdPYhHpPkuTHOUkSatxr4w1ZKrZsG0Zv/3C2SRVT0JFJG53VS45AMrBtYk0wp5A7ksEhiC8QaOZM95+A==}
    dependencies:
      '@types/hast': 2.3.4
      ccount: 2.0.1
      comma-separated-tokens: 2.0.2
      hast-util-is-element: 2.1.2
      hast-util-whitespace: 2.0.0
      html-void-elements: 2.0.1
      property-information: 6.1.1
      space-separated-tokens: 2.0.1
      stringify-entities: 4.0.3
      unist-util-is: 5.1.1
    dev: true

  /hast-util-to-parse5/7.0.0:
    resolution: {integrity: sha512-YHiS6aTaZ3N0Q3nxaY/Tj98D6kM8QX5Q8xqgg8G45zR7PvWnPGPP0vcKCgb/moIydEJ/QWczVrX0JODCVeoV7A==}
    dependencies:
      '@types/hast': 2.3.4
      '@types/parse5': 6.0.3
      hast-to-hyperscript: 10.0.1
      property-information: 6.1.1
      web-namespaces: 2.0.1
      zwitch: 2.0.2
    dev: true

  /hast-util-whitespace/2.0.0:
    resolution: {integrity: sha512-Pkw+xBHuV6xFeJprJe2BBEoDV+AvQySaz3pPDRUs5PNZEMQjpXJJueqrpcHIXxnWTcAGi/UOCgVShlkY6kLoqg==}
    dev: true

  /hastscript/7.0.2:
    resolution: {integrity: sha512-uA8ooUY4ipaBvKcMuPehTAB/YfFLSSzCwFSwT6ltJbocFUKH/GDHLN+tflq7lSRf9H86uOuxOFkh1KgIy3Gg2g==}
    dependencies:
      '@types/hast': 2.3.4
      comma-separated-tokens: 2.0.2
      hast-util-parse-selector: 3.1.0
      property-information: 6.1.1
      space-separated-tokens: 2.0.1
    dev: true

  /he/1.2.0:
    resolution: {integrity: sha512-F/1DnUGPopORZi0ni+CvrCgHQ5FyEAHRLSApuYWMmrbSwoN2Mn/7k+Gl38gJnR7yyDZk6WLXwiGod1JOWNDKGw==}
    hasBin: true
    dev: true

  /hosted-git-info/2.8.9:
    resolution: {integrity: sha512-mxIDAb9Lsm6DoOJ7xH+5+X4y1LU/4Hi50L9C5sIswK3JzULS4bwk1FvjdBgvYR4bzT4tuUQiC15FE2f5HbLvYw==}
    dev: true

  /html-entities/2.3.3:
    resolution: {integrity: sha512-DV5Ln36z34NNTDgnz0EWGBLZENelNAtkiFA4kyNOG2tDI6Mz1uSWiq1wAKdyjnJwyDiDO7Fa2SO1CTxPXL8VxA==}
    dev: true

  /html-escaper/3.0.3:
    resolution: {integrity: sha512-RuMffC89BOWQoY0WKGpIhn5gX3iI54O6nRA0yC124NYVtzjmFWBIiFd8M0x+ZdX0P9R4lADg1mgP8C7PxGOWuQ==}
    dev: true

  /html-void-elements/2.0.1:
    resolution: {integrity: sha512-0quDb7s97CfemeJAnW9wC0hw78MtW7NU3hqtCD75g2vFlDLt36llsYD7uB7SUzojLMP24N5IatXf7ylGXiGG9A==}
    dev: true

  /http-proxy-agent/4.0.1:
    resolution: {integrity: sha512-k0zdNgqWTGA6aeIRVpvfVob4fL52dTfaehylg0Y4UvSySvOq/Y+BOyPrgpUrA7HylqvU8vIZGsRuXmspskV0Tg==}
    engines: {node: '>= 6'}
    dependencies:
      '@tootallnate/once': 1.1.2
      agent-base: 6.0.2
      debug: 4.3.4
    transitivePeerDependencies:
      - supports-color
    dev: true

  /https-proxy-agent/5.0.1:
    resolution: {integrity: sha512-dFcAjpTQFgoLMzC2VwU+C/CbS7uRL0lWmxDITmqm7C+7F0Odmj6s9l6alZc6AELXhrnggM2CeWSXHGOdX2YtwA==}
    engines: {node: '>= 6'}
    dependencies:
      agent-base: 6.0.2
      debug: 4.3.4
    transitivePeerDependencies:
      - supports-color
    dev: true

  /human-id/1.0.2:
    resolution: {integrity: sha512-UNopramDEhHJD+VR+ehk8rOslwSfByxPIZyJRfV739NDhN5LF1fa1MqnzKm2lGTQRjNrjK19Q5fhkgIfjlVUKw==}
    dev: true

  /human-signals/3.0.1:
    resolution: {integrity: sha512-rQLskxnM/5OCldHo+wNXbpVgDn5A17CUoKX+7Sokwaknlq7CdSnphy0W39GU8dw59XiCXmFXDg4fRuckQRKewQ==}
    engines: {node: '>=12.20.0'}
    dev: true

  /iconv-lite/0.4.24:
    resolution: {integrity: sha512-v3MXnZAcvnywkTUEZomIActle7RXXeedOR31wwl7VlyoXO4Qi9arvSenNQWne1TcRwhCL1HwLI21bEqdpj8/rA==}
    engines: {node: '>=0.10.0'}
    dependencies:
      safer-buffer: 2.1.2
    dev: true

  /ieee754/1.2.1:
    resolution: {integrity: sha512-dcyqhDvX1C46lXZcVqCpK+FtMRQVdIMN6/Df5js2zouUsqG7I6sFxitIC+7KYK29KdXOLHdu9zL4sFnoVQnqaA==}
    dev: true

  /ignore/5.2.0:
    resolution: {integrity: sha512-CmxgYGiEPCLhfLnpPp1MoRmifwEIOgjcHXxOBjv7mY96c+eWScsOP9c112ZyLdWHi0FxHjI+4uVhKYp/gcdRmQ==}
    engines: {node: '>= 4'}

  /import-fresh/3.3.0:
    resolution: {integrity: sha512-veYYhQa+D1QBKznvhUHxb8faxlrwUnxseDAbAp457E0wLNio2bOSKnjYDhMj+YiAq61xrMGhQk9iXVk5FzgQMw==}
    engines: {node: '>=6'}
    dependencies:
      parent-module: 1.0.1
      resolve-from: 4.0.0
    dev: true

  /import-meta-resolve/2.1.0:
    resolution: {integrity: sha512-yG9pxkWJVTy4cmRsNWE3ztFdtFuYIV8G4N+cbCkO8b+qngkLyIUhxQFuZ0qJm67+0nUOxjMPT7nfksPKza1v2g==}
    dev: true

  /imurmurhash/0.1.4:
    resolution: {integrity: sha512-JmXMZ6wuvDmLiHEml9ykzqO6lwFbof0GG4IkcGaENdCRDDmMVnny7s5HsIgHCbaq0w2MyPhDqkhTUgS2LU2PHA==}
    engines: {node: '>=0.8.19'}
    dev: true

  /indent-string/4.0.0:
    resolution: {integrity: sha512-EdDDZu4A2OyIK7Lr/2zG+w5jmbuk1DVBnEwREQvBzspBJkCEbRa8GxU1lghYcaGJCnRWibjDXlq779X1/y5xwg==}
    engines: {node: '>=8'}

  /inflight/1.0.6:
    resolution: {integrity: sha512-k92I/b08q4wvFscXCLvqfsHCrjrF7yiXsQuIVvVE7N82W3+aqpzuUdBbfhWcy/FZR3/4IgflMgKLOsvPDrGCJA==}
    dependencies:
      once: 1.4.0
      wrappy: 1.0.2

  /inherits/2.0.4:
    resolution: {integrity: sha512-k/vGaX4/Yla3WzyMCvTQOXYeIHvqOKtnqBduzTHpzpQZzAskKMhZ2K+EnBiSM9zGSoIFeMpXKxa4dYeZIQqewQ==}

  /inline-style-parser/0.1.1:
    resolution: {integrity: sha512-7NXolsK4CAS5+xvdj5OMMbI962hU/wvwoxk+LWR9Ek9bVtyuuYScDN6eS0rUm6TxApFpw7CX1o4uJzcd4AyD3Q==}
    dev: true

  /internal-slot/1.0.3:
    resolution: {integrity: sha512-O0DB1JC/sPyZl7cIo78n5dR7eUSwwpYPiXRhTzNxZVAMUuB8vlnRFyLxdrVToks6XPLVnFfbzaVd5WLjhgg+vA==}
    engines: {node: '>= 0.4'}
    dependencies:
      get-intrinsic: 1.1.3
      has: 1.0.3
      side-channel: 1.0.4
    dev: true

  /is-alphabetical/2.0.1:
    resolution: {integrity: sha512-FWyyY60MeTNyeSRpkM2Iry0G9hpr7/9kD40mD/cGQEuilcZYS4okz8SN2Q6rLCJ8gbCt6fN+rC+6tMGS99LaxQ==}
    dev: true

  /is-alphanumerical/2.0.1:
    resolution: {integrity: sha512-hmbYhX/9MUMF5uh7tOXyK/n0ZvWpad5caBA17GsC6vyuCqaWliRG5K1qS9inmUhEMaOBIW7/whAnSwveW/LtZw==}
    dependencies:
      is-alphabetical: 2.0.1
      is-decimal: 2.0.1
    dev: true

  /is-arrayish/0.2.1:
    resolution: {integrity: sha512-zz06S8t0ozoDXMG+ube26zeCTNXcKIPJZJi8hBrF4idCLms4CG9QtK7qBl1boi5ODzFpjswb5JPmHCbMpjaYzg==}
    dev: true

  /is-bigint/1.0.4:
    resolution: {integrity: sha512-zB9CruMamjym81i2JZ3UMn54PKGsQzsJeo6xvN3HJJ4CAsQNB6iRutp2To77OfCNuoxspsIhzaPoO1zyCEhFOg==}
    dependencies:
      has-bigints: 1.0.2
    dev: true

  /is-binary-path/2.1.0:
    resolution: {integrity: sha512-ZMERYes6pDydyuGidse7OsHxtbI7WVeUEozgR/g7rd0xUimYNlvZRE/K2MgZTjWy725IfelLeVcEM97mmtRGXw==}
    engines: {node: '>=8'}
    dependencies:
      binary-extensions: 2.2.0
    dev: true

  /is-boolean-object/1.1.2:
    resolution: {integrity: sha512-gDYaKHJmnj4aWxyj6YHyXVpdQawtVLHU5cb+eztPGczf6cjuTdwve5ZIEfgXqH4e57An1D1AKf8CZ3kYrQRqYA==}
    engines: {node: '>= 0.4'}
    dependencies:
      call-bind: 1.0.2
      has-tostringtag: 1.0.0
    dev: true

  /is-buffer/2.0.5:
    resolution: {integrity: sha512-i2R6zNFDwgEHJyQUtJEk0XFi1i0dPFn/oqjK3/vPCcDeJvW5NQ83V8QbicfF1SupOaB0h8ntgBC2YiE7dfyctQ==}
    engines: {node: '>=4'}
    dev: true

  /is-callable/1.2.5:
    resolution: {integrity: sha512-ZIWRujF6MvYGkEuHMYtFRkL2wAtFw89EHfKlXrkPkjQZZRWeh9L1q3SV13NIfHnqxugjLvAOkEHx9mb1zcMnEw==}
    engines: {node: '>= 0.4'}
    dev: true

  /is-ci/3.0.1:
    resolution: {integrity: sha512-ZYvCgrefwqoQ6yTyYUbQu64HsITZ3NfKX1lzaEYdkTDcfKzzCI/wthRRYKkdjHKFVgNiXKAKm65Zo1pk2as/QQ==}
    hasBin: true
    dependencies:
      ci-info: 3.4.0
    dev: true

  /is-core-module/2.10.0:
    resolution: {integrity: sha512-Erxj2n/LDAZ7H8WNJXd9tw38GYM3dv8rk8Zcs+jJuxYTW7sozH+SS8NtrSjVL1/vpLvWi1hxy96IzjJ3EHTJJg==}
    dependencies:
      has: 1.0.3
    dev: true

  /is-date-object/1.0.5:
    resolution: {integrity: sha512-9YQaSxsAiSwcvS33MBk3wTCVnWK+HhF8VZR2jRxehM16QcVOdHqPn4VPHmRK4lSr38n9JriurInLcP90xsYNfQ==}
    engines: {node: '>= 0.4'}
    dependencies:
      has-tostringtag: 1.0.0
    dev: true

  /is-decimal/2.0.1:
    resolution: {integrity: sha512-AAB9hiomQs5DXWcRB1rqsxGUstbRroFOPPVAomNk/3XHR5JyEZChOyTWe2oayKnsSsr/kcGqF+z6yuH6HHpN0A==}
    dev: true

  /is-docker/2.2.1:
    resolution: {integrity: sha512-F+i2BKsFrH66iaUFc0woD8sLy8getkwTwtOBjvs56Cx4CgJDeKQeqfz8wAYiSb8JOprWhHH5p77PbmYCvvUuXQ==}
    engines: {node: '>=8'}
    hasBin: true

  /is-docker/3.0.0:
    resolution: {integrity: sha512-eljcgEDlEns/7AXFosB5K/2nCM4P7FQPkGc/DWLy5rmFEWvZayGrik1d9/QIY5nJ4f9YsVvBkA6kJpHn9rISdQ==}
    engines: {node: ^12.20.0 || ^14.13.1 || >=16.0.0}
    hasBin: true
    dev: true

  /is-extendable/0.1.1:
    resolution: {integrity: sha512-5BMULNob1vgFX6EjQw5izWDxrecWK9AM72rugNr0TFldMOi0fj6Jk+zeKIt0xGj4cEfQIJth4w3OKWOJ4f+AFw==}
    engines: {node: '>=0.10.0'}
    dev: true

  /is-extglob/2.1.1:
    resolution: {integrity: sha512-SbKbANkN603Vi4jEZv49LeVJMn4yGwsbzZworEoyEiutsN3nJYdbO36zfhGJ6QEDpOZIFkDtnq5JRxmvl3jsoQ==}
    engines: {node: '>=0.10.0'}

  /is-fullwidth-code-point/3.0.0:
    resolution: {integrity: sha512-zymm5+u+sCsSWyD9qNaejV3DFvhCKclKdizYaJUuHA83RLjb7nSuGnddCHGv0hk+KY7BMAlsWeK4Ueg6EV6XQg==}
    engines: {node: '>=8'}
    dev: true

  /is-glob/4.0.3:
    resolution: {integrity: sha512-xelSayHH36ZgE7ZWhli7pW34hNbNl8Ojv5KVmkJD4hBdD3th8Tfk9vYasLM+mXWOZhFkgZfxhLSnrwRr4elSSg==}
    engines: {node: '>=0.10.0'}
    dependencies:
      is-extglob: 2.1.1

  /is-hexadecimal/2.0.1:
    resolution: {integrity: sha512-DgZQp241c8oO6cA1SbTEWiXeoxV42vlcJxgH+B3hi1AiqqKruZR3ZGF8In3fj4+/y/7rHvlOZLZtgJ/4ttYGZg==}
    dev: true

  /is-interactive/2.0.0:
    resolution: {integrity: sha512-qP1vozQRI+BMOPcjFzrjXuQvdak2pHNUMZoeG2eRbiSqyvbEf/wQtEOTOX1guk6E3t36RkaqiSt8A/6YElNxLQ==}
    engines: {node: '>=12'}
    dev: true

  /is-negative-zero/2.0.2:
    resolution: {integrity: sha512-dqJvarLawXsFbNDeJW7zAz8ItJ9cd28YufuuFzh0G8pNHjJMnY08Dv7sYX2uF5UpQOwieAeOExEYAWWfu7ZZUA==}
    engines: {node: '>= 0.4'}
    dev: true

  /is-number-object/1.0.7:
    resolution: {integrity: sha512-k1U0IRzLMo7ZlYIfzRu23Oh6MiIFasgpb9X76eqfFZAqwH44UI4KTBvBYIZ1dSL9ZzChTB9ShHfLkR4pdW5krQ==}
    engines: {node: '>= 0.4'}
    dependencies:
      has-tostringtag: 1.0.0
    dev: true

  /is-number/7.0.0:
    resolution: {integrity: sha512-41Cifkg6e8TylSpdtTpeLVMqvSBEVzTttHvERD741+pnZ8ANv0004MRL43QKPDlK9cGvNp6NZWZUBlbGXYxxng==}
    engines: {node: '>=0.12.0'}

  /is-path-cwd/2.2.0:
    resolution: {integrity: sha512-w942bTcih8fdJPJmQHFzkS76NEP8Kzzvmw92cXsazb8intwLqPibPPdXf4ANdKV3rYMuuQYGIWtvz9JilB3NFQ==}
    engines: {node: '>=6'}
    dev: false

  /is-path-inside/3.0.3:
    resolution: {integrity: sha512-Fd4gABb+ycGAmKou8eMftCupSir5lRxqf4aD/vd0cD2qc4HL07OjCeuHMr8Ro4CoMaeCKDB0/ECBOVWjTwUvPQ==}
    engines: {node: '>=8'}
    dev: false

  /is-plain-obj/1.1.0:
    resolution: {integrity: sha512-yvkRyxmFKEOQ4pNXCmJG5AEQNlXJS5LaONXo5/cLdTZdWvsZ1ioJEonLGAosKlMWE8lwUy/bJzMjcw8az73+Fg==}
    engines: {node: '>=0.10.0'}
    dev: true

  /is-plain-obj/2.1.0:
    resolution: {integrity: sha512-YWnfyRwxL/+SsrWYfOpUtz5b3YD+nyfkHvjbcanzk8zgyO4ASD67uVMRt8k5bM4lLMDnXfriRhOpemw+NfT1eA==}
    engines: {node: '>=8'}
    dev: true

  /is-plain-obj/4.1.0:
    resolution: {integrity: sha512-+Pgi+vMuUNkJyExiMBt5IlFoMyKnr5zhJ4Uspz58WOhBF5QoIZkFyNHIbBAtHwzVAgk5RtndVNsDRN61/mmDqg==}
    engines: {node: '>=12'}
    dev: true

  /is-regex/1.1.4:
    resolution: {integrity: sha512-kvRdxDsxZjhzUX07ZnLydzS1TU/TJlTUHHY4YLL87e37oUA49DfkLqgy+VjFocowy29cKvcSiu+kIv728jTTVg==}
    engines: {node: '>= 0.4'}
    dependencies:
      call-bind: 1.0.2
      has-tostringtag: 1.0.0
    dev: true

  /is-shared-array-buffer/1.0.2:
    resolution: {integrity: sha512-sqN2UDu1/0y6uvXyStCOzyhAjCSlHceFoMKJW8W9EU9cvic/QdsZ0kEU93HEy3IUEFZIiH/3w+AH/UQbPHNdhA==}
    dependencies:
      call-bind: 1.0.2
    dev: true

  /is-stream/3.0.0:
    resolution: {integrity: sha512-LnQR4bZ9IADDRSkvpqMGvt/tEJWclzklNgSw48V5EAaAeDd6qGvN8ei6k5p0tvxSR171VmGyHuTiAOfxAbr8kA==}
    engines: {node: ^12.20.0 || ^14.13.1 || >=16.0.0}
    dev: true

  /is-string/1.0.7:
    resolution: {integrity: sha512-tE2UXzivje6ofPW7l23cjDOMa09gb7xlAqG6jG5ej6uPV32TlWP3NKPigtaGeHNu9fohccRYvIiZMfOOnOYUtg==}
    engines: {node: '>= 0.4'}
    dependencies:
      has-tostringtag: 1.0.0
    dev: true

  /is-subdir/1.2.0:
    resolution: {integrity: sha512-2AT6j+gXe/1ueqbW6fLZJiIw3F8iXGJtt0yDrZaBhAZEG1raiTxKWU+IPqMCzQAXOUCKdA4UDMgacKH25XG2Cw==}
    engines: {node: '>=4'}
    dependencies:
      better-path-resolve: 1.0.0
    dev: true

  /is-symbol/1.0.4:
    resolution: {integrity: sha512-C/CPBqKWnvdcxqIARxyOh4v1UUEOCHpgDa0WYgpKDFMszcrPcffg5uhwSgPCLD2WWxmq6isisz87tzT01tuGhg==}
    engines: {node: '>= 0.4'}
    dependencies:
      has-symbols: 1.0.3
    dev: true

  /is-unicode-supported/0.1.0:
    resolution: {integrity: sha512-knxG2q4UC3u8stRGyAVJCOdxFmv5DZiRcdlIaAQXAbSfJya+OhopNotLQrstBhququ4ZpuKbDc/8S6mgXgPFPw==}
    engines: {node: '>=10'}
    dev: true

  /is-unicode-supported/1.3.0:
    resolution: {integrity: sha512-43r2mRvz+8JRIKnWJ+3j8JtjRKZ6GmjzfaE/qiBJnikNnYv/6bagRJ1kUhNk8R5EX/GkobD+r+sfxCPJsiKBLQ==}
    engines: {node: '>=12'}
    dev: true

  /is-weakref/1.0.2:
    resolution: {integrity: sha512-qctsuLZmIQ0+vSSMfoVvyFe2+GSEvnmZ2ezTup1SBse9+twCCeial6EEi3Nc2KFcf6+qz2FBPnjXsk8xhKSaPQ==}
    dependencies:
      call-bind: 1.0.2
    dev: true

  /is-windows/1.0.2:
    resolution: {integrity: sha512-eXK1UInq2bPmjyX6e3VHIzMLobc4J94i4AWn+Hpq3OU5KkrRC96OAcR3PRJ/pGu6m8TRnBHP9dkXQVsT/COVIA==}
    engines: {node: '>=0.10.0'}
    dev: true

  /is-wsl/2.2.0:
    resolution: {integrity: sha512-fKzAra0rGJUUBwGBgNkHZuToZcn+TtXHpeCgmkMJMMYx1sQDYaCSyjJBSCa2nH1DGm7s3n1oBnohoVTBaN7Lww==}
    engines: {node: '>=8'}
    dependencies:
      is-docker: 2.2.1

  /isarray/0.0.1:
    resolution: {integrity: sha512-D2S+3GLxWH+uhrNEcoh/fnmYeP8E8/zHl644d/jdA0g2uyXvy3sb0qxotE+ne0LtccHknQzWwZEzhak7oJ0COQ==}
    dev: true

  /isarray/1.0.0:
    resolution: {integrity: sha512-VLghIWNM6ELQzo7zwmcg0NmTVyWKYjvIeM83yjp0wRDTmUnrM678fQbcKBo6n2CJEF0szoG//ytg+TKla89ALQ==}
    dev: true

  /isexe/2.0.0:
    resolution: {integrity: sha512-RHxMLp9lnKHGHRng9QFhRCMbYAcVpn69smSGcq3f36xjgVVWThj4qqLbTLlq7Ssj8B+fIQ1EuCEGI2lKsyQeIw==}

  /js-sdsl/4.1.4:
    resolution: {integrity: sha512-Y2/yD55y5jteOAmY50JbUZYwk3CP3wnLPEZnlR1w9oKhITrBEtAxwuWKebFf8hMrPMgbYwFoWK/lH2sBkErELw==}
    dev: true

  /js-tokens/4.0.0:
    resolution: {integrity: sha512-RdJUflcE3cUzKiMqQgsCu06FPu9UdIJO0beYbPhHN4k6apgJtifcoCtT9bcxOpYBtpD2kCM6Sbzg4CausW/PKQ==}
    dev: true

  /js-yaml/3.14.1:
    resolution: {integrity: sha512-okMH7OXXJ7YrN9Ok3/SXrnu4iX9yOk+25nqX4imS2npuvTYDmo/QEZoqwZkYaIDk3jVvBOTOIEgEhaLOynBS9g==}
    hasBin: true
    dependencies:
      argparse: 1.0.10
      esprima: 4.0.1
    dev: true

  /js-yaml/4.1.0:
    resolution: {integrity: sha512-wpxZs9NoxZaJESJGIZTyDEaYpl0FKSA+FB9aJiyemKhMwkxQg63h4T1KJgUGHpTqPDNRcmmYLugrRjJlBtWvRA==}
    hasBin: true
    dependencies:
      argparse: 2.0.1
    dev: true

  /jsesc/2.5.2:
    resolution: {integrity: sha512-OYu7XEzjkCQ3C5Ps3QIZsQfNpqoJyZZA99wd9aWd05NCtC5pWOkShK2mkL6HXQR6/Cy2lbNdPlZBpuQHXE63gA==}
    engines: {node: '>=4'}
    hasBin: true
    dev: true

  /json-parse-even-better-errors/2.3.1:
    resolution: {integrity: sha512-xyFwyhro/JEof6Ghe2iz2NcXoj2sloNsWr/XsERDK/oiPCfaNhl5ONfp+jQdAZRQQ0IJWNzH9zIZF7li91kh2w==}
    dev: true

  /json-schema-traverse/0.4.1:
    resolution: {integrity: sha512-xbbCH5dCYU5T8LcEhhuh7HJ88HXuW3qsI3Y0zOZFKfZEHcpWiHU/Jxzk629Brsab/mMiHQti9wMP+845RPe3Vg==}
    dev: true

  /json-stable-stringify-without-jsonify/1.0.1:
    resolution: {integrity: sha512-Bdboy+l7tA3OGW6FjyFHWkP5LuByj1Tk33Ljyq0axyzdk9//JSi2u3fP1QSmd1KNwq6VOKYGlAu87CisVir6Pw==}
    dev: true

  /json-stringify-safe/5.0.1:
    resolution: {integrity: sha512-ZClg6AaYvamvYEE82d3Iyd3vSSIjQ+odgjaTzRuO3s7toCdFKczob2i0zCh7JE8kWn17yvAWhUVxvqGwUalsRA==}
    dev: true

  /json5/2.2.1:
    resolution: {integrity: sha512-1hqLFMSrGHRHxav9q9gNjJ5EXznIxGVO09xQRrwplcS8qs28pZ8s8hupZAmqDwZUmVZ2Qb2jnyPOWcDH8m8dlA==}
    engines: {node: '>=6'}
    hasBin: true
    dev: true

  /jsonc-parser/2.3.1:
    resolution: {integrity: sha512-H8jvkz1O50L3dMZCsLqiuB2tA7muqbSg1AtGEkN0leAqGjsUzDJir3Zwr02BhqdcITPg3ei3mZ+HjMocAknhhg==}

  /jsonc-parser/3.2.0:
    resolution: {integrity: sha512-gfFQZrcTc8CnKXp6Y4/CBT3fTc0OVuDofpre4aEeEpSBPV5X5v4+Vmx+8snU7RLPrNHPKSgLxGo9YuQzz20o+w==}
    dev: true

  /jsonfile/4.0.0:
    resolution: {integrity: sha512-m6F1R3z8jjlf2imQHS2Qez5sjKWQzbuuhuJ/FKYFRZvPE3PuHcSMVZzfsLhGVOkfd20obL5SWEBew5ShlquNxg==}
    optionalDependencies:
      graceful-fs: 4.2.10
    dev: true

  /jsonfile/6.1.0:
    resolution: {integrity: sha512-5dgndWOriYSm5cnYaJNhalLNDKOqFwyDB/rr1E9ZsGciGvKPs8R2xYGCacuf3z6K1YKDz182fd+fY3cn3pMqXQ==}
    dependencies:
      universalify: 2.0.0
    optionalDependencies:
      graceful-fs: 4.2.10
    dev: true

  /just-extend/4.2.1:
    resolution: {integrity: sha512-g3UB796vUFIY90VIv/WX3L2c8CS2MdWUww3CNrYmqza1Fg0DURc2K/O4YrnklBdQarSJ/y8JnJYDGc+1iumQjg==}
    dev: true

  /kind-of/6.0.3:
    resolution: {integrity: sha512-dcS1ul+9tmeD95T+x28/ehLgd9mENa3LsvDTtzm3vyBEO7RPptvAD+t44WVXaUjTBRcrpFeFlC8WCruUR456hw==}
    engines: {node: '>=0.10.0'}
    dev: true

  /kleur/3.0.3:
    resolution: {integrity: sha512-eTIzlVOSUR+JxdDFepEYcBMtZ9Qqdef+rnzWdRZuMbOywu5tO2w2N7rqjoANZ5k9vywhL6Br1VRjUIgTQx4E8w==}
    engines: {node: '>=6'}
    dev: true

  /kleur/4.1.5:
    resolution: {integrity: sha512-o+NO+8WrRiQEE4/7nwRJhN1HWpVmJm511pBHUxPLtp0BUISzlBplORYSmTclCnJvQq2tKu/sgl3xVpkc7ZWuQQ==}
    engines: {node: '>=6'}

  /levn/0.4.1:
    resolution: {integrity: sha512-+bT2uH4E5LGE7h/n3evcS/sQlJXCpIp6ym8OWJ5eV6+67Dsql/LaaT7qJBAt2rzfoa/5QBGBhxDix1dMt2kQKQ==}
    engines: {node: '>= 0.8.0'}
    dependencies:
      prelude-ls: 1.2.1
      type-check: 0.4.0
    dev: true

  /lilconfig/2.0.6:
    resolution: {integrity: sha512-9JROoBW7pobfsx+Sq2JsASvCo6Pfo6WWoUW79HuB1BCoBXD4PLWJPqDF6fNj67pqBYTbAHkE57M1kS/+L1neOg==}
    engines: {node: '>=10'}
    dev: true

  /lines-and-columns/1.2.4:
    resolution: {integrity: sha512-7ylylesZQ/PV29jhEDl3Ufjo6ZX7gCqJr5F7PKrqc93v7fzSymt1BpwEU8nAUXs8qzzvqhbjhK5QZg6Mt/HkBg==}
    dev: true

  /listenercount/1.0.1:
    resolution: {integrity: sha512-3mk/Zag0+IJxeDrxSgaDPy4zZ3w05PRZeJNnlWhzFz5OkX49J4krc+A8X2d2M69vGMBEX0uyl8M+W+8gH+kBqQ==}
    dev: true

  /load-yaml-file/0.2.0:
    resolution: {integrity: sha512-OfCBkGEw4nN6JLtgRidPX6QxjBQGQf72q3si2uvqyFEMbycSFFHwAZeXx6cJgFM9wmLrf9zBwCP3Ivqa+LLZPw==}
    engines: {node: '>=6'}
    dependencies:
      graceful-fs: 4.2.10
      js-yaml: 3.14.1
      pify: 4.0.1
      strip-bom: 3.0.0
    dev: true

  /locate-path/5.0.0:
    resolution: {integrity: sha512-t7hw9pI+WvuwNJXwk5zVHpyhIqzg2qTlklJOf0mVxGSbe3Fp2VieZcduNYjaLDoy6p9uGpQEGWG87WpMKlNq8g==}
    engines: {node: '>=8'}
    dependencies:
      p-locate: 4.1.0
    dev: true

  /locate-path/6.0.0:
    resolution: {integrity: sha512-iPZK6eYjbxRu3uB4/WZ3EsEIMJFMqAoopl3R+zuq0UjcAm/MO6KCweDgPfP3elTztoKP3KtnVHxTn2NHBSDVUw==}
    engines: {node: '>=10'}
    dependencies:
      p-locate: 5.0.0
    dev: true

  /lodash.get/4.4.2:
    resolution: {integrity: sha512-z+Uw/vLuy6gQe8cfaFWD7p0wVv8fJl3mbzXh33RS+0oW2wvUqiRXiQ69gLWSLpgB5/6sU+r6BlQR0MBILadqTQ==}
    dev: true

  /lodash.merge/4.6.2:
    resolution: {integrity: sha512-0KpjqXRVvrYyCsX1swR/XTK0va6VQkQM6MNo7PqW77ByjAhoARA8EfrP1N4+KlKj8YS0ZUCtRT/YUuhyYDujIQ==}
    dev: true

  /lodash.startcase/4.4.0:
    resolution: {integrity: sha512-+WKqsK294HMSc2jEbNgpHpd0JfIBhp7rEV4aqXWqFr6AlXov+SlcgB1Fv01y2kGe3Gc8nMW7VA0SrGuSkRfIEg==}
    dev: true

  /log-symbols/4.1.0:
    resolution: {integrity: sha512-8XPvpAA8uyhfteu8pIvQxpJZ7SYYdpUivZpGy6sFsBuKRY/7rQGavedeB8aK+Zkyq6upMFVL/9AW6vOYzfRyLg==}
    engines: {node: '>=10'}
    dependencies:
      chalk: 4.1.2
      is-unicode-supported: 0.1.0
    dev: true

  /log-symbols/5.1.0:
    resolution: {integrity: sha512-l0x2DvrW294C9uDCoQe1VSU4gf529FkSZ6leBl4TiqZH/e+0R7hSfHQBNut2mNygDgHwvYHfFLn6Oxb3VWj2rA==}
    engines: {node: '>=12'}
    dependencies:
      chalk: 5.0.1
      is-unicode-supported: 1.3.0
    dev: true

  /longest-streak/3.0.1:
    resolution: {integrity: sha512-cHlYSUpL2s7Fb3394mYxwTYj8niTaNHUCLr0qdiCXQfSjfuA7CKofpX2uSwEfFDQ0EB7JcnMnm+GjbqqoinYYg==}
    dev: true

  /loupe/2.3.4:
    resolution: {integrity: sha512-OvKfgCC2Ndby6aSTREl5aCCPTNIzlDfQZvZxNUrBrihDhL3xcrYegTblhmEiCrg2kKQz4XsFIaemE5BF4ybSaQ==}
    dependencies:
      get-func-name: 2.0.0
    dev: true

  /lower-case/2.0.2:
    resolution: {integrity: sha512-7fm3l3NAF9WfN6W3JOmf5drwpVqX78JtoGJ3A6W0a6ZnldM41w2fV5D490psKFTpMds8TJse/eHLFFsNHHjHgg==}
    dependencies:
      tslib: 2.4.0
    dev: true

  /lru-cache/4.1.5:
    resolution: {integrity: sha512-sWZlbEP2OsHNkXrMl5GYk/jKk70MBng6UU4YI/qGDYbgf6YbP4EvmqISbXCoJiRKs+1bSpFHVgQxvJ17F2li5g==}
    dependencies:
      pseudomap: 1.0.2
      yallist: 2.1.2
    dev: true

  /lru-cache/6.0.0:
    resolution: {integrity: sha512-Jo6dJ04CmSjuznwJSS3pUeWmd/H0ffTlkXXgwZi+eq1UCmqQwCh+eLsYOYCwY991i2Fah4h1BEMCx4qThGbsiA==}
    engines: {node: '>=10'}
    dependencies:
      yallist: 4.0.0
    dev: true

  /magic-string/0.25.9:
    resolution: {integrity: sha512-RmF0AsMzgt25qzqqLc1+MbHmhdx0ojF2Fvs4XnOqz2ZOBXzzkEwc/dJQZCYHAn7v1jbVOjAZfK8msRn4BxO4VQ==}
    dependencies:
      sourcemap-codec: 1.4.8
    dev: true

  /magic-string/0.26.3:
    resolution: {integrity: sha512-u1Po0NDyFcwdg2nzHT88wSK0+Rih0N1M+Ph1Sp08k8yvFFU3KR72wryS7e1qMPJypt99WB7fIFVCA92mQrMjrg==}
    engines: {node: '>=12'}
    dependencies:
      sourcemap-codec: 1.4.8
    dev: true

  /make-error/1.3.6:
    resolution: {integrity: sha512-s8UhlNe7vPKomQhC1qFelMokr/Sc3AgNbso3n74mVPA5LTZwkB9NlXf4XPamLxJE8h0gh73rM94xvwRT2CVInw==}
    dev: true

  /map-obj/1.0.1:
    resolution: {integrity: sha512-7N/q3lyZ+LVCp7PzuxrJr4KMbBE2hW7BT7YNia330OFxIf4d3r5zVpicP2650l7CPN6RM9zOJRl3NGpqSiw3Eg==}
    engines: {node: '>=0.10.0'}
    dev: true

  /map-obj/4.3.0:
    resolution: {integrity: sha512-hdN1wVrZbb29eBGiGjJbeP8JbKjq1urkHJ/LIP/NY48MZ1QVXUsQBV1G1zvYFHn1XE06cwjBsOI2K3Ulnj1YXQ==}
    engines: {node: '>=8'}
    dev: true

  /markdown-table/3.0.2:
    resolution: {integrity: sha512-y8j3a5/DkJCmS5x4dMCQL+OR0+2EAq3DOtio1COSHsmW2BGXnNCK3v12hJt1LrUz5iZH5g0LmuYOjDdI+czghA==}
    dev: true

  /matcher/3.0.0:
    resolution: {integrity: sha512-OkeDaAZ/bQCxeFAozM55PKcKU0yJMPGifLwV4Qgjitu+5MoAfSQN4lsLJeXZ1b8w0x+/Emda6MZgXS1jvsapng==}
    engines: {node: '>=10'}
    dependencies:
      escape-string-regexp: 4.0.0
    dev: true

  /mdast-util-definitions/5.1.1:
    resolution: {integrity: sha512-rQ+Gv7mHttxHOBx2dkF4HWTg+EE+UR78ptQWDylzPKaQuVGdG4HIoY3SrS/pCp80nZ04greFvXbVFHT+uf0JVQ==}
    dependencies:
      '@types/mdast': 3.0.10
      '@types/unist': 2.0.6
      unist-util-visit: 4.1.1
    dev: true

  /mdast-util-find-and-replace/2.2.1:
    resolution: {integrity: sha512-SobxkQXFAdd4b5WmEakmkVoh18icjQRxGy5OWTCzgsLRm1Fu/KCtwD1HIQSsmq5ZRjVH0Ehwg6/Fn3xIUk+nKw==}
    dependencies:
      escape-string-regexp: 5.0.0
      unist-util-is: 5.1.1
      unist-util-visit-parents: 5.1.1
    dev: true

  /mdast-util-from-markdown/1.2.0:
    resolution: {integrity: sha512-iZJyyvKD1+K7QX1b5jXdE7Sc5dtoTry1vzV28UZZe8Z1xVnB/czKntJ7ZAkG0tANqRnBF6p3p7GpU1y19DTf2Q==}
    dependencies:
      '@types/mdast': 3.0.10
      '@types/unist': 2.0.6
      decode-named-character-reference: 1.0.2
      mdast-util-to-string: 3.1.0
      micromark: 3.0.10
      micromark-util-decode-numeric-character-reference: 1.0.0
      micromark-util-decode-string: 1.0.2
      micromark-util-normalize-identifier: 1.0.0
      micromark-util-symbol: 1.0.1
      micromark-util-types: 1.0.2
      unist-util-stringify-position: 3.0.2
      uvu: 0.5.6
    transitivePeerDependencies:
      - supports-color
    dev: true

  /mdast-util-gfm-autolink-literal/1.0.2:
    resolution: {integrity: sha512-FzopkOd4xTTBeGXhXSBU0OCDDh5lUj2rd+HQqG92Ld+jL4lpUfgX2AT2OHAVP9aEeDKp7G92fuooSZcYJA3cRg==}
    dependencies:
      '@types/mdast': 3.0.10
      ccount: 2.0.1
      mdast-util-find-and-replace: 2.2.1
      micromark-util-character: 1.1.0
    dev: true

  /mdast-util-gfm-footnote/1.0.1:
    resolution: {integrity: sha512-p+PrYlkw9DeCRkTVw1duWqPRHX6Ywh2BNKJQcZbCwAuP/59B0Lk9kakuAd7KbQprVO4GzdW8eS5++A9PUSqIyw==}
    dependencies:
      '@types/mdast': 3.0.10
      mdast-util-to-markdown: 1.3.0
      micromark-util-normalize-identifier: 1.0.0
    dev: true

  /mdast-util-gfm-strikethrough/1.0.1:
    resolution: {integrity: sha512-zKJbEPe+JP6EUv0mZ0tQUyLQOC+FADt0bARldONot/nefuISkaZFlmVK4tU6JgfyZGrky02m/I6PmehgAgZgqg==}
    dependencies:
      '@types/mdast': 3.0.10
      mdast-util-to-markdown: 1.3.0
    dev: true

  /mdast-util-gfm-table/1.0.6:
    resolution: {integrity: sha512-uHR+fqFq3IvB3Rd4+kzXW8dmpxUhvgCQZep6KdjsLK4O6meK5dYZEayLtIxNus1XO3gfjfcIFe8a7L0HZRGgag==}
    dependencies:
      '@types/mdast': 3.0.10
      markdown-table: 3.0.2
      mdast-util-from-markdown: 1.2.0
      mdast-util-to-markdown: 1.3.0
    transitivePeerDependencies:
      - supports-color
    dev: true

  /mdast-util-gfm-task-list-item/1.0.1:
    resolution: {integrity: sha512-KZ4KLmPdABXOsfnM6JHUIjxEvcx2ulk656Z/4Balw071/5qgnhz+H1uGtf2zIGnrnvDC8xR4Fj9uKbjAFGNIeA==}
    dependencies:
      '@types/mdast': 3.0.10
      mdast-util-to-markdown: 1.3.0
    dev: true

  /mdast-util-gfm/2.0.1:
    resolution: {integrity: sha512-42yHBbfWIFisaAfV1eixlabbsa6q7vHeSPY+cg+BBjX51M8xhgMacqH9g6TftB/9+YkcI0ooV4ncfrJslzm/RQ==}
    dependencies:
      mdast-util-from-markdown: 1.2.0
      mdast-util-gfm-autolink-literal: 1.0.2
      mdast-util-gfm-footnote: 1.0.1
      mdast-util-gfm-strikethrough: 1.0.1
      mdast-util-gfm-table: 1.0.6
      mdast-util-gfm-task-list-item: 1.0.1
      mdast-util-to-markdown: 1.3.0
    transitivePeerDependencies:
      - supports-color
    dev: true

  /mdast-util-mdx-expression/1.3.0:
    resolution: {integrity: sha512-9kTO13HaL/ChfzVCIEfDRdp1m5hsvsm6+R8yr67mH+KS2ikzZ0ISGLPTbTswOFpLLlgVHO9id3cul4ajutCvCA==}
    dependencies:
      '@types/estree-jsx': 1.0.0
      '@types/hast': 2.3.4
      '@types/mdast': 3.0.10
      mdast-util-from-markdown: 1.2.0
      mdast-util-to-markdown: 1.3.0
    transitivePeerDependencies:
      - supports-color
    dev: true

  /mdast-util-mdx-jsx/1.2.0:
    resolution: {integrity: sha512-5+ot/kfxYd3ChgEMwsMUO71oAfYjyRI3pADEK4I7xTmWLGQ8Y7ghm1CG36zUoUvDPxMlIYwQV/9DYHAUWdG4dA==}
    dependencies:
      '@types/estree-jsx': 0.0.1
      '@types/mdast': 3.0.10
      mdast-util-to-markdown: 1.3.0
      parse-entities: 4.0.0
      stringify-entities: 4.0.3
      unist-util-remove-position: 4.0.1
      unist-util-stringify-position: 3.0.2
      vfile-message: 3.1.2
    dev: true

  /mdast-util-to-hast/12.2.2:
    resolution: {integrity: sha512-lVkUttV9wqmdXFtEBXKcepvU/zfwbhjbkM5rxrquLW55dS1DfOrnAXCk5mg1be1sfY/WfMmayGy1NsbK1GLCYQ==}
    dependencies:
      '@types/hast': 2.3.4
      '@types/mdast': 3.0.10
      '@types/mdurl': 1.0.2
      mdast-util-definitions: 5.1.1
      mdurl: 1.0.1
      micromark-util-sanitize-uri: 1.0.0
      trim-lines: 3.0.1
      unist-builder: 3.0.0
      unist-util-generated: 2.0.0
      unist-util-position: 4.0.3
      unist-util-visit: 4.1.1
    dev: true

  /mdast-util-to-markdown/1.3.0:
    resolution: {integrity: sha512-6tUSs4r+KK4JGTTiQ7FfHmVOaDrLQJPmpjD6wPMlHGUVXoG9Vjc3jIeP+uyBWRf8clwB2blM+W7+KrlMYQnftA==}
    dependencies:
      '@types/mdast': 3.0.10
      '@types/unist': 2.0.6
      longest-streak: 3.0.1
      mdast-util-to-string: 3.1.0
      micromark-util-decode-string: 1.0.2
      unist-util-visit: 4.1.1
      zwitch: 2.0.2
    dev: true

  /mdast-util-to-string/3.1.0:
    resolution: {integrity: sha512-n4Vypz/DZgwo0iMHLQL49dJzlp7YtAJP+N07MZHpjPf/5XJuHUWstviF4Mn2jEiR/GNmtnRRqnwsXExk3igfFA==}
    dev: true

  /mdurl/1.0.1:
    resolution: {integrity: sha512-/sKlQJCBYVY9Ers9hqzKou4H6V5UWc/M59TH2dvkt+84itfnq7uFOMLpOiOS4ujvHP4etln18fmIxA5R5fll0g==}
    dev: true

  /meow/6.1.1:
    resolution: {integrity: sha512-3YffViIt2QWgTy6Pale5QpopX/IvU3LPL03jOTqp6pGj3VjesdO/U8CuHMKpnQr4shCNCM5fd5XFFvIIl6JBHg==}
    engines: {node: '>=8'}
    dependencies:
      '@types/minimist': 1.2.2
      camelcase-keys: 6.2.2
      decamelize-keys: 1.1.0
      hard-rejection: 2.1.0
      minimist-options: 4.1.0
      normalize-package-data: 2.5.0
      read-pkg-up: 7.0.1
      redent: 3.0.0
      trim-newlines: 3.0.1
      type-fest: 0.13.1
      yargs-parser: 18.1.3
    dev: true

  /merge-stream/2.0.0:
    resolution: {integrity: sha512-abv/qOcuPfk3URPfDzmZU1LKmuw8kT+0nIHvKrKgFrwifol/doWcdA4ZqsWQ8ENrFKkd67Mfpo/LovbIUsbt3w==}
    dev: true

  /merge2/1.4.1:
    resolution: {integrity: sha512-8q7VEgMJW4J8tcfVPy8g09NcQwZdbwFEqhe/WZkoIzjn/3TGDwtOCYtXGxA3O8tPzpczCCDgv+P2P5y00ZJOOg==}
    engines: {node: '>= 8'}

  /micromark-core-commonmark/1.0.6:
    resolution: {integrity: sha512-K+PkJTxqjFfSNkfAhp4GB+cZPfQd6dxtTXnf+RjZOV7T4EEXnvgzOcnp+eSTmpGk9d1S9sL6/lqrgSNn/s0HZA==}
    dependencies:
      decode-named-character-reference: 1.0.2
      micromark-factory-destination: 1.0.0
      micromark-factory-label: 1.0.2
      micromark-factory-space: 1.0.0
      micromark-factory-title: 1.0.2
      micromark-factory-whitespace: 1.0.0
      micromark-util-character: 1.1.0
      micromark-util-chunked: 1.0.0
      micromark-util-classify-character: 1.0.0
      micromark-util-html-tag-name: 1.1.0
      micromark-util-normalize-identifier: 1.0.0
      micromark-util-resolve-all: 1.0.0
      micromark-util-subtokenize: 1.0.2
      micromark-util-symbol: 1.0.1
      micromark-util-types: 1.0.2
      uvu: 0.5.6
    dev: true

  /micromark-extension-gfm-autolink-literal/1.0.3:
    resolution: {integrity: sha512-i3dmvU0htawfWED8aHMMAzAVp/F0Z+0bPh3YrbTPPL1v4YAlCZpy5rBO5p0LPYiZo0zFVkoYh7vDU7yQSiCMjg==}
    dependencies:
      micromark-util-character: 1.1.0
      micromark-util-sanitize-uri: 1.0.0
      micromark-util-symbol: 1.0.1
      micromark-util-types: 1.0.2
      uvu: 0.5.6
    dev: true

  /micromark-extension-gfm-footnote/1.0.4:
    resolution: {integrity: sha512-E/fmPmDqLiMUP8mLJ8NbJWJ4bTw6tS+FEQS8CcuDtZpILuOb2kjLqPEeAePF1djXROHXChM/wPJw0iS4kHCcIg==}
    dependencies:
      micromark-core-commonmark: 1.0.6
      micromark-factory-space: 1.0.0
      micromark-util-character: 1.1.0
      micromark-util-normalize-identifier: 1.0.0
      micromark-util-sanitize-uri: 1.0.0
      micromark-util-symbol: 1.0.1
      micromark-util-types: 1.0.2
      uvu: 0.5.6
    dev: true

  /micromark-extension-gfm-strikethrough/1.0.4:
    resolution: {integrity: sha512-/vjHU/lalmjZCT5xt7CcHVJGq8sYRm80z24qAKXzaHzem/xsDYb2yLL+NNVbYvmpLx3O7SYPuGL5pzusL9CLIQ==}
    dependencies:
      micromark-util-chunked: 1.0.0
      micromark-util-classify-character: 1.0.0
      micromark-util-resolve-all: 1.0.0
      micromark-util-symbol: 1.0.1
      micromark-util-types: 1.0.2
      uvu: 0.5.6
    dev: true

  /micromark-extension-gfm-table/1.0.5:
    resolution: {integrity: sha512-xAZ8J1X9W9K3JTJTUL7G6wSKhp2ZYHrFk5qJgY/4B33scJzE2kpfRL6oiw/veJTbt7jiM/1rngLlOKPWr1G+vg==}
    dependencies:
      micromark-factory-space: 1.0.0
      micromark-util-character: 1.1.0
      micromark-util-symbol: 1.0.1
      micromark-util-types: 1.0.2
      uvu: 0.5.6
    dev: true

  /micromark-extension-gfm-tagfilter/1.0.1:
    resolution: {integrity: sha512-Ty6psLAcAjboRa/UKUbbUcwjVAv5plxmpUTy2XC/3nJFL37eHej8jrHrRzkqcpipJliuBH30DTs7+3wqNcQUVA==}
    dependencies:
      micromark-util-types: 1.0.2
    dev: true

  /micromark-extension-gfm-task-list-item/1.0.3:
    resolution: {integrity: sha512-PpysK2S1Q/5VXi72IIapbi/jliaiOFzv7THH4amwXeYXLq3l1uo8/2Be0Ac1rEwK20MQEsGH2ltAZLNY2KI/0Q==}
    dependencies:
      micromark-factory-space: 1.0.0
      micromark-util-character: 1.1.0
      micromark-util-symbol: 1.0.1
      micromark-util-types: 1.0.2
      uvu: 0.5.6
    dev: true

  /micromark-extension-gfm/2.0.1:
    resolution: {integrity: sha512-p2sGjajLa0iYiGQdT0oelahRYtMWvLjy8J9LOCxzIQsllMCGLbsLW+Nc+N4vi02jcRJvedVJ68cjelKIO6bpDA==}
    dependencies:
      micromark-extension-gfm-autolink-literal: 1.0.3
      micromark-extension-gfm-footnote: 1.0.4
      micromark-extension-gfm-strikethrough: 1.0.4
      micromark-extension-gfm-table: 1.0.5
      micromark-extension-gfm-tagfilter: 1.0.1
      micromark-extension-gfm-task-list-item: 1.0.3
      micromark-util-combine-extensions: 1.0.0
      micromark-util-types: 1.0.2
    dev: true

  /micromark-extension-mdx-expression/1.0.3:
    resolution: {integrity: sha512-TjYtjEMszWze51NJCZmhv7MEBcgYRgb3tJeMAJ+HQCAaZHHRBaDCccqQzGizR/H4ODefP44wRTgOn2vE5I6nZA==}
    dependencies:
      micromark-factory-mdx-expression: 1.0.6
      micromark-factory-space: 1.0.0
      micromark-util-character: 1.1.0
      micromark-util-events-to-acorn: 1.2.0
      micromark-util-symbol: 1.0.1
      micromark-util-types: 1.0.2
      uvu: 0.5.6
    dev: true

  /micromark-extension-mdx-md/1.0.0:
    resolution: {integrity: sha512-xaRAMoSkKdqZXDAoSgp20Azm0aRQKGOl0RrS81yGu8Hr/JhMsBmfs4wR7m9kgVUIO36cMUQjNyiyDKPrsv8gOw==}
    dependencies:
      micromark-util-types: 1.0.2
    dev: true

  /micromark-factory-destination/1.0.0:
    resolution: {integrity: sha512-eUBA7Rs1/xtTVun9TmV3gjfPz2wEwgK5R5xcbIM5ZYAtvGF6JkyaDsj0agx8urXnO31tEO6Ug83iVH3tdedLnw==}
    dependencies:
      micromark-util-character: 1.1.0
      micromark-util-symbol: 1.0.1
      micromark-util-types: 1.0.2
    dev: true

  /micromark-factory-label/1.0.2:
    resolution: {integrity: sha512-CTIwxlOnU7dEshXDQ+dsr2n+yxpP0+fn271pu0bwDIS8uqfFcumXpj5mLn3hSC8iw2MUr6Gx8EcKng1dD7i6hg==}
    dependencies:
      micromark-util-character: 1.1.0
      micromark-util-symbol: 1.0.1
      micromark-util-types: 1.0.2
      uvu: 0.5.6
    dev: true

  /micromark-factory-mdx-expression/1.0.6:
    resolution: {integrity: sha512-WRQIc78FV7KrCfjsEf/sETopbYjElh3xAmNpLkd1ODPqxEngP42eVRGbiPEQWpRV27LzqW+XVTvQAMIIRLPnNA==}
    dependencies:
      micromark-factory-space: 1.0.0
      micromark-util-character: 1.1.0
      micromark-util-events-to-acorn: 1.2.0
      micromark-util-symbol: 1.0.1
      micromark-util-types: 1.0.2
      unist-util-position-from-estree: 1.1.1
      uvu: 0.5.6
      vfile-message: 3.1.2
    dev: true

  /micromark-factory-space/1.0.0:
    resolution: {integrity: sha512-qUmqs4kj9a5yBnk3JMLyjtWYN6Mzfcx8uJfi5XAveBniDevmZasdGBba5b4QsvRcAkmvGo5ACmSUmyGiKTLZew==}
    dependencies:
      micromark-util-character: 1.1.0
      micromark-util-types: 1.0.2
    dev: true

  /micromark-factory-title/1.0.2:
    resolution: {integrity: sha512-zily+Nr4yFqgMGRKLpTVsNl5L4PMu485fGFDOQJQBl2NFpjGte1e86zC0da93wf97jrc4+2G2GQudFMHn3IX+A==}
    dependencies:
      micromark-factory-space: 1.0.0
      micromark-util-character: 1.1.0
      micromark-util-symbol: 1.0.1
      micromark-util-types: 1.0.2
      uvu: 0.5.6
    dev: true

  /micromark-factory-whitespace/1.0.0:
    resolution: {integrity: sha512-Qx7uEyahU1lt1RnsECBiuEbfr9INjQTGa6Err+gF3g0Tx4YEviPbqqGKNv/NrBaE7dVHdn1bVZKM/n5I/Bak7A==}
    dependencies:
      micromark-factory-space: 1.0.0
      micromark-util-character: 1.1.0
      micromark-util-symbol: 1.0.1
      micromark-util-types: 1.0.2
    dev: true

  /micromark-util-character/1.1.0:
    resolution: {integrity: sha512-agJ5B3unGNJ9rJvADMJ5ZiYjBRyDpzKAOk01Kpi1TKhlT1APx3XZk6eN7RtSz1erbWHC2L8T3xLZ81wdtGRZzg==}
    dependencies:
      micromark-util-symbol: 1.0.1
      micromark-util-types: 1.0.2
    dev: true

  /micromark-util-chunked/1.0.0:
    resolution: {integrity: sha512-5e8xTis5tEZKgesfbQMKRCyzvffRRUX+lK/y+DvsMFdabAicPkkZV6gO+FEWi9RfuKKoxxPwNL+dFF0SMImc1g==}
    dependencies:
      micromark-util-symbol: 1.0.1
    dev: true

  /micromark-util-classify-character/1.0.0:
    resolution: {integrity: sha512-F8oW2KKrQRb3vS5ud5HIqBVkCqQi224Nm55o5wYLzY/9PwHGXC01tr3d7+TqHHz6zrKQ72Okwtvm/xQm6OVNZA==}
    dependencies:
      micromark-util-character: 1.1.0
      micromark-util-symbol: 1.0.1
      micromark-util-types: 1.0.2
    dev: true

  /micromark-util-combine-extensions/1.0.0:
    resolution: {integrity: sha512-J8H058vFBdo/6+AsjHp2NF7AJ02SZtWaVUjsayNFeAiydTxUwViQPxN0Hf8dp4FmCQi0UUFovFsEyRSUmFH3MA==}
    dependencies:
      micromark-util-chunked: 1.0.0
      micromark-util-types: 1.0.2
    dev: true

  /micromark-util-decode-numeric-character-reference/1.0.0:
    resolution: {integrity: sha512-OzO9AI5VUtrTD7KSdagf4MWgHMtET17Ua1fIpXTpuhclCqD8egFWo85GxSGvxgkGS74bEahvtM0WP0HjvV0e4w==}
    dependencies:
      micromark-util-symbol: 1.0.1
    dev: true

  /micromark-util-decode-string/1.0.2:
    resolution: {integrity: sha512-DLT5Ho02qr6QWVNYbRZ3RYOSSWWFuH3tJexd3dgN1odEuPNxCngTCXJum7+ViRAd9BbdxCvMToPOD/IvVhzG6Q==}
    dependencies:
      decode-named-character-reference: 1.0.2
      micromark-util-character: 1.1.0
      micromark-util-decode-numeric-character-reference: 1.0.0
      micromark-util-symbol: 1.0.1
    dev: true

  /micromark-util-encode/1.0.1:
    resolution: {integrity: sha512-U2s5YdnAYexjKDel31SVMPbfi+eF8y1U4pfiRW/Y8EFVCy/vgxk/2wWTxzcqE71LHtCuCzlBDRU2a5CQ5j+mQA==}
    dev: true

  /micromark-util-events-to-acorn/1.2.0:
    resolution: {integrity: sha512-WWp3bf7xT9MppNuw3yPjpnOxa8cj5ACivEzXJKu0WwnjBYfzaBvIAT9KfeyI0Qkll+bfQtfftSwdgTH6QhTOKw==}
    dependencies:
      '@types/acorn': 4.0.6
      '@types/estree': 1.0.0
      estree-util-visit: 1.2.0
      micromark-util-types: 1.0.2
      uvu: 0.5.6
      vfile-location: 4.0.1
      vfile-message: 3.1.2
    dev: true

  /micromark-util-html-tag-name/1.1.0:
    resolution: {integrity: sha512-BKlClMmYROy9UiV03SwNmckkjn8QHVaWkqoAqzivabvdGcwNGMMMH/5szAnywmsTBUzDsU57/mFi0sp4BQO6dA==}
    dev: true

  /micromark-util-normalize-identifier/1.0.0:
    resolution: {integrity: sha512-yg+zrL14bBTFrQ7n35CmByWUTFsgst5JhA4gJYoty4Dqzj4Z4Fr/DHekSS5aLfH9bdlfnSvKAWsAgJhIbogyBg==}
    dependencies:
      micromark-util-symbol: 1.0.1
    dev: true

  /micromark-util-resolve-all/1.0.0:
    resolution: {integrity: sha512-CB/AGk98u50k42kvgaMM94wzBqozSzDDaonKU7P7jwQIuH2RU0TeBqGYJz2WY1UdihhjweivStrJ2JdkdEmcfw==}
    dependencies:
      micromark-util-types: 1.0.2
    dev: true

  /micromark-util-sanitize-uri/1.0.0:
    resolution: {integrity: sha512-cCxvBKlmac4rxCGx6ejlIviRaMKZc0fWm5HdCHEeDWRSkn44l6NdYVRyU+0nT1XC72EQJMZV8IPHF+jTr56lAg==}
    dependencies:
      micromark-util-character: 1.1.0
      micromark-util-encode: 1.0.1
      micromark-util-symbol: 1.0.1
    dev: true

  /micromark-util-subtokenize/1.0.2:
    resolution: {integrity: sha512-d90uqCnXp/cy4G881Ub4psE57Sf8YD0pim9QdjCRNjfas2M1u6Lbt+XZK9gnHL2XFhnozZiEdCa9CNfXSfQ6xA==}
    dependencies:
      micromark-util-chunked: 1.0.0
      micromark-util-symbol: 1.0.1
      micromark-util-types: 1.0.2
      uvu: 0.5.6
    dev: true

  /micromark-util-symbol/1.0.1:
    resolution: {integrity: sha512-oKDEMK2u5qqAptasDAwWDXq0tG9AssVwAx3E9bBF3t/shRIGsWIRG+cGafs2p/SnDSOecnt6hZPCE2o6lHfFmQ==}
    dev: true

  /micromark-util-types/1.0.2:
    resolution: {integrity: sha512-DCfg/T8fcrhrRKTPjRrw/5LLvdGV7BHySf/1LOZx7TzWZdYRjogNtyNq885z3nNallwr3QUKARjqvHqX1/7t+w==}
    dev: true

  /micromark/3.0.10:
    resolution: {integrity: sha512-ryTDy6UUunOXy2HPjelppgJ2sNfcPz1pLlMdA6Rz9jPzhLikWXv/irpWV/I2jd68Uhmny7hHxAlAhk4+vWggpg==}
    dependencies:
      '@types/debug': 4.1.7
      debug: 4.3.4
      decode-named-character-reference: 1.0.2
      micromark-core-commonmark: 1.0.6
      micromark-factory-space: 1.0.0
      micromark-util-character: 1.1.0
      micromark-util-chunked: 1.0.0
      micromark-util-combine-extensions: 1.0.0
      micromark-util-decode-numeric-character-reference: 1.0.0
      micromark-util-encode: 1.0.1
      micromark-util-normalize-identifier: 1.0.0
      micromark-util-resolve-all: 1.0.0
      micromark-util-sanitize-uri: 1.0.0
      micromark-util-subtokenize: 1.0.2
      micromark-util-symbol: 1.0.1
      micromark-util-types: 1.0.2
      uvu: 0.5.6
    transitivePeerDependencies:
      - supports-color
    dev: true

  /micromatch/4.0.5:
    resolution: {integrity: sha512-DMy+ERcEW2q8Z2Po+WNXuw3c5YaUSFjAO5GsJqfEl7UjvtIuFKO6ZrKvcItdy98dwFI2N1tg3zNIdKaQT+aNdA==}
    engines: {node: '>=8.6'}
    dependencies:
      braces: 3.0.2
      picomatch: 2.3.1

  /mime/3.0.0:
    resolution: {integrity: sha512-jSCU7/VB1loIWBZe14aEYHU/+1UMEHoaO7qxCOVJOw9GgH72VAWppxNcjU+x9a2k3GSIBXNKxXQFqRvvZ7vr3A==}
    engines: {node: '>=10.0.0'}
    hasBin: true
    dev: true

  /mimic-fn/2.1.0:
    resolution: {integrity: sha512-OqbOk5oEQeAZ8WXWydlu9HJjz9WVdEIvamMCcXmuqUYjTknH/sqsWvhQ3vgwKFRR1HpjvNBKQ37nbJgYzGqGcg==}
    engines: {node: '>=6'}
    dev: true

  /mimic-fn/4.0.0:
    resolution: {integrity: sha512-vqiC06CuhBTUdZH+RYl8sFrL096vA45Ok5ISO6sE/Mr1jRbGH4Csnhi8f3wKVl7x8mO4Au7Ir9D3Oyv1VYMFJw==}
    engines: {node: '>=12'}
    dev: true

  /min-indent/1.0.1:
    resolution: {integrity: sha512-I9jwMn07Sy/IwOj3zVkVik2JTvgpaykDZEigL6Rx6N9LbMywwUSMtxET+7lVoDLLd3O3IXwJwvuuns8UB/HeAg==}
    engines: {node: '>=4'}
    dev: true

  /minimatch/3.1.2:
    resolution: {integrity: sha512-J7p63hRiAjw1NDEww1W7i37+ByIrOWO5XQQAzZ3VOcL0PNybwpfmV/N05zFAzwQ9USyEcX6t3UO+K5aqBQOIHw==}
    dependencies:
      brace-expansion: 1.1.11

  /minimatch/4.2.1:
    resolution: {integrity: sha512-9Uq1ChtSZO+Mxa/CL1eGizn2vRn3MlLgzhT0Iz8zaY8NdvxvB0d5QdPFmCKf7JKA9Lerx5vRrnwO03jsSfGG9g==}
    engines: {node: '>=10'}
    dependencies:
      brace-expansion: 1.1.11
    dev: true

  /minimatch/5.1.0:
    resolution: {integrity: sha512-9TPBGGak4nHfGZsPBohm9AWg6NoT7QTCehS3BIJABslyZbzxfV78QM2Y6+i741OPZIafFAaiiEMh5OyIrJPgtg==}
    engines: {node: '>=10'}
    dependencies:
      brace-expansion: 2.0.1
    dev: true

  /minimist-options/4.1.0:
    resolution: {integrity: sha512-Q4r8ghd80yhO/0j1O3B2BjweX3fiHg9cdOwjJd2J76Q135c+NDxGCqdYKQ1SKBuFfgWbAUzBfvYjPUEeNgqN1A==}
    engines: {node: '>= 6'}
    dependencies:
      arrify: 1.0.1
      is-plain-obj: 1.1.0
      kind-of: 6.0.3
    dev: true

  /minimist/1.2.6:
    resolution: {integrity: sha512-Jsjnk4bw3YJqYzbdyBiNsPWHPfO++UGG749Cxs6peCu5Xg4nrena6OVxOYxrQTqww0Jmwt+Ref8rggumkTLz9Q==}
    dev: true

  /minipass/3.3.4:
    resolution: {integrity: sha512-I9WPbWHCGu8W+6k1ZiGpPu0GkoKBeorkfKNuAFBNS1HNFJvke82sxvI5bzcCNpWPorkOO5QQ+zomzzwRxejXiw==}
    engines: {node: '>=8'}
    dependencies:
      yallist: 4.0.0
    dev: false

  /minizlib/2.1.2:
    resolution: {integrity: sha512-bAxsR8BVfj60DWXHE3u30oHzfl4G7khkSuPW+qvpd7jFRHm7dLxOjUk1EHACJ/hxLY8phGJ0YhYHZo7jil7Qdg==}
    engines: {node: '>= 8'}
    dependencies:
      minipass: 3.3.4
      yallist: 4.0.0
    dev: false

  /mixme/0.5.4:
    resolution: {integrity: sha512-3KYa4m4Vlqx98GPdOHghxSdNtTvcP8E0kkaJ5Dlh+h2DRzF7zpuVVcA8B0QpKd11YJeP9QQ7ASkKzOeu195Wzw==}
    engines: {node: '>= 8.0.0'}
    dev: true

  /mkdirp/0.5.6:
    resolution: {integrity: sha512-FP+p8RB8OWpF3YZBCrP5gtADmtXApB5AMLn+vdyA+PyxCjrCs00mjyUozssO33cwDeT3wNGdLxJ5M//YqtHAJw==}
    hasBin: true
    dependencies:
      minimist: 1.2.6
    dev: true

  /mkdirp/1.0.4:
    resolution: {integrity: sha512-vVqVZQyf3WLx2Shd0qJ9xuvqgAyKPLAiqITEtqW0oIUjzo3PePDd6fW9iFz30ef7Ysp/oiWqbhszeGWW2T6Gzw==}
    engines: {node: '>=10'}
    hasBin: true

  /mocha/9.2.2:
    resolution: {integrity: sha512-L6XC3EdwT6YrIk0yXpavvLkn8h+EU+Y5UcCHKECyMbdUIxyMuZj4bX4U9e1nvnvUUvQVsV2VHQr5zLdcUkhW/g==}
    engines: {node: '>= 12.0.0'}
    hasBin: true
    dependencies:
      '@ungap/promise-all-settled': 1.1.2
      ansi-colors: 4.1.1
      browser-stdout: 1.3.1
      chokidar: 3.5.3
      debug: 4.3.3_supports-color@8.1.1
      diff: 5.0.0
      escape-string-regexp: 4.0.0
      find-up: 5.0.0
      glob: 7.2.0
      growl: 1.10.5
      he: 1.2.0
      js-yaml: 4.1.0
      log-symbols: 4.1.0
      minimatch: 4.2.1
      ms: 2.1.3
      nanoid: 3.3.1
      serialize-javascript: 6.0.0
      strip-json-comments: 3.1.1
      supports-color: 8.1.1
      which: 2.0.2
      workerpool: 6.2.0
      yargs: 16.2.0
      yargs-parser: 20.2.4
      yargs-unparser: 2.0.0
    dev: true

  /mri/1.2.0:
    resolution: {integrity: sha512-tzzskb3bG8LvYGFF/mDTpq3jpI6Q9wc3LEmBaghu+DdCssd1FakN7Bc0hVNmEyGq1bq3RgfkCb3cmQLpNPOroA==}
    engines: {node: '>=4'}
    dev: true

  /mrmime/1.0.1:
    resolution: {integrity: sha512-hzzEagAgDyoU1Q6yg5uI+AorQgdvMCur3FcKf7NhMKWsaYg+RnbTyHRa/9IlLF9rf455MOCtcqqrQQ83pPP7Uw==}
    engines: {node: '>=10'}
    dev: true

  /ms/2.1.2:
    resolution: {integrity: sha512-sGkPx+VjMtmA6MX27oA4FBFELFCZZ4S4XqeGOXCv68tT+jb3vk/RyaKWP0PTKyWtmLSM0b+adUTEvbs1PEaH2w==}
    dev: true

  /ms/2.1.3:
    resolution: {integrity: sha512-6FlzubTLZG3J2a/NVCAleEhjzq5oxgHyaCU9yYXvcLsvoVaHJq/s5xXI6/XXP6tz7R9xAOtHnSO/tXtF3WRTlA==}
    dev: true

  /nanoid/3.3.1:
    resolution: {integrity: sha512-n6Vs/3KGyxPQd6uO0eH4Bv0ojGSUvuLlIHtC3Y0kEO23YRge8H9x1GCzLn28YX0H66pMkxuaeESFq4tKISKwdw==}
    engines: {node: ^10 || ^12 || ^13.7 || ^14 || >=15.0.1}
    hasBin: true
    dev: true

  /nanoid/3.3.4:
    resolution: {integrity: sha512-MqBkQh/OHTS2egovRtLk45wEyNXwF+cokD+1YPf9u5VfJiRdAiRwB2froX5Co9Rh20xs4siNPm8naNotSD6RBw==}
    engines: {node: ^10 || ^12 || ^13.7 || ^14 || >=15.0.1}
    hasBin: true
    dev: true

  /natural-compare/1.4.0:
    resolution: {integrity: sha512-OWND8ei3VtNC9h7V60qff3SVobHr996CTwgxubgyQYEpg290h9J0buyECNNJexkFm5sOajh5G116RYA1c8ZMSw==}
    dev: true

  /nise/5.1.1:
    resolution: {integrity: sha512-yr5kW2THW1AkxVmCnKEh4nbYkJdB3I7LUkiUgOvEkOp414mc2UMaHMA7pjq1nYowhdoJZGwEKGaQVbxfpWj10A==}
    dependencies:
      '@sinonjs/commons': 1.8.3
      '@sinonjs/fake-timers': 9.1.2
      '@sinonjs/text-encoding': 0.7.2
      just-extend: 4.2.1
      path-to-regexp: 1.8.0
    dev: true

  /nlcst-to-string/2.0.4:
    resolution: {integrity: sha512-3x3jwTd6UPG7vi5k4GEzvxJ5rDA7hVUIRNHPblKuMVP9Z3xmlsd9cgLcpAMkc5uPOBna82EeshROFhsPkbnTZg==}
    dev: true

  /nlcst-to-string/3.1.0:
    resolution: {integrity: sha512-Y8HQWKw/zrHTCnu2zcFBN1dV6vN0NUG7s5fkEj380G8tF3R+vA2KG+tDl2QoHVQCTHGHVXwoni2RQkDSFQb1PA==}
    dependencies:
      '@types/nlcst': 1.0.0
    dev: true

  /no-case/3.0.4:
    resolution: {integrity: sha512-fgAN3jGAh+RoxUGZHTSOLJIqUc2wmoBwGR4tbpNAKmmovFoWq0OdRkb0VkldReO2a2iBT/OEulG9XSUc10r3zg==}
    dependencies:
      lower-case: 2.0.2
      tslib: 2.4.0
    dev: true

  /node-domexception/1.0.0:
    resolution: {integrity: sha512-/jKZoMpw0F8GRwl4/eLROPA3cfcXtLApP0QzLmUT/HuPCZWyB7IY9ZrMeKw2O/nFIqPQB3PVM9aYm0F312AXDQ==}
    engines: {node: '>=10.5.0'}
    dev: true

  /node-fetch/3.2.10:
    resolution: {integrity: sha512-MhuzNwdURnZ1Cp4XTazr69K0BTizsBroX7Zx3UgDSVcZYKF/6p0CBe4EUb/hLqmzVhl0UpYfgRljQ4yxE+iCxA==}
    engines: {node: ^12.20.0 || ^14.13.1 || >=16.0.0}
    dependencies:
      data-uri-to-buffer: 4.0.0
      fetch-blob: 3.2.0
      formdata-polyfill: 4.0.10
    dev: true

  /node-releases/2.0.6:
    resolution: {integrity: sha512-PiVXnNuFm5+iYkLBNeq5211hvO38y63T0i2KKh2KnUs3RpzJ+JtODFjkD8yjLwnDkTYF1eKXheUwdssR+NRZdg==}
    dev: true

  /normalize-package-data/2.5.0:
    resolution: {integrity: sha512-/5CMN3T0R4XTj4DcGaexo+roZSdSFW/0AOOTROrjxzCG1wrWXEsGbRKevjlIL+ZDE4sZlJr5ED4YW0yqmkK+eA==}
    dependencies:
      hosted-git-info: 2.8.9
      resolve: 1.22.1
      semver: 5.7.1
      validate-npm-package-license: 3.0.4
    dev: true

  /normalize-path/3.0.0:
    resolution: {integrity: sha512-6eZs5Ls3WtCisHWp9S2GUy8dqkpGi4BVSz3GaqiE6ezub0512ESztXUwUB6C6IKbQkY2Pnb/mD4WYojCRwcwLA==}
    engines: {node: '>=0.10.0'}
    dev: true

  /npm-run-path/5.1.0:
    resolution: {integrity: sha512-sJOdmRGrY2sjNTRMbSvluQqg+8X7ZK61yvzBEIDhz4f8z1TZFYABsqjjCBd/0PUNE9M6QDgHJXQkGUEm7Q+l9Q==}
    engines: {node: ^12.20.0 || ^14.13.1 || >=16.0.0}
    dependencies:
      path-key: 4.0.0
    dev: true

  /object-inspect/1.12.2:
    resolution: {integrity: sha512-z+cPxW0QGUp0mcqcsgQyLVRDoXFQbXOwBaqyF7VIgI4TWNQsDHrBpUQslRmIfAoYWdYzs6UlKJtB2XJpTaNSpQ==}
    dev: true

  /object-keys/1.1.1:
    resolution: {integrity: sha512-NuAESUOUMrlIXOfHKzD6bpPu3tYt3xvjNdRIQ+FeT0lNb4K8WR70CaDxhuNguS2XG+GjkyMwOzsN5ZktImfhLA==}
    engines: {node: '>= 0.4'}
    dev: true

  /object.assign/4.1.4:
    resolution: {integrity: sha512-1mxKf0e58bvyjSCtKYY4sRe9itRk3PJpquJOjeIkz885CczcI4IvJJDLPS72oowuSh+pBxUFROpX+TU++hxhZQ==}
    engines: {node: '>= 0.4'}
    dependencies:
      call-bind: 1.0.2
      define-properties: 1.1.4
      has-symbols: 1.0.3
      object-keys: 1.1.1
    dev: true

  /once/1.4.0:
    resolution: {integrity: sha512-lNaJgI+2Q5URQBkccEKHTQOPaXdUxnZZElQTZY0MFUAuaEqe1E+Nyvgdz/aIyNi6Z9MzO5dv1H8n58/GELp3+w==}
    dependencies:
      wrappy: 1.0.2

  /onetime/5.1.2:
    resolution: {integrity: sha512-kbpaSSGJTWdAY5KPVeMOKXSrPtr8C8C7wodJbcsd51jRnmD+GZu8Y0VoU6Dm5Z4vWr0Ig/1NKuWRKf7j5aaYSg==}
    engines: {node: '>=6'}
    dependencies:
      mimic-fn: 2.1.0
    dev: true

  /onetime/6.0.0:
    resolution: {integrity: sha512-1FlR+gjXK7X+AsAHso35MnyN5KqGwJRi/31ft6x0M194ht7S+rWAvd7PHss9xSKMzE0asv1pyIHaJYq+BbacAQ==}
    engines: {node: '>=12'}
    dependencies:
      mimic-fn: 4.0.0
    dev: true

  /open/8.4.0:
    resolution: {integrity: sha512-XgFPPM+B28FtCCgSb9I+s9szOC1vZRSwgWsRUA5ylIxRTgKozqjOCrVOqGsYABPYK5qnfqClxZTFBa8PKt2v6Q==}
    engines: {node: '>=12'}
    dependencies:
      define-lazy-prop: 2.0.0
      is-docker: 2.2.1
      is-wsl: 2.2.0

  /optionator/0.9.1:
    resolution: {integrity: sha512-74RlY5FCnhq4jRxVUPKDaRwrVNXMqsGsiW6AJw4XK8hmtm10wC0ypZBLw5IIp85NZMr91+qd1RvvENwg7jjRFw==}
    engines: {node: '>= 0.8.0'}
    dependencies:
      deep-is: 0.1.4
      fast-levenshtein: 2.0.6
      levn: 0.4.1
      prelude-ls: 1.2.1
      type-check: 0.4.0
      word-wrap: 1.2.3
    dev: true

  /ora/6.1.2:
    resolution: {integrity: sha512-EJQ3NiP5Xo94wJXIzAyOtSb0QEIAUu7m8t6UZ9krbz0vAJqr92JpcK/lEXg91q6B9pEGqrykkd2EQplnifDSBw==}
    engines: {node: ^12.20.0 || ^14.13.1 || >=16.0.0}
    dependencies:
      bl: 5.0.0
      chalk: 5.0.1
      cli-cursor: 4.0.0
      cli-spinners: 2.7.0
      is-interactive: 2.0.0
      is-unicode-supported: 1.3.0
      log-symbols: 5.1.0
      strip-ansi: 7.0.1
      wcwidth: 1.0.1
    dev: true

  /organize-imports-cli/0.10.0:
    resolution: {integrity: sha512-cVyNEeiDxX/zA6gdK1QS2rr3TK1VymIkT0LagnAk4f6eE0IC0bo3BeUkMzm3q3GnCJzYC+6lfuMpBE0Cequ7Vg==}
    hasBin: true
    dependencies:
      chalk: 4.1.2
      editorconfig: 0.15.3
      ts-morph: 15.1.0
      tsconfig: 7.0.0
    dev: true

  /os-tmpdir/1.0.2:
    resolution: {integrity: sha512-D2FR03Vir7FIu45XBY20mTb+/ZSWB00sjU9jdQXt83gDrI4Ztz5Fs7/yy74g2N5SVQY4xY1qDr4rNddwYRVX0g==}
    engines: {node: '>=0.10.0'}
    dev: true

  /outdent/0.5.0:
    resolution: {integrity: sha512-/jHxFIzoMXdqPzTaCpFzAAWhpkSjZPF4Vsn6jAfNpmbH/ymsmd7Qc6VE9BGn0L6YMj6uwpQLxCECpus4ukKS9Q==}
    dev: true

  /p-filter/2.1.0:
    resolution: {integrity: sha512-ZBxxZ5sL2HghephhpGAQdoskxplTwr7ICaehZwLIlfL6acuVgZPm8yBNuRAFBGEqtD/hmUeq9eqLg2ys9Xr/yw==}
    engines: {node: '>=8'}
    dependencies:
      p-map: 2.1.0
    dev: true

  /p-limit/2.3.0:
    resolution: {integrity: sha512-//88mFWSJx8lxCzwdAABTJL2MyWB12+eIY7MDL2SqLmAkeKU9qxRvWuSyTjm3FUmpBEMuFfckAIqEaVGUDxb6w==}
    engines: {node: '>=6'}
    dependencies:
      p-try: 2.2.0
    dev: true

  /p-limit/3.1.0:
    resolution: {integrity: sha512-TYOanM3wGwNGsZN2cVTYPArw454xnXj5qmWF1bEoAc4+cU/ol7GVh7odevjp1FNHduHc3KZMcFduxU5Xc6uJRQ==}
    engines: {node: '>=10'}
    dependencies:
      yocto-queue: 0.1.0
    dev: true

  /p-locate/4.1.0:
    resolution: {integrity: sha512-R79ZZ/0wAxKGu3oYMlz8jy/kbhsNrS7SKZ7PxEHBgJ5+F2mtFW2fK2cOtBh1cHYkQsbzFV7I+EoRKe6Yt0oK7A==}
    engines: {node: '>=8'}
    dependencies:
      p-limit: 2.3.0
    dev: true

  /p-locate/5.0.0:
    resolution: {integrity: sha512-LaNjtRWUBY++zB5nE/NwcaoMylSPk+S+ZHNB1TzdbMJMny6dynpAGt7X/tl/QYq3TIeE6nxHppbo2LGymrG5Pw==}
    engines: {node: '>=10'}
    dependencies:
      p-limit: 3.1.0
    dev: true

  /p-map/2.1.0:
    resolution: {integrity: sha512-y3b8Kpd8OAN444hxfBbFfj1FY/RjtTd8tzYwhUqNYXx0fXx2iX4maP4Qr6qhIKbQXI02wTLAda4fYUbDagTUFw==}
    engines: {node: '>=6'}
    dev: true

  /p-map/4.0.0:
    resolution: {integrity: sha512-/bjOqmgETBYB5BoEeGVea8dmvHb2m9GLy1E9W43yeyfP6QQCZGFNa+XRceJEuDB6zqr+gKpIAmlLebMpykw/MQ==}
    engines: {node: '>=10'}
    dependencies:
      aggregate-error: 3.1.0
    dev: false

  /p-try/2.2.0:
    resolution: {integrity: sha512-R4nPAVTAU0B9D35/Gk3uJf/7XYbQcyohSKdvAxIRSNghFl4e71hVoGnBNQz9cWaXxO2I10KTC+3jMdvvoKw6dQ==}
    engines: {node: '>=6'}
    dev: true

  /parent-module/1.0.1:
    resolution: {integrity: sha512-GQ2EWRpQV8/o+Aw8YqtfZZPfNRWZYkbidE9k5rpl/hC3vtHHBfGm2Ifi6qWV+coDGkrUKZAxE3Lot5kcsRlh+g==}
    engines: {node: '>=6'}
    dependencies:
      callsites: 3.1.0
    dev: true

  /parse-entities/4.0.0:
    resolution: {integrity: sha512-5nk9Fn03x3rEhGaX1FU6IDwG/k+GxLXlFAkgrbM1asuAFl3BhdQWvASaIsmwWypRNcZKHPYnIuOSfIWEyEQnPQ==}
    dependencies:
      '@types/unist': 2.0.6
      character-entities: 2.0.2
      character-entities-legacy: 3.0.0
      character-reference-invalid: 2.0.1
      decode-named-character-reference: 1.0.2
      is-alphanumerical: 2.0.1
      is-decimal: 2.0.1
      is-hexadecimal: 2.0.1
    dev: true

  /parse-json/5.2.0:
    resolution: {integrity: sha512-ayCKvm/phCGxOkYRSCM82iDwct8/EonSEgCSxWxD7ve6jHggsFl4fZVQBPRNgQoKiuV/odhFrGzQXZwbifC8Rg==}
    engines: {node: '>=8'}
    dependencies:
      '@babel/code-frame': 7.18.6
      error-ex: 1.3.2
      json-parse-even-better-errors: 2.3.1
      lines-and-columns: 1.2.4
    dev: true

  /parse-latin/5.0.0:
    resolution: {integrity: sha512-Ht+4/+AUySMS5HKGAiQpBmkFsHSoGrj6Y83flLCa5OIBdtsVkO3UD4OtboJ0O0vZiOznH02x8qlwg9KLUVXuNg==}
    dependencies:
      nlcst-to-string: 2.0.4
      unist-util-modify-children: 2.0.0
      unist-util-visit-children: 1.1.4
    dev: true

  /parse5/6.0.1:
    resolution: {integrity: sha512-Ofn/CTFzRGTTxwpNEs9PP93gXShHcTq255nzRYSKe8AkVpZY7e1fpmTfOyoIvjP5HG7Z2ZM7VS9PPhQGW2pOpw==}
    dev: true

  /pascal-case/3.1.2:
    resolution: {integrity: sha512-uWlGT3YSnK9x3BQJaOdcZwrnV6hPpd8jFH1/ucpiLRPh/2zCVJKS19E4GvYHvaCcACn3foXZ0cLB9Wrx1KGe5g==}
    dependencies:
      no-case: 3.0.4
      tslib: 2.4.0
    dev: true

  /path-browserify/1.0.1:
    resolution: {integrity: sha512-b7uo2UCUOYZcnF/3ID0lulOJi/bafxa1xPe7ZPsammBSpjSWQkjNxlt635YGS2MiR9GjvuXCtz2emr3jbsz98g==}
    dev: true

  /path-exists/4.0.0:
    resolution: {integrity: sha512-ak9Qy5Q7jYb2Wwcey5Fpvg2KoAc/ZIhLSLOSBmRmygPsGwkVVt0fZa0qrtMz+m6tJTAHfZQ8FnmB4MG4LWy7/w==}
    engines: {node: '>=8'}
    dev: true

  /path-is-absolute/1.0.1:
    resolution: {integrity: sha512-AVbw3UJ2e9bq64vSaS9Am0fje1Pa8pbGqTTsmXfaIiMpnr5DlDhfJOuLj9Sf95ZPVDAUerDfEk88MPmPe7UCQg==}
    engines: {node: '>=0.10.0'}

  /path-key/3.1.1:
    resolution: {integrity: sha512-ojmeN0qd+y0jszEtoY48r0Peq5dwMEkIlCOu6Q5f41lfkswXuKtYrhgoTpLnyIcHm24Uhqx+5Tqm2InSwLhE6Q==}
    engines: {node: '>=8'}

  /path-key/4.0.0:
    resolution: {integrity: sha512-haREypq7xkM7ErfgIyA0z+Bj4AGKlMSdlQE2jvJo6huWD1EdkKYV+G/T4nq0YEF2vgTT8kqMFKo1uHn950r4SQ==}
    engines: {node: '>=12'}
    dev: true

  /path-parse/1.0.7:
    resolution: {integrity: sha512-LDJzPVEEEPR+y48z93A0Ed0yXb8pAByGWo/k5YYdYgpY2/2EsOsksJrq7lOHxryrVOn1ejG6oAp8ahvOIQD8sw==}
    dev: true

  /path-to-regexp/1.8.0:
    resolution: {integrity: sha512-n43JRhlUKUAlibEJhPeir1ncUID16QnEjNpwzNdO3Lm4ywrBpBZ5oLD0I6br9evr1Y9JTqwRtAh7JLoOzAQdVA==}
    dependencies:
      isarray: 0.0.1
    dev: true

  /path-to-regexp/6.2.1:
    resolution: {integrity: sha512-JLyh7xT1kizaEvcaXOQwOc2/Yhw6KZOvPf1S8401UyLk86CU79LN3vl7ztXGm/pZ+YjoyAJ4rxmHwbkBXJX+yw==}
    dev: true

  /path-type/4.0.0:
    resolution: {integrity: sha512-gDKb8aZMDeD/tZWs9P6+q0J9Mwkdl6xMV8TjnGP3qJVJ06bdMgkbBlLU8IdfOsIsFz2BW1rNVT3XuNEl8zPAvw==}
    engines: {node: '>=8'}

  /pathval/1.1.1:
    resolution: {integrity: sha512-Dp6zGqpTdETdR63lehJYPeIOqpiNBNtc7BpWSLrOje7UaIsE5aY92r/AunQA7rsXvet3lrJ3JnZX29UPTKXyKQ==}
    dev: true

  /picocolors/1.0.0:
    resolution: {integrity: sha512-1fygroTLlHu66zi26VoTDv8yRgm0Fccecssto+MhsZ0D/DGW2sm8E8AjW7NU5VVTRt5GxbeZ5qBuJr+HyLYkjQ==}

  /picomatch/2.3.1:
    resolution: {integrity: sha512-JU3teHTNjmE2VCGFzuY8EXzCDVwEqB2a8fsIvwaStHhAWJEeVd1o1QD80CU6+ZdEXXSLbSsuLwJjkCBWqRQUVA==}
    engines: {node: '>=8.6'}

  /pify/4.0.1:
    resolution: {integrity: sha512-uB80kBFb/tfd68bVleG9T5GGsGPjJrLAUpR5PZIrhBnIaRTQRjqdJSsIKkOP6OAIFbj7GOrcudc5pNjZ+geV2g==}
    engines: {node: '>=6'}
    dev: true

  /pkg-dir/4.2.0:
    resolution: {integrity: sha512-HRDzbaKjC+AOWVXxAU/x54COGeIv9eb+6CkDSQoNTt4XyWoIJvuPsXizxu/Fr23EiekbtZwmh1IcIG/l/a10GQ==}
    engines: {node: '>=8'}
    dependencies:
      find-up: 4.1.0
    dev: true

  /postcss-load-config/3.1.4_57znarxsqwmnneadci5z5fd5gu:
    resolution: {integrity: sha512-6DiM4E7v4coTE4uzA8U//WhtPwyhiim3eyjEMFCnUpzbrkK9wJHgKDT2mR+HbtSrd/NubVaYTOpSpjUl8NQeRg==}
    engines: {node: '>= 10'}
    peerDependencies:
      postcss: '>=8.0.9'
      ts-node: '>=9.0.0'
    peerDependenciesMeta:
      postcss:
        optional: true
      ts-node:
        optional: true
    dependencies:
      lilconfig: 2.0.6
      postcss: 8.4.16
      ts-node: 10.9.1_jo7canvdyegimszc24bn5dmoxi
      yaml: 1.10.2
    dev: true

  /postcss-load-config/3.1.4_ts-node@10.9.1:
    resolution: {integrity: sha512-6DiM4E7v4coTE4uzA8U//WhtPwyhiim3eyjEMFCnUpzbrkK9wJHgKDT2mR+HbtSrd/NubVaYTOpSpjUl8NQeRg==}
    engines: {node: '>= 10'}
    peerDependencies:
      postcss: '>=8.0.9'
      ts-node: '>=9.0.0'
    peerDependenciesMeta:
      postcss:
        optional: true
      ts-node:
        optional: true
    dependencies:
      lilconfig: 2.0.6
      ts-node: 10.9.1_jo7canvdyegimszc24bn5dmoxi
      yaml: 1.10.2
    dev: true

  /postcss/8.4.16:
    resolution: {integrity: sha512-ipHE1XBvKzm5xI7hiHCZJCSugxvsdq2mPnsq5+UF+VHCjiBvtDrlxJfMBToWaP9D5XlgNmcFGqoHmUn0EYEaRQ==}
    engines: {node: ^10 || ^12 || >=14}
    dependencies:
      nanoid: 3.3.4
      picocolors: 1.0.0
      source-map-js: 1.0.2
    dev: true

<<<<<<< HEAD
  /postcss/8.4.18:
    resolution: {integrity: sha512-Wi8mWhncLJm11GATDaQKobXSNEYGUHeQLiQqDFG1qQ5UTDPTEvKw0Xt5NsTpktGTwLps3ByrWsBrG0rB8YQ9oA==}
=======
  /postcss/8.4.19:
    resolution: {integrity: sha512-h+pbPsyhlYj6N2ozBmHhHrs9DzGmbaarbLvWipMRO7RLS+v4onj26MPFXA5OBYFxyqYhUJK456SwDcY9H2/zsA==}
>>>>>>> 94ec16a9
    engines: {node: ^10 || ^12 || >=14}
    dependencies:
      nanoid: 3.3.4
      picocolors: 1.0.0
      source-map-js: 1.0.2
    dev: true

  /preferred-pm/3.0.3:
    resolution: {integrity: sha512-+wZgbxNES/KlJs9q40F/1sfOd/j7f1O9JaHcW5Dsn3aUUOZg3L2bjpVUcKV2jvtElYfoTuQiNeMfQJ4kwUAhCQ==}
    engines: {node: '>=10'}
    dependencies:
      find-up: 5.0.0
      find-yarn-workspace-root2: 1.2.16
      path-exists: 4.0.0
      which-pm: 2.0.0
    dev: true

  /prelude-ls/1.2.1:
    resolution: {integrity: sha512-vkcDPrRZo1QZLbn5RLGPpg/WmIQ65qoWWhcGKf/b5eplkkarX0m9z8ppCat4mlOqUsWpyNuYgO3VRyrYHSzX5g==}
    engines: {node: '>= 0.8.0'}
    dev: true

  /prettier-linter-helpers/1.0.0:
    resolution: {integrity: sha512-GbK2cP9nraSSUF9N2XwUwqfzlAFlMNYYl+ShE/V+H8a9uNl/oUqB1w2EL54Jh0OlyRSd8RfWYJ3coVS4TROP2w==}
    engines: {node: '>=6.0.0'}
    dependencies:
      fast-diff: 1.2.0
    dev: true

  /prettier-plugin-astro/0.6.0:
    resolution: {integrity: sha512-xU67TzyGi1u/pwVbEh55AwoOfcOpsh9BtD2MpUAEVrViAcdrBDcmA9VN0edLgla7f2NYu8ntGakxTSrSNFv1mQ==}
    engines: {node: ^14.15.0 || >=16.0.0, npm: '>=6.14.0'}
    dependencies:
      '@astrojs/compiler': 0.27.2
      prettier: 2.7.1
      sass-formatter: 0.7.5
      synckit: 0.8.4
    dev: true

  /prettier-plugin-astro/0.7.0:
    resolution: {integrity: sha512-ehCUx7MqHWvkHwUmxxAWLsL35pFaCTM5YXQ8xjG/1W6dY2yBhvEks+2aCfjeI5zmMrZNCXkiMQtpznSlLSLrxw==}
    engines: {node: ^14.15.0 || >=16.0.0, npm: '>=6.14.0'}
    dependencies:
<<<<<<< HEAD
      '@astrojs/compiler': 0.29.9
=======
      '@astrojs/compiler': 0.29.13
>>>>>>> 94ec16a9
      prettier: 2.7.1
      sass-formatter: 0.7.5
      synckit: 0.8.4

  /prettier/2.7.1:
    resolution: {integrity: sha512-ujppO+MkdPqoVINuDFDRLClm7D78qbDt0/NR+wp5FqEZOoTNAjPHWj17QRhu7geIHJfcNhRk1XVQmF8Bp3ye+g==}
    engines: {node: '>=10.13.0'}
    hasBin: true

  /prismjs/1.29.0:
    resolution: {integrity: sha512-Kx/1w86q/epKcmte75LNrEoT+lX8pBpavuAbvJWRXar7Hz8jrtF+e3vY751p0R8H9HdArwaCTNDDzHg/ScJK1Q==}
    engines: {node: '>=6'}
    dev: true

  /process-nextick-args/2.0.1:
    resolution: {integrity: sha512-3ouUOpQhtgrbOa17J7+uxOTpITYWaGP7/AhoR3+A+/1e9skrzelGi/dXzEYyvbxubEF6Wn2ypscTKiKJFFn1ag==}
    dev: true

  /prompts/2.4.2:
    resolution: {integrity: sha512-NxNv/kLguCA7p3jE8oL2aEBsrJWgAakBpgmgK6lpPWV+WuOmY6r2/zbAVnP+T8bQlA0nzHXSJSJW0Hq7ylaD2Q==}
    engines: {node: '>= 6'}
    dependencies:
      kleur: 3.0.3
      sisteransi: 1.0.5
    dev: true

  /property-information/6.1.1:
    resolution: {integrity: sha512-hrzC564QIl0r0vy4l6MvRLhafmUowhO/O3KgVSoXIbbA2Sz4j8HGpJc6T2cubRVwMwpdiG/vKGfhT4IixmKN9w==}
    dev: true

  /pseudomap/1.0.2:
    resolution: {integrity: sha512-b/YwNhb8lk1Zz2+bXXpS/LK9OisiZZ1SNsSLxN1x2OXVEhW2Ckr/7mWE5vrC1ZTiJlD9g19jWszTmJsB+oEpFQ==}
    dev: true

  /punycode/2.1.1:
    resolution: {integrity: sha512-XRsRjdf+j5ml+y/6GKHPZbrF/8p2Yga0JPtdqTIY2Xe5ohJPD9saDJJLPvp9+NSBprVvevdXZybnj2cv8OEd0A==}
    engines: {node: '>=6'}
    dev: true

  /queue-microtask/1.2.3:
    resolution: {integrity: sha512-NuaNSa6flKT5JaSYQzJok04JzTL1CA6aGhv5rfLW3PgqA+M2ChpZQnAC8h8i4ZFkBS8X5RqkDBHA7r4hej3K9A==}

  /quick-lru/4.0.1:
    resolution: {integrity: sha512-ARhCpm70fzdcvNQfPoy49IaanKkTlRWF2JMzqhcJbhSFRZv7nPTvZJdcY7301IPmvW+/p0RgIWnQDLJxifsQ7g==}
    engines: {node: '>=8'}
    dev: true

  /randombytes/2.1.0:
    resolution: {integrity: sha512-vYl3iOX+4CKUWuxGi9Ukhie6fsqXqS9FE2Zaic4tNFD2N2QQaXOMFbuKK4QmDHC0JO6B1Zp41J0LpT0oR68amQ==}
    dependencies:
      safe-buffer: 5.2.1
    dev: true

  /read-pkg-up/7.0.1:
    resolution: {integrity: sha512-zK0TB7Xd6JpCLmlLmufqykGE+/TlOePD6qKClNW7hHDKFh/J7/7gCWGR7joEQEW1bKq3a3yUZSObOoWLFQ4ohg==}
    engines: {node: '>=8'}
    dependencies:
      find-up: 4.1.0
      read-pkg: 5.2.0
      type-fest: 0.8.1
    dev: true

  /read-pkg/5.2.0:
    resolution: {integrity: sha512-Ug69mNOpfvKDAc2Q8DRpMjjzdtrnv9HcSMX+4VsZxD1aZ6ZzrIE7rlzXBtWTyhULSMKg076AW6WR5iZpD0JiOg==}
    engines: {node: '>=8'}
    dependencies:
      '@types/normalize-package-data': 2.4.1
      normalize-package-data: 2.5.0
      parse-json: 5.2.0
      type-fest: 0.6.0
    dev: true

  /read-yaml-file/1.1.0:
    resolution: {integrity: sha512-VIMnQi/Z4HT2Fxuwg5KrY174U1VdUIASQVWXXyqtNRtxSr9IYkn1rsI6Tb6HsrHCmB7gVpNwX6JxPTHcH6IoTA==}
    engines: {node: '>=6'}
    dependencies:
      graceful-fs: 4.2.10
      js-yaml: 3.14.1
      pify: 4.0.1
      strip-bom: 3.0.0
    dev: true

  /readable-stream/2.3.7:
    resolution: {integrity: sha512-Ebho8K4jIbHAxnuxi7o42OrZgF/ZTNcsZj6nRKyUmkhLFq8CHItp/fy6hQZuZmP/n3yZ9VBUbp4zz/mX8hmYPw==}
    dependencies:
      core-util-is: 1.0.3
      inherits: 2.0.4
      isarray: 1.0.0
      process-nextick-args: 2.0.1
      safe-buffer: 5.1.2
      string_decoder: 1.1.1
      util-deprecate: 1.0.2
    dev: true

  /readable-stream/3.6.0:
    resolution: {integrity: sha512-BViHy7LKeTz4oNnkcLJ+lVSL6vpiFeX6/d3oSH8zCW7UxP2onchk+vTGB143xuFjHS3deTgkKoXXymXqymiIdA==}
    engines: {node: '>= 6'}
    dependencies:
      inherits: 2.0.4
      string_decoder: 1.3.0
      util-deprecate: 1.0.2
    dev: true

  /readdirp/3.6.0:
    resolution: {integrity: sha512-hOS089on8RduqdbhvQ5Z37A0ESjsqz6qnRcffsMU3495FuTdqSm+7bhJ29JvIOsBDEEnan5DPu9t3To9VRlMzA==}
    engines: {node: '>=8.10.0'}
    dependencies:
      picomatch: 2.3.1
    dev: true

  /recast/0.20.5:
    resolution: {integrity: sha512-E5qICoPoNL4yU0H0NoBDntNB0Q5oMSNh9usFctYniLBluTthi3RsQVBXIJNbApOlvSwW/RGxIuokPcAc59J5fQ==}
    engines: {node: '>= 4'}
    dependencies:
      ast-types: 0.14.2
      esprima: 4.0.1
      source-map: 0.6.1
      tslib: 2.4.0
    dev: true

  /redent/3.0.0:
    resolution: {integrity: sha512-6tDA8g98We0zd0GvVeMT9arEOnTw9qM03L9cJXaCjrip1OO764RDBLBfrB4cwzNGDj5OA5ioymC9GkizgWJDUg==}
    engines: {node: '>=8'}
    dependencies:
      indent-string: 4.0.0
      strip-indent: 3.0.0
    dev: true

  /regenerator-runtime/0.13.9:
    resolution: {integrity: sha512-p3VT+cOEgxFsRRA9X4lkI1E+k2/CtnKtU4gcxyaCUreilL/vqI6CdZ3wxVUx3UOUg+gnUOQQcRI7BmSI656MYA==}
    dev: true

  /regexp.prototype.flags/1.4.3:
    resolution: {integrity: sha512-fjggEOO3slI6Wvgjwflkc4NFRCTZAu5CnNfBd5qOMYhWdn67nJBBu34/TkD++eeFmd8C9r9jfXJ27+nSiRkSUA==}
    engines: {node: '>= 0.4'}
    dependencies:
      call-bind: 1.0.2
      define-properties: 1.1.4
      functions-have-names: 1.2.3
    dev: true

  /regexpp/3.2.0:
    resolution: {integrity: sha512-pq2bWo9mVD43nbts2wGv17XLiNLya+GklZ8kaDLV2Z08gDCsGpnKn9BFMepvWuHCbyVvY7J5o5+BVvoQbmlJLg==}
    engines: {node: '>=8'}
    dev: true

  /rehype-parse/8.0.4:
    resolution: {integrity: sha512-MJJKONunHjoTh4kc3dsM1v3C9kGrrxvA3U8PxZlP2SjH8RNUSrb+lF7Y0KVaUDnGH2QZ5vAn7ulkiajM9ifuqg==}
    dependencies:
      '@types/hast': 2.3.4
      hast-util-from-parse5: 7.1.0
      parse5: 6.0.1
      unified: 10.1.2
    dev: true

  /rehype-raw/6.1.1:
    resolution: {integrity: sha512-d6AKtisSRtDRX4aSPsJGTfnzrX2ZkHQLE5kiUuGOeEoLpbEulFF4hj0mLPbsa+7vmguDKOVVEQdHKDSwoaIDsQ==}
    dependencies:
      '@types/hast': 2.3.4
      hast-util-raw: 7.2.2
      unified: 10.1.2
    dev: true

  /rehype-stringify/9.0.3:
    resolution: {integrity: sha512-kWiZ1bgyWlgOxpqD5HnxShKAdXtb2IUljn3hQAhySeak6IOQPPt6DeGnsIh4ixm7yKJWzm8TXFuC/lPfcWHJqw==}
    dependencies:
      '@types/hast': 2.3.4
      hast-util-to-html: 8.0.3
      unified: 10.1.2
    dev: true

  /rehype/12.0.1:
    resolution: {integrity: sha512-ey6kAqwLM3X6QnMDILJthGvG1m1ULROS9NT4uG9IDCuv08SFyLlreSuvOa//DgEvbXx62DS6elGVqusWhRUbgw==}
    dependencies:
      '@types/hast': 2.3.4
      rehype-parse: 8.0.4
      rehype-stringify: 9.0.3
      unified: 10.1.2
    dev: true

  /remark-gfm/3.0.1:
    resolution: {integrity: sha512-lEFDoi2PICJyNrACFOfDD3JlLkuSbOa5Wd8EPt06HUdptv8Gn0bxYTdbU/XXQ3swAPkEaGxxPN9cbnMHvVu1Ig==}
    dependencies:
      '@types/mdast': 3.0.10
      mdast-util-gfm: 2.0.1
      micromark-extension-gfm: 2.0.1
      unified: 10.1.2
    transitivePeerDependencies:
      - supports-color
    dev: true

  /remark-parse/10.0.1:
    resolution: {integrity: sha512-1fUyHr2jLsVOkhbvPRBJ5zTKZZyD6yZzYaWCS6BPBdQ8vEMBCH+9zNCDA6tET/zHCi/jLqjCWtlJZUPk+DbnFw==}
    dependencies:
      '@types/mdast': 3.0.10
      mdast-util-from-markdown: 1.2.0
      unified: 10.1.2
    transitivePeerDependencies:
      - supports-color
    dev: true

  /remark-rehype/10.1.0:
    resolution: {integrity: sha512-EFmR5zppdBp0WQeDVZ/b66CWJipB2q2VLNFMabzDSGR66Z2fQii83G5gTBbgGEnEEA0QRussvrFHxk1HWGJskw==}
    dependencies:
      '@types/hast': 2.3.4
      '@types/mdast': 3.0.10
      mdast-util-to-hast: 12.2.2
      unified: 10.1.2
    dev: true

  /remark-smartypants/2.0.0:
    resolution: {integrity: sha512-Rc0VDmr/yhnMQIz8n2ACYXlfw/P/XZev884QU1I5u+5DgJls32o97Vc1RbK3pfumLsJomS2yy8eT4Fxj/2MDVA==}
    engines: {node: ^12.20.0 || ^14.13.1 || >=16.0.0}
    dependencies:
      retext: 8.1.0
      retext-smartypants: 5.2.0
      unist-util-visit: 4.1.1
    dev: true

  /require-directory/2.1.1:
    resolution: {integrity: sha512-fGxEI7+wsG9xrvdjsrlmL22OMTTiHRwAMroiEeMgq8gzoLC/PQr7RsRDSTLUg/bZAZtF+TVIkHc6/4RIKrui+Q==}
    engines: {node: '>=0.10.0'}
    dev: true

  /require-main-filename/2.0.0:
    resolution: {integrity: sha512-NKN5kMDylKuldxYLSUfrbo5Tuzh4hd+2E8NPPX02mZtn1VuREQToYe/ZdlJy+J3uCpfaiGF05e7B8W0iXbQHmg==}
    dev: true

  /resolve-from/4.0.0:
    resolution: {integrity: sha512-pb/MYmXstAkysRFx8piNI1tGFNQIFA3vkE3Gq4EuA1dF6gHp/+vgZqsCGJapvy8N3Q+4o7FwvquPJcnZ7RYy4g==}
    engines: {node: '>=4'}
    dev: true

  /resolve-from/5.0.0:
    resolution: {integrity: sha512-qYg9KP24dD5qka9J47d0aVky0N+b4fTU89LN9iDnjB5waksiC49rvMB0PrUJQGoTmH50XPiqOvAjDfaijGxYZw==}
    engines: {node: '>=8'}
    dev: true

  /resolve/1.22.1:
    resolution: {integrity: sha512-nBpuuYuY5jFsli/JIs1oldw6fOQCBioohqWZg/2hiaOybXOft4lonv85uDOKXdf8rhyK159cxU5cDcK/NKk8zw==}
    hasBin: true
    dependencies:
      is-core-module: 2.10.0
      path-parse: 1.0.7
      supports-preserve-symlinks-flag: 1.0.0
    dev: true

  /restore-cursor/4.0.0:
    resolution: {integrity: sha512-I9fPXU9geO9bHOt9pHHOhOkYerIMsmVaWB0rA2AI9ERh/+x/i7MV5HKBNrg+ljO5eoPVgCcnFuRjJ9uH6I/3eg==}
    engines: {node: ^12.20.0 || ^14.13.1 || >=16.0.0}
    dependencies:
      onetime: 5.1.2
      signal-exit: 3.0.7
    dev: true

  /retext-latin/3.1.0:
    resolution: {integrity: sha512-5MrD1tuebzO8ppsja5eEu+ZbBeUNCjoEarn70tkXOS7Bdsdf6tNahsv2bY0Z8VooFF6cw7/6S+d3yI/TMlMVVQ==}
    dependencies:
      '@types/nlcst': 1.0.0
      parse-latin: 5.0.0
      unherit: 3.0.0
      unified: 10.1.2
    dev: true

  /retext-smartypants/5.2.0:
    resolution: {integrity: sha512-Do8oM+SsjrbzT2UNIKgheP0hgUQTDDQYyZaIY3kfq0pdFzoPk+ZClYJ+OERNXveog4xf1pZL4PfRxNoVL7a/jw==}
    dependencies:
      '@types/nlcst': 1.0.0
      nlcst-to-string: 3.1.0
      unified: 10.1.2
      unist-util-visit: 4.1.1
    dev: true

  /retext-stringify/3.1.0:
    resolution: {integrity: sha512-767TLOaoXFXyOnjx/EggXlb37ZD2u4P1n0GJqVdpipqACsQP+20W+BNpMYrlJkq7hxffnFk+jc6mAK9qrbuB8w==}
    dependencies:
      '@types/nlcst': 1.0.0
      nlcst-to-string: 3.1.0
      unified: 10.1.2
    dev: true

  /retext/8.1.0:
    resolution: {integrity: sha512-N9/Kq7YTn6ZpzfiGW45WfEGJqFf1IM1q8OsRa1CGzIebCJBNCANDRmOrholiDRGKo/We7ofKR4SEvcGAWEMD3Q==}
    dependencies:
      '@types/nlcst': 1.0.0
      retext-latin: 3.1.0
      retext-stringify: 3.1.0
      unified: 10.1.2
    dev: true

  /reusify/1.0.4:
    resolution: {integrity: sha512-U9nH88a3fc/ekCF1l0/UP1IosiuIjyTh7hBvXVMHYgVcfGvt897Xguj2UOLDeI5BG2m7/uwyaLVT6fbtCwTyzw==}
    engines: {iojs: '>=1.0.0', node: '>=0.10.0'}

  /rimraf/2.7.1:
    resolution: {integrity: sha512-uWjbaKIK3T1OSVptzX7Nl6PvQ3qAGtKEtVRjRuazjfL3Bx5eI409VZSqgND+4UNnmzLVdPj9FqFJNPqBZFve4w==}
    hasBin: true
    dependencies:
      glob: 7.2.3
    dev: true

  /rimraf/3.0.2:
    resolution: {integrity: sha512-JZkJMZkAGFFPP2YqXZXPbMlMBgsxzE8ILs4lMIX/2o0L9UBw9O/Y3o6wFw/i9YLapcUJWwqbi3kdxIPdC62TIA==}
    hasBin: true
    dependencies:
      glob: 7.2.3

  /roarr/2.15.4:
    resolution: {integrity: sha512-CHhPh+UNHD2GTXNYhPWLnU8ONHdI+5DI+4EYIAOaiD63rHeYlZvyh8P+in5999TTSFgUYuKUAjzRI4mdh/p+2A==}
    engines: {node: '>=8.0'}
    dependencies:
      boolean: 3.2.0
      detect-node: 2.1.0
      globalthis: 1.0.3
      json-stringify-safe: 5.0.1
      semver-compare: 1.0.0
      sprintf-js: 1.1.2
    dev: true

  /rollup/2.78.1:
    resolution: {integrity: sha512-VeeCgtGi4P+o9hIg+xz4qQpRl6R401LWEXBmxYKOV4zlF82lyhgh2hTZnheFUbANE8l2A41F458iwj2vEYaXJg==}
    engines: {node: '>=10.0.0'}
    hasBin: true
    optionalDependencies:
      fsevents: 2.3.2
    dev: true

  /rollup/2.79.1:
    resolution: {integrity: sha512-uKxbd0IhMZOhjAiD5oAFp7BqvkA4Dv47qpOCtaNvng4HBwdbWtdOh8f5nZNuk2rp51PMGk3bzfWu5oayNEuYnw==}
    engines: {node: '>=10.0.0'}
    hasBin: true
    optionalDependencies:
      fsevents: 2.3.2
    dev: true

  /run-parallel/1.2.0:
    resolution: {integrity: sha512-5l4VyZR86LZ/lDxZTR6jqL8AFE2S0IFLMP26AbjsLVADxHdhB/c0GUsH+y39UfCi3dzz8OlQuPmnaJOMoDHQBA==}
    dependencies:
      queue-microtask: 1.2.3

  /s.color/0.0.15:
    resolution: {integrity: sha512-AUNrbEUHeKY8XsYr/DYpl+qk5+aM+DChopnWOPEzn8YKzOhv4l2zH6LzZms3tOZP3wwdOyc0RmTciyi46HLIuA==}

  /sade/1.8.1:
    resolution: {integrity: sha512-xal3CZX1Xlo/k4ApwCFrHVACi9fBqJ7V+mwhBsuf/1IOKbBy098Fex+Wa/5QMubw09pSZ/u8EY8PWgevJsXp1A==}
    engines: {node: '>=6'}
    dependencies:
      mri: 1.2.0
    dev: true

  /safe-buffer/5.1.2:
    resolution: {integrity: sha512-Gd2UZBJDkXlY7GbJxfsE8/nvKkUEU1G38c1siN6QP6a9PT9MmHB8GnpscSmMJSoF8LOIrt8ud/wPtojys4G6+g==}
    dev: true

  /safe-buffer/5.2.1:
    resolution: {integrity: sha512-rp3So07KcdmmKbGvgaNxQSJr7bGVSVk5S9Eq1F+ppbRo70+YeaDxkw5Dd8NPN+GD6bjnYm2VuPuCXmpuYvmCXQ==}
    dev: true

  /safer-buffer/2.1.2:
    resolution: {integrity: sha512-YZo3K82SD7Riyi0E1EQPojLz7kpepnSQI9IyPbHHg1XXXevb5dJI7tpyN2ADxGcQbHG7vcyRHk0cbwqcQriUtg==}
    dev: true

  /sander/0.5.1:
    resolution: {integrity: sha512-3lVqBir7WuKDHGrKRDn/1Ye3kwpXaDOMsiRP1wd6wpZW56gJhsbp5RqQpA6JG/P+pkXizygnr1dKR8vzWaVsfA==}
    dependencies:
      es6-promise: 3.3.1
      graceful-fs: 4.2.10
      mkdirp: 0.5.6
      rimraf: 2.7.1
    dev: true

  /sass-formatter/0.7.5:
    resolution: {integrity: sha512-NKFP8ddjhUYi6A/iD1cEtzkEs91U61kzqe3lY9SVNuvX7LGc88xnEN0mmsWL7Ol//YTi2GL/ol7b9XZ2+hgXuA==}
    dependencies:
      suf-log: 2.5.3

  /section-matter/1.0.0:
    resolution: {integrity: sha512-vfD3pmTzGpufjScBh50YHKzEu2lxBWhVEHsNGoEXmCmn2hKGfeNLYMzCJpe8cD7gqX7TJluOVpBkAequ6dgMmA==}
    engines: {node: '>=4'}
    dependencies:
      extend-shallow: 2.0.1
      kind-of: 6.0.3
    dev: true

  /semver-compare/1.0.0:
    resolution: {integrity: sha512-YM3/ITh2MJ5MtzaM429anh+x2jiLVjqILF4m4oyQB18W7Ggea7BfqdH/wGMK7dDiMghv/6WG7znWMwUDzJiXow==}
    dev: true

  /semver/5.7.1:
    resolution: {integrity: sha512-sauaDf/PZdVgrLTNYHRtpXa1iRiKcaebiKQ1BJdpQlWH2lCvexQdX55snPFyK7QzpudqbCI0qXFfOasHdyNDGQ==}
    hasBin: true
    dev: true

  /semver/6.3.0:
    resolution: {integrity: sha512-b39TBaTSfV6yBrapU89p5fKekE2m/NwnDocOVruQFS1/veMgdzuPcnOM34M6CwxW8jH/lxEa5rBoDeUwu5HHTw==}
    hasBin: true
    dev: true

  /semver/7.3.7:
    resolution: {integrity: sha512-QlYTucUYOews+WeEujDoEGziz4K6c47V/Bd+LjSSYcA94p+DmINdf7ncaUinThfvZyu13lN9OY1XDxt8C0Tw0g==}
    engines: {node: '>=10'}
    hasBin: true
    dependencies:
      lru-cache: 6.0.0
    dev: true

  /serialize-error/7.0.1:
    resolution: {integrity: sha512-8I8TjW5KMOKsZQTvoxjuSIa7foAwPWGOts+6o7sgjz41/qMD9VQHEDxi6PBvK2l0MXUmqZyNpUK+T2tQaaElvw==}
    engines: {node: '>=10'}
    dependencies:
      type-fest: 0.13.1
    dev: true

  /serialize-javascript/6.0.0:
    resolution: {integrity: sha512-Qr3TosvguFt8ePWqsvRfrKyQXIiW+nGbYpy8XK24NQHE83caxWt+mIymTT19DGFbNWNLfEwsrkSmN64lVWB9ag==}
    dependencies:
      randombytes: 2.1.0
    dev: true

  /set-blocking/2.0.0:
    resolution: {integrity: sha512-KiKBS8AnWGEyLzofFfmvKwpdPzqiy16LvQfK3yv/fVH7Bj13/wl3JSR1J+rfgRE9q7xUJK4qvgS8raSOeLUehw==}
    dev: true

  /setimmediate/1.0.5:
    resolution: {integrity: sha512-MATJdZp8sLqDl/68LfQmbP8zKPLQNV6BIZoIgrscFDQ+RsvK/BxeDQOgyxKKoh0y/8h3BqVFnCqQ/gd+reiIXA==}
    dev: true

  /shebang-command/1.2.0:
    resolution: {integrity: sha512-EV3L1+UQWGor21OmnvojK36mhg+TyIKDh3iFBKBohr5xeXIhNBcx8oWdgkTEEQ+BEFFYdLRuqMfd5L84N1V5Vg==}
    engines: {node: '>=0.10.0'}
    dependencies:
      shebang-regex: 1.0.0
    dev: true

  /shebang-command/2.0.0:
    resolution: {integrity: sha512-kHxr2zZpYtdmrN1qDjrrX/Z1rR1kG8Dx+gkpK1G4eXmvXswmcE1hTWBWYUzlraYw1/yZp6YuDY77YtvbN0dmDA==}
    engines: {node: '>=8'}
    dependencies:
      shebang-regex: 3.0.0

  /shebang-regex/1.0.0:
    resolution: {integrity: sha512-wpoSFAxys6b2a2wHZ1XpDSgD7N9iVjg29Ph9uV/uaP9Ex/KXlkTZTeddxDPSYQpgvzKLGJke2UU0AzoGCjNIvQ==}
    engines: {node: '>=0.10.0'}
    dev: true

  /shebang-regex/3.0.0:
    resolution: {integrity: sha512-7++dFhtcx3353uBaq8DDR4NuxBetBzC7ZQOhmTQInHEd6bSrXdiEyzCvG07Z44UYdLShWUyXt5M/yhz8ekcb1A==}
    engines: {node: '>=8'}

  /shiki/0.11.1:
    resolution: {integrity: sha512-EugY9VASFuDqOexOgXR18ZV+TbFrQHeCpEYaXamO+SZlsnT/2LxuLBX25GGtIrwaEVFXUAbUQ601SWE2rMwWHA==}
    dependencies:
      jsonc-parser: 3.2.0
      vscode-oniguruma: 1.6.2
      vscode-textmate: 6.0.0
    dev: true

  /side-channel/1.0.4:
    resolution: {integrity: sha512-q5XPytqFEIKHkGdiMIrY10mvLRvnQh42/+GoBlFW3b2LXLE2xxJpZFdm94we0BaoV3RwJyGqg5wS7epxTv0Zvw==}
    dependencies:
      call-bind: 1.0.2
      get-intrinsic: 1.1.3
      object-inspect: 1.12.2
    dev: true

  /sigmund/1.0.1:
    resolution: {integrity: sha512-fCvEXfh6NWpm+YSuY2bpXb/VIihqWA6hLsgboC+0nl71Q7N7o2eaCW8mJa/NLvQhs6jpd3VZV4UiUQlV6+lc8g==}
    dev: true

  /signal-exit/3.0.7:
    resolution: {integrity: sha512-wnD2ZE+l+SPC/uoS0vXeE9L1+0wuaMqKlfz9AMUo38JsyLSBWSFcHR1Rri62LZc12vLr1gb3jl7iwQhgwpAbGQ==}
    dev: true

  /sinon/13.0.2:
    resolution: {integrity: sha512-KvOrztAVqzSJWMDoxM4vM+GPys1df2VBoXm+YciyB/OLMamfS3VXh3oGh5WtrAGSzrgczNWFFY22oKb7Fi5eeA==}
    dependencies:
      '@sinonjs/commons': 1.8.3
      '@sinonjs/fake-timers': 9.1.2
      '@sinonjs/samsam': 6.1.1
      diff: 5.1.0
      nise: 5.1.1
      supports-color: 7.2.0
    dev: true

  /sirv/2.0.2:
    resolution: {integrity: sha512-4Qog6aE29nIjAOKe/wowFTxOdmbEZKb+3tsLljaBRzJwtqto0BChD2zzH0LhgCSXiI+V7X+Y45v14wBZQ1TK3w==}
    engines: {node: '>= 10'}
    dependencies:
      '@polka/url': 1.0.0-next.21
      mrmime: 1.0.1
      totalist: 3.0.0
    dev: true

  /sisteransi/1.0.5:
    resolution: {integrity: sha512-bLGGlR1QxBcynn2d5YmDX4MGjlZvy2MRBDRNHLJ8VI6l6+9FUiyTFNJ0IveOSP0bcXgVDPRcfGqA0pjaqUpfVg==}
    dev: true

  /slash/3.0.0:
    resolution: {integrity: sha512-g9Q1haeby36OSStwb4ntCGGGaKsaVSjQ68fBxoQcutl5fS1vuY18H3wSt3jFyFtrkx+Kz0V1G85A4MyAdDMi2Q==}
    engines: {node: '>=8'}

  /slash/4.0.0:
    resolution: {integrity: sha512-3dOsAHXXUkQTpOYcoAxLIorMTp4gIQr5IW3iVb7A7lFIp0VHhnynm9izx6TssdrIcVIESAlVjtnO2K8bg+Coew==}
    engines: {node: '>=12'}
    dev: true

  /smartwrap/2.0.2:
    resolution: {integrity: sha512-vCsKNQxb7PnCNd2wY1WClWifAc2lwqsG8OaswpJkVJsvMGcnEntdTCDajZCkk93Ay1U3t/9puJmb525Rg5MZBA==}
    engines: {node: '>=6'}
    hasBin: true
    dependencies:
      array.prototype.flat: 1.3.0
      breakword: 1.0.5
      grapheme-splitter: 1.0.4
      strip-ansi: 6.0.1
      wcwidth: 1.0.1
      yargs: 15.4.1
    dev: true

  /sorcery/0.10.0:
    resolution: {integrity: sha512-R5ocFmKZQFfSTstfOtHjJuAwbpGyf9qjQa1egyhvXSbM7emjrtLXtGdZsDJDABC85YBfVvrOiGWKSYXPKdvP1g==}
    hasBin: true
    dependencies:
      buffer-crc32: 0.2.13
      minimist: 1.2.6
      sander: 0.5.1
      sourcemap-codec: 1.4.8
    dev: true

  /source-map-js/1.0.2:
    resolution: {integrity: sha512-R0XvVJ9WusLiqTCEiGCmICCMplcCkIwwR11mOSD9CR5u+IXYdiseeEuXCVAjS54zqwkLcPNnmU4OeJ6tUrWhDw==}
    engines: {node: '>=0.10.0'}
    dev: true

  /source-map/0.6.1:
    resolution: {integrity: sha512-UjgapumWlbMhkBgzT7Ykc5YXUT46F0iKu8SGXq0bcwP5dz/h0Plj6enJqjz1Zbq2l5WaqYnrVbwWOWMyF3F47g==}
    engines: {node: '>=0.10.0'}
    dev: true

  /source-map/0.7.4:
    resolution: {integrity: sha512-l3BikUxvPOcn5E74dZiq5BGsTb5yEwhaTSzccU6t4sDOH8NWJCstKO5QT2CvtFoK6F0saL7p9xHAqHOlCPJygA==}
    engines: {node: '>= 8'}

  /sourcemap-codec/1.4.8:
    resolution: {integrity: sha512-9NykojV5Uih4lgo5So5dtw+f0JgJX30KCNI8gwhz2J9A15wD0Ml6tjHKwf6fTSa6fAdVBdZeNOs9eJ71qCk8vA==}

  /space-separated-tokens/2.0.1:
    resolution: {integrity: sha512-ekwEbFp5aqSPKaqeY1PGrlGQxPNaq+Cnx4+bE2D8sciBQrHpbwoBbawqTN2+6jPs9IdWxxiUcN0K2pkczD3zmw==}
    dev: true

  /spawndamnit/2.0.0:
    resolution: {integrity: sha512-j4JKEcncSjFlqIwU5L/rp2N5SIPsdxaRsIv678+TZxZ0SRDJTm8JrxJMjE/XuiEZNEir3S8l0Fa3Ke339WI4qA==}
    dependencies:
      cross-spawn: 5.1.0
      signal-exit: 3.0.7
    dev: true

  /spdx-correct/3.1.1:
    resolution: {integrity: sha512-cOYcUWwhCuHCXi49RhFRCyJEK3iPj1Ziz9DpViV3tbZOwXD49QzIN3MpOLJNxh2qwq2lJJZaKMVw9qNi4jTC0w==}
    dependencies:
      spdx-expression-parse: 3.0.1
      spdx-license-ids: 3.0.12
    dev: true

  /spdx-exceptions/2.3.0:
    resolution: {integrity: sha512-/tTrYOC7PPI1nUAgx34hUpqXuyJG+DTHJTnIULG4rDygi4xu/tfgmq1e1cIRwRzwZgo4NLySi+ricLkZkw4i5A==}
    dev: true

  /spdx-expression-parse/3.0.1:
    resolution: {integrity: sha512-cbqHunsQWnJNE6KhVSMsMeH5H/L9EpymbzqTQ3uLwNCLZ1Q481oWaofqH7nO6V07xlXwY6PhQdQ2IedWx/ZK4Q==}
    dependencies:
      spdx-exceptions: 2.3.0
      spdx-license-ids: 3.0.12
    dev: true

  /spdx-license-ids/3.0.12:
    resolution: {integrity: sha512-rr+VVSXtRhO4OHbXUiAF7xW3Bo9DuuF6C5jH+q/x15j2jniycgKbxU09Hr0WqlSLUs4i4ltHGXqTe7VHclYWyA==}
    dev: true

  /sprintf-js/1.0.3:
    resolution: {integrity: sha512-D9cPgkvLlV3t3IzL0D0YLvGA9Ahk4PcvVwUbN0dSGr1aP0Nrt4AEnTUbuGvquEC0mA64Gqt1fzirlRs5ibXx8g==}
    dev: true

  /sprintf-js/1.1.2:
    resolution: {integrity: sha512-VE0SOVEHCk7Qc8ulkWw3ntAzXuqf7S2lvwQaDLRnUeIEaKNQJzV6BwmLKhOqT61aGhfUMrXeaBk+oDGCzvhcug==}
    dev: true

  /stream-transform/2.1.3:
    resolution: {integrity: sha512-9GHUiM5hMiCi6Y03jD2ARC1ettBXkQBoQAe7nJsPknnI0ow10aXjTnew8QtYQmLjzn974BnmWEAJgCY6ZP1DeQ==}
    dependencies:
      mixme: 0.5.4
    dev: true

  /string-width/4.2.3:
    resolution: {integrity: sha512-wKyQRQpjJ0sIp62ErSZdGsjMJWsap5oRNihHhu6G7JVO/9jIB6UyevL+tXuOqrng8j/cxKTWyWUwvSTriiZz/g==}
    engines: {node: '>=8'}
    dependencies:
      emoji-regex: 8.0.0
      is-fullwidth-code-point: 3.0.0
      strip-ansi: 6.0.1
    dev: true

  /string-width/5.1.2:
    resolution: {integrity: sha512-HnLOCR3vjcY8beoNLtcjZ5/nxn2afmME6lhrDrebokqMap+XbeW8n9TXpPDOqdGK5qcI3oT0GKTW6wC7EMiVqA==}
    engines: {node: '>=12'}
    dependencies:
      eastasianwidth: 0.2.0
      emoji-regex: 9.2.2
      strip-ansi: 7.0.1
    dev: true

  /string.prototype.trimend/1.0.5:
    resolution: {integrity: sha512-I7RGvmjV4pJ7O3kdf+LXFpVfdNOxtCW/2C8f6jNiW4+PQchwxkCDzlk1/7p+Wl4bqFIZeF47qAHXLuHHWKAxog==}
    dependencies:
      call-bind: 1.0.2
      define-properties: 1.1.4
      es-abstract: 1.20.2
    dev: true

  /string.prototype.trimstart/1.0.5:
    resolution: {integrity: sha512-THx16TJCGlsN0o6dl2o6ncWUsdgnLRSA23rRE5pyGBw/mLr3Ej/R2LaqCtgP8VNMGZsvMWnf9ooZPyY2bHvUFg==}
    dependencies:
      call-bind: 1.0.2
      define-properties: 1.1.4
      es-abstract: 1.20.2
    dev: true

  /string_decoder/1.1.1:
    resolution: {integrity: sha512-n/ShnvDi6FHbbVfviro+WojiFzv+s8MPMHBczVePfUpDJLwoLT0ht1l4YwBCbi8pJAveEEdnkHyPyTP/mzRfwg==}
    dependencies:
      safe-buffer: 5.1.2
    dev: true

  /string_decoder/1.3.0:
    resolution: {integrity: sha512-hkRX8U1WjJFd8LsDJ2yQ/wWWxaopEsABU1XfkM8A+j0+85JAGppt16cr1Whg6KIbb4okU6Mql6BOj+uup/wKeA==}
    dependencies:
      safe-buffer: 5.2.1
    dev: true

  /stringify-entities/4.0.3:
    resolution: {integrity: sha512-BP9nNHMhhfcMbiuQKCqMjhDP5yBCAxsPu4pHFFzJ6Alo9dZgY4VLDPutXqIjpRiMoKdp7Av85Gr73Q5uH9k7+g==}
    dependencies:
      character-entities-html4: 2.1.0
      character-entities-legacy: 3.0.0
    dev: true

  /strip-ansi/6.0.1:
    resolution: {integrity: sha512-Y38VPSHcqkFrCpFnQ9vuSXmquuv5oXOKpGeT6aGrr3o3Gc9AlVa6JBfUSOCnbxGGZF+/0ooI7KrPuUSztUdU5A==}
    engines: {node: '>=8'}
    dependencies:
      ansi-regex: 5.0.1
    dev: true

  /strip-ansi/7.0.1:
    resolution: {integrity: sha512-cXNxvT8dFNRVfhVME3JAe98mkXDYN2O1l7jmcwMnOslDeESg1rF/OZMtK0nRAhiari1unG5cD4jG3rapUAkLbw==}
    engines: {node: '>=12'}
    dependencies:
      ansi-regex: 6.0.1
    dev: true

  /strip-bom-string/1.0.0:
    resolution: {integrity: sha512-uCC2VHvQRYu+lMh4My/sFNmF2klFymLX1wHJeXnbEJERpV/ZsVuonzerjfrGpIGF7LBVa1O7i9kjiWvJiFck8g==}
    engines: {node: '>=0.10.0'}
    dev: true

  /strip-bom/3.0.0:
    resolution: {integrity: sha512-vavAMRXOgBVNF6nyEEmL3DBK19iRpDcoIwW+swQ+CbGiu7lju6t+JklA1MHweoWtadgt4ISVUsXLyDq34ddcwA==}
    engines: {node: '>=4'}
    dev: true

  /strip-bom/4.0.0:
    resolution: {integrity: sha512-3xurFv5tEgii33Zi8Jtp55wEIILR9eh34FAW00PZf+JnSsTmV/ioewSgQl97JHvgjoRGwPShsWm+IdrxB35d0w==}
    engines: {node: '>=8'}
    dev: true

  /strip-final-newline/3.0.0:
    resolution: {integrity: sha512-dOESqjYr96iWYylGObzd39EuNTa5VJxyvVAEm5Jnh7KGo75V43Hk1odPQkNDyXNmUR6k+gEiDVXnjB8HJ3crXw==}
    engines: {node: '>=12'}
    dev: true

  /strip-indent/3.0.0:
    resolution: {integrity: sha512-laJTa3Jb+VQpaC6DseHhF7dXVqHTfJPCRDaEbid/drOhgitgYku/letMUqOXFoWV0zIIUbjpdH2t+tYj4bQMRQ==}
    engines: {node: '>=8'}
    dependencies:
      min-indent: 1.0.1
    dev: true

  /strip-json-comments/2.0.1:
    resolution: {integrity: sha512-4gB8na07fecVVkOI6Rs4e7T6NOTki5EmL7TUduTs6bu3EdnSycntVJ4re8kgZA+wx9IueI2Y11bfbgwtzuE0KQ==}
    engines: {node: '>=0.10.0'}
    dev: true

  /strip-json-comments/3.1.1:
    resolution: {integrity: sha512-6fPc+R4ihwqP6N/aIv2f1gMH8lOVtWQHoqC4yK6oSDVVocumAsfCqjkXnqiYMhmMwS/mEHLp7Vehlt3ql6lEig==}
    engines: {node: '>=8'}
    dev: true

  /style-to-object/0.3.0:
    resolution: {integrity: sha512-CzFnRRXhzWIdItT3OmF8SQfWyahHhjq3HwcMNCNLn+N7klOOqPjMeG/4JSu77D7ypZdGvSzvkrbyeTMizz2VrA==}
    dependencies:
      inline-style-parser: 0.1.1
    dev: true

  /suf-log/2.5.3:
    resolution: {integrity: sha512-KvC8OPjzdNOe+xQ4XWJV2whQA0aM1kGVczMQ8+dStAO6KfEB140JEVQ9dE76ONZ0/Ylf67ni4tILPJB41U0eow==}
    dependencies:
      s.color: 0.0.15

  /supports-color/5.5.0:
    resolution: {integrity: sha512-QjVjwdXIt408MIiAqCX4oUKsgU2EqAGzs2Ppkm4aQYbjm+ZEWEcW4SfFNTr4uMNZma0ey4f5lgLrkB0aX0QMow==}
    engines: {node: '>=4'}
    dependencies:
      has-flag: 3.0.0
    dev: true

  /supports-color/7.2.0:
    resolution: {integrity: sha512-qpCAvRl9stuOHveKsn7HncJRvv501qIacKzQlO/+Lwxc9+0q2wLyv4Dfvt80/DPn2pqOBsJdDiogXGR9+OvwRw==}
    engines: {node: '>=8'}
    dependencies:
      has-flag: 4.0.0
    dev: true

  /supports-color/8.1.1:
    resolution: {integrity: sha512-MpUEN2OodtUzxvKQl72cUF7RQ5EiHsGvSsVG0ia9c5RbWGL2CI4C7EpPS8UTBIplnlzZiNuV56w+FuNxy3ty2Q==}
    engines: {node: '>=10'}
    dependencies:
      has-flag: 4.0.0
    dev: true

  /supports-esm/1.0.0:
    resolution: {integrity: sha512-96Am8CDqUaC0I2+C/swJ0yEvM8ZnGn4unoers/LSdE4umhX7mELzqyLzx3HnZAluq5PXIsGMKqa7NkqaeHMPcg==}
    dependencies:
      has-package-exports: 1.3.0
    dev: true

  /supports-preserve-symlinks-flag/1.0.0:
    resolution: {integrity: sha512-ot0WnXS9fgdkgIcePe6RHNk1WA8+muPa6cSjeR3V8K27q9BB1rTE3R1p7Hv0z1ZyAc8s6Vvv8DIyWf681MAt0w==}
    engines: {node: '>= 0.4'}
    dev: true

  /svelte-hmr/0.14.12_svelte@3.50.1:
    resolution: {integrity: sha512-4QSW/VvXuqVcFZ+RhxiR8/newmwOCTlbYIezvkeN6302YFRE8cXy0naamHcjz8Y9Ce3ITTZtrHrIL0AGfyo61w==}
    engines: {node: ^12.20 || ^14.13.1 || >= 16}
    peerDependencies:
      svelte: '>=3.19.0'
    dependencies:
      svelte: 3.50.1
    dev: true

  /svelte-preprocess/4.10.7_jx5myhn4b3esgabgeox34bzr6e:
    resolution: {integrity: sha512-sNPBnqYD6FnmdBrUmBCaqS00RyCsCpj2BG58A1JBswNF7b0OKviwxqVrOL/CKyJrLSClrSeqQv5BXNg2RUbPOw==}
    engines: {node: '>= 9.11.2'}
    requiresBuild: true
    peerDependencies:
      '@babel/core': ^7.10.2
      coffeescript: ^2.5.1
      less: ^3.11.3 || ^4.0.0
      node-sass: '*'
      postcss: ^7 || ^8
      postcss-load-config: ^2.1.0 || ^3.0.0 || ^4.0.0
      pug: ^3.0.0
      sass: ^1.26.8
      stylus: ^0.55.0
      sugarss: ^2.0.0
      svelte: ^3.23.0
      typescript: ^3.9.5 || ^4.0.0
    peerDependenciesMeta:
      '@babel/core':
        optional: true
      coffeescript:
        optional: true
      less:
        optional: true
      node-sass:
        optional: true
      postcss:
        optional: true
      postcss-load-config:
        optional: true
      pug:
        optional: true
      sass:
        optional: true
      stylus:
        optional: true
      sugarss:
        optional: true
      typescript:
        optional: true
    dependencies:
      '@types/pug': 2.0.6
      '@types/sass': 1.43.1
      detect-indent: 6.1.0
      magic-string: 0.25.9
      postcss-load-config: 3.1.4_ts-node@10.9.1
      sorcery: 0.10.0
      strip-indent: 3.0.0
      svelte: 3.50.1
      typescript: 4.8.3
    dev: true

  /svelte/3.50.1:
    resolution: {integrity: sha512-bS4odcsdj5D5jEg6riZuMg5NKelzPtmsCbD9RG+8umU03TeNkdWnP6pqbCm0s8UQNBkqk29w/Bdubn3C+HWSwA==}
    engines: {node: '>= 8'}
    dev: true

  /svelte2tsx/0.5.17_iprco5tylfmvffqgrvqxc46njy:
    resolution: {integrity: sha512-4NAWuDhNu8AfBqivnbc9YZlWiHjLqoIPX6Fz2TwzzXM8a2qs3t6brAYa+C+vc2Gm5hNltDNJMmF0sC9D01PoCA==}
    peerDependencies:
      svelte: ^3.24
      typescript: ^4.1.2
    dependencies:
      dedent-js: 1.0.1
      pascal-case: 3.1.2
      svelte: 3.50.1
      typescript: 4.8.3
    dev: true

  /synckit/0.7.3:
    resolution: {integrity: sha512-jNroMv7Juy+mJ/CHW5H6TzsLWpa1qck6sCHbkv8YTur+irSq2PjbvmGnm2gy14BUQ6jF33vyR4DPssHqmqsDQw==}
    engines: {node: ^12.20.0 || ^14.18.0 || >=16.0.0}
    dependencies:
      '@pkgr/utils': 2.3.1
      tslib: 2.4.0
<<<<<<< HEAD
=======
    dev: false
>>>>>>> 94ec16a9

  /synckit/0.8.4:
    resolution: {integrity: sha512-Dn2ZkzMdSX827QbowGbU/4yjWuvNaCoScLLoMo/yKbu+P4GBR6cRGKZH27k6a9bRzdqcyd1DE96pQtQ6uNkmyw==}
    engines: {node: ^14.18.0 || >=16.0.0}
    dependencies:
      '@pkgr/utils': 2.3.1
      tslib: 2.4.0

  /tar/6.1.11:
    resolution: {integrity: sha512-an/KZQzQUkZCkuoAA64hM92X0Urb6VpRhAFllDzz44U2mcD5scmT3zBc4VgVpkugF580+DQn8eAFSyoQt0tznA==}
    engines: {node: '>= 10'}
    dependencies:
      chownr: 2.0.0
      fs-minipass: 2.1.0
      minipass: 3.3.4
      minizlib: 2.1.2
      mkdirp: 1.0.4
      yallist: 4.0.0
    dev: false

  /term-size/2.2.1:
    resolution: {integrity: sha512-wK0Ri4fOGjv/XPy8SBHZChl8CM7uMc5VML7SqiQ0zG7+J5Vr+RMQDoHa2CNT6KHUnTGIXH34UDMkPzAUyapBZg==}
    engines: {node: '>=8'}
    dev: true

  /text-table/0.2.0:
    resolution: {integrity: sha512-N+8UisAXDGk8PFXP4HAzVR9nbfmVJ3zYLAWiTIoqC5v5isinhr+r5uaO8+7r3BMfuNIufIsA7RdpVgacC2cSpw==}
    dev: true

  /tiny-glob/0.2.9:
    resolution: {integrity: sha512-g/55ssRPUjShh+xkfx9UPDXqhckHEsHr4Vd9zX55oSdGZc/MD0m3sferOkwWtp98bv+kcVfEHtRJgBVJzelrzg==}
    dependencies:
      globalyzer: 0.1.0
      globrex: 0.1.2

  /tmp/0.0.33:
    resolution: {integrity: sha512-jRCJlojKnZ3addtTOjdIqoRuPEKBvNXcGYqzO6zWZX8KfKEpnGY5jfggJQ3EjKuu8D4bJRr0y+cYJFmYbImXGw==}
    engines: {node: '>=0.6.0'}
    dependencies:
      os-tmpdir: 1.0.2
    dev: true

  /to-fast-properties/2.0.0:
    resolution: {integrity: sha512-/OaKK0xYrs3DmxRYqL/yDc+FxFUVYhDlXMhRmv3z915w2HF1tnN1omB354j8VUGO/hbRzyD6Y3sA7v7GS/ceog==}
    engines: {node: '>=4'}
    dev: true

  /to-regex-range/5.0.1:
    resolution: {integrity: sha512-65P7iz6X5yEr1cwcgvQxbbIw7Uk3gOy5dIdtZ4rDveLqhrdJP+Li/Hx6tyK0NEb+2GCyneCMJiGqrADCSNk8sQ==}
    engines: {node: '>=8.0'}
    dependencies:
      is-number: 7.0.0

  /totalist/3.0.0:
    resolution: {integrity: sha512-eM+pCBxXO/njtF7vdFsHuqb+ElbxqtI4r5EAvk6grfAFyJ6IvWlSkfZ5T9ozC6xWw3Fj1fGoSmrl0gUs46JVIw==}
    engines: {node: '>=6'}
    dev: true

  /traverse/0.3.9:
    resolution: {integrity: sha512-iawgk0hLP3SxGKDfnDJf8wTz4p2qImnyihM5Hh/sGvQ3K37dPi/w8sRhdNIxYA1TwFwc5mDhIJq+O0RsvXBKdQ==}
    dev: true

  /trim-lines/3.0.1:
    resolution: {integrity: sha512-kRj8B+YHZCc9kQYdWfJB2/oUl9rA99qbowYYBtr4ui4mZyAQ2JpvVBd/6U2YloATfqBhBTSMhTpgBHtU0Mf3Rg==}
    dev: true

  /trim-newlines/3.0.1:
    resolution: {integrity: sha512-c1PTsA3tYrIsLGkJkzHF+w9F2EyxfXGo4UyJc4pFL++FMjnq0HJS69T3M7d//gKrFKwy429bouPescbjecU+Zw==}
    engines: {node: '>=8'}
    dev: true

  /trough/2.1.0:
    resolution: {integrity: sha512-AqTiAOLcj85xS7vQ8QkAV41hPDIJ71XJB4RCUrzo/1GM2CQwhkJGaf9Hgr7BOugMRpgGUrqRg/DrBDl4H40+8g==}
    dev: true

  /ts-morph/15.1.0:
    resolution: {integrity: sha512-RBsGE2sDzUXFTnv8Ba22QfeuKbgvAGJFuTN7HfmIRUkgT/NaVLfDM/8OFm2NlFkGlWEXdpW5OaFIp1jvqdDuOg==}
    dependencies:
      '@ts-morph/common': 0.16.0
      code-block-writer: 11.0.3
    dev: true

  /ts-node/10.9.1_jo7canvdyegimszc24bn5dmoxi:
    resolution: {integrity: sha512-NtVysVPkxxrwFGUUxGYhfux8k78pQB3JqYBXlLRZgdGUqTO5wU/UyHop5p70iEbGhB7q5KmiZiU0Y3KlJrScEw==}
    hasBin: true
    peerDependencies:
      '@swc/core': '>=1.2.50'
      '@swc/wasm': '>=1.2.50'
      '@types/node': '*'
      typescript: '>=2.7'
    peerDependenciesMeta:
      '@swc/core':
        optional: true
      '@swc/wasm':
        optional: true
    dependencies:
      '@cspotcode/source-map-support': 0.8.1
      '@tsconfig/node10': 1.0.9
      '@tsconfig/node12': 1.0.11
      '@tsconfig/node14': 1.0.3
      '@tsconfig/node16': 1.0.3
      '@types/node': 16.11.58
      acorn: 8.8.0
      acorn-walk: 8.2.0
      arg: 4.1.3
      create-require: 1.1.1
      diff: 4.0.2
      make-error: 1.3.6
      typescript: 4.8.3
      v8-compile-cache-lib: 3.0.1
      yn: 3.1.1
    dev: true

  /tsconfig-resolver/3.0.1:
    resolution: {integrity: sha512-ZHqlstlQF449v8glscGRXzL6l2dZvASPCdXJRWG4gHEZlUVx2Jtmr+a2zeVG4LCsKhDXKRj5R3h0C/98UcVAQg==}
    dependencies:
      '@types/json5': 0.0.30
      '@types/resolve': 1.20.2
      json5: 2.2.1
      resolve: 1.22.1
      strip-bom: 4.0.0
      type-fest: 0.13.1
    dev: true

  /tsconfig/7.0.0:
    resolution: {integrity: sha512-vZXmzPrL+EmC4T/4rVlT2jNVMWCi/O4DIiSj3UHg1OE5kCKbk4mfrXc6dZksLgRM/TZlKnousKH9bbTazUWRRw==}
    dependencies:
      '@types/strip-bom': 3.0.0
      '@types/strip-json-comments': 0.0.30
      strip-bom: 3.0.0
      strip-json-comments: 2.0.1
    dev: true

  /tslib/1.14.1:
    resolution: {integrity: sha512-Xni35NKzjgMrwevysHTCArtLDpPvye8zV/0E4EyYn43P7/7qvQwPh9BGkHewbMulVntbigmcT7rdX3BNo9wRJg==}
    dev: true

  /tslib/2.4.0:
    resolution: {integrity: sha512-d6xOpEDfsi2CZVlPQzGeux8XMwLT9hssAsaPYExaQMuYskwb+x1x7J371tWlbBdWHroy99KnVB6qIkUbs5X3UQ==}

  /tsm/2.2.2:
    resolution: {integrity: sha512-bXkt675NbbqfwRHSSn8kSNEEHvoIUFDM9G6tUENkjEKpAEbrEzieO3PxUiRJylMw8fEGpcf5lSjadzzz12pc2A==}
    engines: {node: '>=12'}
    hasBin: true
    dependencies:
      esbuild: 0.14.54
    dev: true

  /tsutils/3.21.0_typescript@4.8.3:
    resolution: {integrity: sha512-mHKK3iUXL+3UF6xL5k0PEhKRUBKPBCv/+RkEOpjRWxxx27KKRBmmA60A9pgOUvMi8GKhRMPEmjBRPzs2W7O1OA==}
    engines: {node: '>= 6'}
    peerDependencies:
      typescript: '>=2.8.0 || >= 3.2.0-dev || >= 3.3.0-dev || >= 3.4.0-dev || >= 3.5.0-dev || >= 3.6.0-dev || >= 3.6.0-beta || >= 3.7.0-dev || >= 3.7.0-beta'
    dependencies:
      tslib: 1.14.1
      typescript: 4.8.3
    dev: true

  /tty-table/4.1.6:
    resolution: {integrity: sha512-kRj5CBzOrakV4VRRY5kUWbNYvo/FpOsz65DzI5op9P+cHov3+IqPbo1JE1ZnQGkHdZgNFDsrEjrfqqy/Ply9fw==}
    engines: {node: '>=8.0.0'}
    hasBin: true
    dependencies:
      chalk: 4.1.2
      csv: 5.5.3
      kleur: 4.1.5
      smartwrap: 2.0.2
      strip-ansi: 6.0.1
      wcwidth: 1.0.1
      yargs: 17.5.1
    dev: true

  /turbo-android-arm64/1.4.6:
    resolution: {integrity: sha512-YxSlHc64CF5J7yNUMiLBHkeLyzrpe75Oy7tivWb3z7ySG44BXPikk4HDJZPh0T1ELvukDwuPKkvDukJ2oCLJpA==}
    cpu: [arm64]
    os: [android]
    requiresBuild: true
    dev: true
    optional: true

  /turbo-darwin-64/1.4.6:
    resolution: {integrity: sha512-f6uto7LLpjwZ6iZSF+8uaDpuiTji6xmnWDxNuW23DBE8iv5mxehHd+6Ys851uKDRrPb3QdCu9ctyigKTAla5Vg==}
    cpu: [x64]
    os: [darwin]
    requiresBuild: true
    dev: true
    optional: true

  /turbo-darwin-arm64/1.4.6:
    resolution: {integrity: sha512-o9C6e5XyuMHQwE0fEhUxfpXxvNr2QXXWX8nxIjygxeF19AqKbk/s08vZBOEmXV6/gx/pRhZ1S2nf0PIUjKBD/Q==}
    cpu: [arm64]
    os: [darwin]
    requiresBuild: true
    dev: true
    optional: true

  /turbo-freebsd-64/1.4.6:
    resolution: {integrity: sha512-Gg9VOUo6McXYKGevcYjGUSmMryZyZggvpdPh7Dw3QTcT8Tsy6OBtq6WnJ2O4kFDsMigyKtEOJPceD9vDMZt3yQ==}
    cpu: [x64]
    os: [freebsd]
    requiresBuild: true
    dev: true
    optional: true

  /turbo-freebsd-arm64/1.4.6:
    resolution: {integrity: sha512-W7VrcneWFN1QENKt5cpAPSsf9ArYBBAm3VtPBZEO5tX8kuahGlah1SKdKJXrRxYOY82wyNxDagS/rHpBlrAAzw==}
    cpu: [arm64]
    os: [freebsd]
    requiresBuild: true
    dev: true
    optional: true

  /turbo-linux-32/1.4.6:
    resolution: {integrity: sha512-76j/zsui6mWPX8pZVMGgF8eiKHPmKuGa2lo0A/Ja0HUvdYCOGUfHsWJGVVIeYbuEp3jsKyVt7OnMDeH9CqO6bg==}
    cpu: [ia32]
    os: [linux]
    requiresBuild: true
    dev: true
    optional: true

  /turbo-linux-64/1.4.6:
    resolution: {integrity: sha512-z4A37Xm7lZyO9ddtGnvQHWMrsAKX6vFBxdbtb9MY76VRblo7lWSuk4LwCeM+T+ZDJ9LBFiF7aD/diRShlLx9jA==}
    cpu: [x64]
    os: [linux]
    requiresBuild: true
    dev: true
    optional: true

  /turbo-linux-arm/1.4.6:
    resolution: {integrity: sha512-Uh/V3oaAdhyZW6FKPpKihAxQo3EbvLaVNnzzkBmBnvHRkqoDJHhpuG72V7nn8pzxVbJ1++NEVjvbc2kmKFvGjg==}
    cpu: [arm]
    os: [linux]
    requiresBuild: true
    dev: true
    optional: true

  /turbo-linux-arm64/1.4.6:
    resolution: {integrity: sha512-FW1jmOpZfOoVVvml338N0MPnYjiMyYWTaMb4T+IosgGYymcUE3xJjfXJcqfU/9/uKTyY8zG0qr9/5rw2kpMS2Q==}
    cpu: [arm64]
    os: [linux]
    requiresBuild: true
    dev: true
    optional: true

  /turbo-linux-mips64le/1.4.6:
    resolution: {integrity: sha512-iWaL3Pwj52BH3T2M8nXScmbSnq4+x47MYK7lJMG7FsZGAIoT5ToO1Wt1iX3GRHTcnIZYm/kCfJ1ptK/NCossLA==}
    cpu: [mipsel]
    os: [linux]
    requiresBuild: true
    dev: true
    optional: true

  /turbo-linux-ppc64le/1.4.6:
    resolution: {integrity: sha512-Af/KlUmpiORDyELxT7byXNWl3fefErGQMJfeqXEtAdhs8OCKQWuU+lchcZbiBZYNpL+lZoa3PAmP9Fpx7R4plA==}
    cpu: [ppc64]
    os: [linux]
    requiresBuild: true
    dev: true
    optional: true

  /turbo-windows-32/1.4.6:
    resolution: {integrity: sha512-NBd+XPlRSaR//lVN13Q9DOqK3CbowSvafIyGsO4jfvMsGTdyNDL6AYtFsvTKW91/G7ZhATmSEkPn2pZRuhP/DA==}
    cpu: [ia32]
    os: [win32]
    requiresBuild: true
    dev: true
    optional: true

  /turbo-windows-64/1.4.6:
    resolution: {integrity: sha512-86AbmG+CjzVTpn4RGtwU2CYy4zSyAc9bIQ4pDGLIpCJg6JlD11duaiMJh0SCU/HCqWLJjWDI4qD+f9WNbgPsyQ==}
    cpu: [x64]
    os: [win32]
    requiresBuild: true
    dev: true
    optional: true

  /turbo-windows-arm64/1.4.6:
    resolution: {integrity: sha512-V+pWcqhTtmQQ3ew8qEjYtUwzyW6tO1RgvP+6OKzItYzTnMTr1Fe42Q21V+tqRNxuNfFDKsgVJdk2p5wB87bvyQ==}
    cpu: [arm64]
    os: [win32]
    requiresBuild: true
    dev: true
    optional: true

  /turbo/1.4.6:
    resolution: {integrity: sha512-FKtBXlOJ7YjSK22yj4sJLCtDcHFElypt7xw9cZN7Wyv9x4XBrTmh5KP6RmcGnRR1/GJlTNwD2AY2T9QTPnHh+g==}
    hasBin: true
    requiresBuild: true
    optionalDependencies:
      turbo-android-arm64: 1.4.6
      turbo-darwin-64: 1.4.6
      turbo-darwin-arm64: 1.4.6
      turbo-freebsd-64: 1.4.6
      turbo-freebsd-arm64: 1.4.6
      turbo-linux-32: 1.4.6
      turbo-linux-64: 1.4.6
      turbo-linux-arm: 1.4.6
      turbo-linux-arm64: 1.4.6
      turbo-linux-mips64le: 1.4.6
      turbo-linux-ppc64le: 1.4.6
      turbo-windows-32: 1.4.6
      turbo-windows-64: 1.4.6
      turbo-windows-arm64: 1.4.6
    dev: true

  /type-check/0.4.0:
    resolution: {integrity: sha512-XleUoc9uwGXqjWwXaUTZAmzMcFZ5858QA2vvx1Ur5xIcixXIP+8LnFDgRplU30us6teqdlskFfu+ae4K79Ooew==}
    engines: {node: '>= 0.8.0'}
    dependencies:
      prelude-ls: 1.2.1
    dev: true

  /type-detect/4.0.8:
    resolution: {integrity: sha512-0fr/mIH1dlO+x7TlcMy+bIDqKPsw/70tVyeHW787goQjhmqaZe10uwLujubK9q9Lg6Fiho1KUKDYz0Z7k7g5/g==}
    engines: {node: '>=4'}
    dev: true

  /type-fest/0.13.1:
    resolution: {integrity: sha512-34R7HTnG0XIJcBSn5XhDd7nNFPRcXYRZrBB2O2jdKqYODldSzBAqzsWoZYYvduky73toYS/ESqxPvkDf/F0XMg==}
    engines: {node: '>=10'}
    dev: true

  /type-fest/0.20.2:
    resolution: {integrity: sha512-Ne+eE4r0/iWnpAxD852z3A+N0Bt5RN//NjJwRd2VFHEmrywxf5vsZlh4R6lixl6B+wz/8d+maTSAkN1FIkI3LQ==}
    engines: {node: '>=10'}
    dev: true

  /type-fest/0.6.0:
    resolution: {integrity: sha512-q+MB8nYR1KDLrgr4G5yemftpMC7/QLqVndBmEEdqzmNj5dcFOO4Oo8qlwZE3ULT3+Zim1F8Kq4cBnikNhlCMlg==}
    engines: {node: '>=8'}
    dev: true

  /type-fest/0.8.1:
    resolution: {integrity: sha512-4dbzIzqvjtgiM5rw1k5rEHtBANKmdudhGyBEajN01fEyhaAIhsoKNy6y7+IN93IfpFtwY9iqi7kD+xwKhQsNJA==}
    engines: {node: '>=8'}
    dev: true

  /type-fest/2.19.0:
    resolution: {integrity: sha512-RAH822pAdBgcNMAfWnCBU3CFZcfZ/i1eZjwFU/dsLKumyuuP3niueg2UAukXYF0E2AAoc82ZSSf9J0WQBinzHA==}
    engines: {node: '>=12.20'}
    dev: true

  /typescript/4.8.3:
    resolution: {integrity: sha512-goMHfm00nWPa8UvR/CPSvykqf6dVV8x/dp0c5mFTMTIu0u0FlGWRioyy7Nn0PGAdHxpJZnuO/ut+PpQ8UiHAig==}
    engines: {node: '>=4.2.0'}
    hasBin: true
    dev: true

  /unbox-primitive/1.0.2:
    resolution: {integrity: sha512-61pPlCD9h51VoreyJ0BReideM3MDKMKnh6+V9L08331ipq6Q8OFXZYiqP6n/tbHx4s5I9uRhcye6BrbkizkBDw==}
    dependencies:
      call-bind: 1.0.2
      has-bigints: 1.0.2
      has-symbols: 1.0.3
      which-boxed-primitive: 1.0.2
    dev: true

  /unherit/3.0.0:
    resolution: {integrity: sha512-UmvIQZGEc9qdLIQ8mv8/61n6PiMgfbOoASPKHpCvII5srShCQSa6jSjBjlZOR4bxt2XnT6uo6csmPKRi+zQ0Jg==}
    dev: true

  /unified/10.1.2:
    resolution: {integrity: sha512-pUSWAi/RAnVy1Pif2kAoeWNBa3JVrx0MId2LASj8G+7AiHWoKZNTomq6LG326T68U7/e263X6fTdcXIy7XnF7Q==}
    dependencies:
      '@types/unist': 2.0.6
      bail: 2.0.2
      extend: 3.0.2
      is-buffer: 2.0.5
      is-plain-obj: 4.1.0
      trough: 2.1.0
      vfile: 5.3.5
    dev: true

  /unist-builder/3.0.0:
    resolution: {integrity: sha512-GFxmfEAa0vi9i5sd0R2kcrI9ks0r82NasRq5QHh2ysGngrc6GiqD5CDf1FjPenY4vApmFASBIIlk/jj5J5YbmQ==}
    dependencies:
      '@types/unist': 2.0.6
    dev: true

  /unist-util-generated/2.0.0:
    resolution: {integrity: sha512-TiWE6DVtVe7Ye2QxOVW9kqybs6cZexNwTwSMVgkfjEReqy/xwGpAXb99OxktoWwmL+Z+Epb0Dn8/GNDYP1wnUw==}
    dev: true

  /unist-util-is/5.1.1:
    resolution: {integrity: sha512-F5CZ68eYzuSvJjGhCLPL3cYx45IxkqXSetCcRgUXtbcm50X2L9oOWQlfUfDdAf+6Pd27YDblBfdtmsThXmwpbQ==}
    dev: true

  /unist-util-map/3.1.1:
    resolution: {integrity: sha512-n36sjBn4ibPtAzrFweyT4FOcCI/UdzboaEcsZvwoAyD/gVw5B3OLlMBySePMO6r+uzjxQEyRll2akfVaT4SHhw==}
    dependencies:
      '@types/unist': 2.0.6
    dev: true

  /unist-util-modify-children/2.0.0:
    resolution: {integrity: sha512-HGrj7JQo9DwZt8XFsX8UD4gGqOsIlCih9opG6Y+N11XqkBGKzHo8cvDi+MfQQgiZ7zXRUiQREYHhjOBHERTMdg==}
    dependencies:
      array-iterate: 1.1.4
    dev: true

  /unist-util-position-from-estree/1.1.1:
    resolution: {integrity: sha512-xtoY50b5+7IH8tFbkw64gisG9tMSpxDjhX9TmaJJae/XuxQ9R/Kc8Nv1eOsf43Gt4KV/LkriMy9mptDr7XLcaw==}
    dependencies:
      '@types/unist': 2.0.6
    dev: true

  /unist-util-position/4.0.3:
    resolution: {integrity: sha512-p/5EMGIa1qwbXjA+QgcBXaPWjSnZfQ2Sc3yBEEfgPwsEmJd8Qh+DSk3LGnmOM4S1bY2C0AjmMnB8RuEYxpPwXQ==}
    dependencies:
      '@types/unist': 2.0.6
    dev: true

  /unist-util-remove-position/4.0.1:
    resolution: {integrity: sha512-0yDkppiIhDlPrfHELgB+NLQD5mfjup3a8UYclHruTJWmY74je8g+CIFr79x5f6AkmzSwlvKLbs63hC0meOMowQ==}
    dependencies:
      '@types/unist': 2.0.6
      unist-util-visit: 4.1.1
    dev: true

  /unist-util-stringify-position/3.0.2:
    resolution: {integrity: sha512-7A6eiDCs9UtjcwZOcCpM4aPII3bAAGv13E96IkawkOAW0OhH+yRxtY0lzo8KiHpzEMfH7Q+FizUmwp8Iqy5EWg==}
    dependencies:
      '@types/unist': 2.0.6
    dev: true

  /unist-util-visit-children/1.1.4:
    resolution: {integrity: sha512-sA/nXwYRCQVRwZU2/tQWUqJ9JSFM1X3x7JIOsIgSzrFHcfVt6NkzDtKzyxg2cZWkCwGF9CO8x4QNZRJRMK8FeQ==}
    dev: true

  /unist-util-visit-parents/5.1.1:
    resolution: {integrity: sha512-gks4baapT/kNRaWxuGkl5BIhoanZo7sC/cUT/JToSRNL1dYoXRFl75d++NkjYk4TAu2uv2Px+l8guMajogeuiw==}
    dependencies:
      '@types/unist': 2.0.6
      unist-util-is: 5.1.1
    dev: true

  /unist-util-visit/4.1.1:
    resolution: {integrity: sha512-n9KN3WV9k4h1DxYR1LoajgN93wpEi/7ZplVe02IoB4gH5ctI1AaF2670BLHQYbwj+pY83gFtyeySFiyMHJklrg==}
    dependencies:
      '@types/unist': 2.0.6
      unist-util-is: 5.1.1
      unist-util-visit-parents: 5.1.1
    dev: true

  /universalify/0.1.2:
    resolution: {integrity: sha512-rBJeI5CXAlmy1pV+617WB9J63U6XcazHHF2f2dbJix4XzpUF0RS3Zbj0FGIOCAva5P/d/GBOYaACQ1w+0azUkg==}
    engines: {node: '>= 4.0.0'}
    dev: true

  /universalify/2.0.0:
    resolution: {integrity: sha512-hAZsKq7Yy11Zu1DE0OzWjw7nnLZmJZYTDZZyEFHZdUhV8FkH5MCfoU1XMaxXovpyW5nq5scPqq0ZDP9Zyl04oQ==}
    engines: {node: '>= 10.0.0'}
    dev: true

  /unzipper/0.10.11:
    resolution: {integrity: sha512-+BrAq2oFqWod5IESRjL3S8baohbevGcVA+teAIOYWM3pDVdseogqbzhhvvmiyQrUNKFUnDMtELW3X8ykbyDCJw==}
    dependencies:
      big-integer: 1.6.51
      binary: 0.3.0
      bluebird: 3.4.7
      buffer-indexof-polyfill: 1.0.2
      duplexer2: 0.1.4
      fstream: 1.0.12
      graceful-fs: 4.2.10
      listenercount: 1.0.1
      readable-stream: 2.3.7
      setimmediate: 1.0.5
    dev: true

  /update-browserslist-db/1.0.9_browserslist@4.21.3:
    resolution: {integrity: sha512-/xsqn21EGVdXI3EXSum1Yckj3ZVZugqyOZQ/CxYPBD/R+ko9NSUScf8tFF4dOKY+2pvSSJA/S+5B8s4Zr4kyvg==}
    hasBin: true
    peerDependencies:
      browserslist: '>= 4.21.0'
    dependencies:
      browserslist: 4.21.3
      escalade: 3.1.1
      picocolors: 1.0.0
    dev: true

  /uri-js/4.4.1:
    resolution: {integrity: sha512-7rKUyy33Q1yc98pQ1DAmLtwX109F7TIfWlW1Ydo8Wl1ii1SeHieeh0HHfPeL2fMXK6z0s8ecKs9frCuLJvndBg==}
    dependencies:
      punycode: 2.1.1
    dev: true

  /util-deprecate/1.0.2:
    resolution: {integrity: sha512-EPD5q1uXyFxJpCrLnCc1nHnq3gOa6DZBocAIiI2TaSCA7VCJ1UJDMagCzIkXNsUYfD1daK//LTEQ8xiIbrHtcw==}
    dev: true

  /uvu/0.5.6:
    resolution: {integrity: sha512-+g8ENReyr8YsOc6fv/NVJs2vFdHBnBNdfE49rshrTzDWOlUx4Gq7KOS2GD8eqhy2j+Ejq29+SbKH8yjkAqXqoA==}
    engines: {node: '>=8'}
    hasBin: true
    dependencies:
      dequal: 2.0.3
      diff: 5.1.0
      kleur: 4.1.5
      sade: 1.8.1
    dev: true

  /v8-compile-cache-lib/3.0.1:
    resolution: {integrity: sha512-wa7YjyUGfNZngI/vtK0UHAN+lgDCxBPCylVXGp0zu59Fz5aiGtNXaq3DhIov063MorB+VfufLh3JlF2KdTK3xg==}
    dev: true

  /validate-npm-package-license/3.0.4:
    resolution: {integrity: sha512-DpKm2Ui/xN7/HQKCtpZxoRWBhZ9Z0kqtygG8XCgNQ8ZlDnxuQmWhj566j8fN4Cu3/JmbhsDo7fcAJq4s9h27Ew==}
    dependencies:
      spdx-correct: 3.1.1
      spdx-expression-parse: 3.0.1
    dev: true

  /vfile-location/4.0.1:
    resolution: {integrity: sha512-JDxPlTbZrZCQXogGheBHjbRWjESSPEak770XwWPfw5mTc1v1nWGLB/apzZxsx8a0SJVfF8HK8ql8RD308vXRUw==}
    dependencies:
      '@types/unist': 2.0.6
      vfile: 5.3.5
    dev: true

  /vfile-message/3.1.2:
    resolution: {integrity: sha512-QjSNP6Yxzyycd4SVOtmKKyTsSvClqBPJcd00Z0zuPj3hOIjg0rUPG6DbFGPvUKRgYyaIWLPKpuEclcuvb3H8qA==}
    dependencies:
      '@types/unist': 2.0.6
      unist-util-stringify-position: 3.0.2
    dev: true

  /vfile/5.3.5:
    resolution: {integrity: sha512-U1ho2ga33eZ8y8pkbQLH54uKqGhFJ6GYIHnnG5AhRpAh3OWjkrRHKa/KogbmQn8We+c0KVV3rTOgR9V/WowbXQ==}
    dependencies:
      '@types/unist': 2.0.6
      is-buffer: 2.0.5
      unist-util-stringify-position: 3.0.2
      vfile-message: 3.1.2
    dev: true

  /vite/3.1.0:
    resolution: {integrity: sha512-YBg3dUicDpDWFCGttmvMbVyS9ydjntwEjwXRj2KBFwSB8SxmGcudo1yb8FW5+M/G86aS8x828ujnzUVdsLjs9g==}
    engines: {node: ^14.18.0 || >=16.0.0}
    hasBin: true
    peerDependencies:
      less: '*'
      sass: '*'
      stylus: '*'
      terser: ^5.4.0
    peerDependenciesMeta:
      less:
        optional: true
      sass:
        optional: true
      stylus:
        optional: true
      terser:
        optional: true
    dependencies:
      esbuild: 0.15.7
      postcss: 8.4.16
      resolve: 1.22.1
      rollup: 2.78.1
    optionalDependencies:
      fsevents: 2.3.2
    dev: true

<<<<<<< HEAD
  /vite/3.2.2:
    resolution: {integrity: sha512-pLrhatFFOWO9kS19bQ658CnRYzv0WLbsPih6R+iFeEEhDOuYgYCX2rztUViMz/uy/V8cLCJvLFeiOK7RJEzHcw==}
=======
  /vite/3.2.3_@types+node@16.11.58:
    resolution: {integrity: sha512-h8jl1TZ76eGs3o2dIBSsvXDLb1m/Ec1iej8ZMdz+PsaFUsftZeWe2CZOI3qogEsMNaywc17gu0q6cQDzh/weCQ==}
>>>>>>> 94ec16a9
    engines: {node: ^14.18.0 || >=16.0.0}
    hasBin: true
    peerDependencies:
      '@types/node': '>= 14'
      less: '*'
      sass: '*'
      stylus: '*'
      sugarss: '*'
      terser: ^5.4.0
    peerDependenciesMeta:
      '@types/node':
        optional: true
      less:
        optional: true
      sass:
        optional: true
      stylus:
        optional: true
      sugarss:
        optional: true
      terser:
        optional: true
    dependencies:
<<<<<<< HEAD
      esbuild: 0.15.12
      postcss: 8.4.18
=======
      '@types/node': 16.11.58
      esbuild: 0.15.13
      postcss: 8.4.19
>>>>>>> 94ec16a9
      resolve: 1.22.1
      rollup: 2.79.1
    optionalDependencies:
      fsevents: 2.3.2
    dev: true

<<<<<<< HEAD
  /vitefu/0.1.1_vite@3.2.2:
=======
  /vitefu/0.1.1_vite@3.2.3:
>>>>>>> 94ec16a9
    resolution: {integrity: sha512-HClD14fjMJ+NQgXBqT3dC3RdO/+Chayil+cCPYZKY3kT+KcJomKzrdgzfCHJkIL2L0OAY+VPvrSW615iPtc7ag==}
    peerDependencies:
      vite: ^3.0.0
    peerDependenciesMeta:
      vite:
        optional: true
    dependencies:
<<<<<<< HEAD
      vite: 3.2.2
=======
      vite: 3.2.3_@types+node@16.11.58
>>>>>>> 94ec16a9
    dev: true

  /vscode-css-languageservice/6.1.0:
    resolution: {integrity: sha512-GFXmy6EVceVc/OPKENnoW31EiIksekz9yruczIAkA0eX5BSkNh/ojgeCzwW1ERRFpDymVZj0aLYKSrYZmvU6VA==}
    dependencies:
      vscode-languageserver-textdocument: 1.0.7
      vscode-languageserver-types: 3.17.2
      vscode-nls: 5.2.0
      vscode-uri: 3.0.3

  /vscode-html-languageservice/5.0.1:
    resolution: {integrity: sha512-OYsyn5HGAhxs0OIG+M0jc34WnftLtD67Wg7+TfrYwvf0waOkkr13zUqtdrVm2JPNQ6fJx+qnuM+vTbq7o1dCdQ==}
    dependencies:
      vscode-languageserver-textdocument: 1.0.7
      vscode-languageserver-types: 3.17.2
      vscode-nls: 5.2.0
      vscode-uri: 3.0.3

  /vscode-jsonrpc/8.0.2:
    resolution: {integrity: sha512-RY7HwI/ydoC1Wwg4gJ3y6LpU9FJRZAUnTYMXthqhFXXu77ErDd/xkREpGuk4MyYkk4a+XDWAMqe0S3KkelYQEQ==}
    engines: {node: '>=14.0.0'}

  /vscode-languageclient/8.0.2:
    resolution: {integrity: sha512-lHlthJtphG9gibGb/y72CKqQUxwPsMXijJVpHEC2bvbFqxmkj9LwQ3aGU9dwjBLqsX1S4KjShYppLvg1UJDF/Q==}
    engines: {vscode: ^1.67.0}
    dependencies:
      minimatch: 3.1.2
      semver: 7.3.7
      vscode-languageserver-protocol: 3.17.2
    dev: true

  /vscode-languageserver-protocol/3.17.2:
    resolution: {integrity: sha512-8kYisQ3z/SQ2kyjlNeQxbkkTNmVFoQCqkmGrzLH6A9ecPlgTbp3wDTnUNqaUxYr4vlAcloxx8zwy7G5WdguYNg==}
    dependencies:
      vscode-jsonrpc: 8.0.2
      vscode-languageserver-types: 3.17.2

  /vscode-languageserver-textdocument/1.0.7:
    resolution: {integrity: sha512-bFJH7UQxlXT8kKeyiyu41r22jCZXG8kuuVVA33OEJn1diWOZK5n8zBSPZFHVBOu8kXZ6h0LIRhf5UnCo61J4Hg==}

  /vscode-languageserver-types/3.17.2:
    resolution: {integrity: sha512-zHhCWatviizPIq9B7Vh9uvrH6x3sK8itC84HkamnBWoDFJtzBf7SWlpLCZUit72b3os45h6RWQNC9xHRDF8dRA==}

  /vscode-languageserver/8.0.2:
    resolution: {integrity: sha512-bpEt2ggPxKzsAOZlXmCJ50bV7VrxwCS5BI4+egUmure/oI/t4OlFzi/YNtVvY24A2UDOZAgwFGgnZPwqSJubkA==}
    hasBin: true
    dependencies:
      vscode-languageserver-protocol: 3.17.2

  /vscode-nls/5.2.0:
    resolution: {integrity: sha512-RAaHx7B14ZU04EU31pT+rKz2/zSl7xMsfIZuo8pd+KZO6PXtQmpevpq3vxvWNcrGbdmhM/rr5Uw5Mz+NBfhVng==}

  /vscode-oniguruma/1.6.2:
    resolution: {integrity: sha512-KH8+KKov5eS/9WhofZR8M8dMHWN2gTxjMsG4jd04YhpbPR91fUj7rYQ2/XjeHCJWbg7X++ApRIU9NUwM2vTvLA==}
    dev: true

  /vscode-textmate/6.0.0:
    resolution: {integrity: sha512-gu73tuZfJgu+mvCSy4UZwd2JXykjK9zAZsfmDeut5dx/1a7FeTk0XwJsSuqQn+cuMCGVbIBfl+s53X4T19DnzQ==}
    dev: true

  /vscode-textmate/7.0.1:
    resolution: {integrity: sha512-zQ5U/nuXAAMsh691FtV0wPz89nSkHbs+IQV8FDk+wew9BlSDhf4UmWGlWJfTR2Ti6xZv87Tj5fENzKf6Qk7aLw==}
    dev: true

  /vscode-tmgrammar-test/0.1.1:
    resolution: {integrity: sha512-0WvD3U+E0KV95bNT7v5g7PQ85JfAjh9MuXOy1dgwZskkCsA8ASiSy60iv30JOZrM6dBjJZooGUAybRAIB+Song==}
    hasBin: true
    dependencies:
      chalk: 2.4.2
      commander: 9.4.0
      diff: 4.0.2
      glob: 7.2.3
      vscode-oniguruma: 1.6.2
      vscode-textmate: 7.0.1
    dev: true

  /vscode-uri/2.1.2:
    resolution: {integrity: sha512-8TEXQxlldWAuIODdukIb+TR5s+9Ds40eSJrw+1iDDA9IFORPjMELarNQE3myz5XIkWWpdprmJjm1/SxMlWOC8A==}

  /vscode-uri/3.0.3:
    resolution: {integrity: sha512-EcswR2S8bpR7fD0YPeS7r2xXExrScVMxg4MedACaWHEtx9ftCF/qHG1xGkolzTPcEmjTavCQgbVzHUIdTMzFGA==}

  /vue/3.2.39:
    resolution: {integrity: sha512-tRkguhRTw9NmIPXhzk21YFBqXHT2t+6C6wPOgQ50fcFVWnPdetmRqbmySRHznrYjX2E47u0cGlKGcxKZJ38R/g==}
    dependencies:
      '@vue/compiler-dom': 3.2.39
      '@vue/compiler-sfc': 3.2.39
      '@vue/runtime-dom': 3.2.39
      '@vue/server-renderer': 3.2.39_vue@3.2.39
      '@vue/shared': 3.2.39
    dev: true

  /wcwidth/1.0.1:
    resolution: {integrity: sha512-XHPEwS0q6TaxcvG85+8EYkbiCux2XtWG2mkc47Ng2A77BQu9+DqIOJldST4HgPkuea7dvKSj5VgX3P1d4rW8Tg==}
    dependencies:
      defaults: 1.0.3
    dev: true

  /web-namespaces/2.0.1:
    resolution: {integrity: sha512-bKr1DkiNa2krS7qxNtdrtHAmzuYGFQLiQ13TsorsdT6ULTkPLKuu5+GsFpDlg6JFjUTwX2DyhMPG2be8uPrqsQ==}
    dev: true

  /web-streams-polyfill/3.2.1:
    resolution: {integrity: sha512-e0MO3wdXWKrLbL0DgGnUV7WHVuw9OUvL4hjgnPkIeEvESk74gAITi5G606JtZPp39cd8HA9VQzCIvA49LpPN5Q==}
    engines: {node: '>= 8'}
    dev: true

  /which-boxed-primitive/1.0.2:
    resolution: {integrity: sha512-bwZdv0AKLpplFY2KZRX6TvyuN7ojjr7lwkg6ml0roIy9YeuSr7JS372qlNW18UQYzgYK9ziGcerWqZOmEn9VNg==}
    dependencies:
      is-bigint: 1.0.4
      is-boolean-object: 1.1.2
      is-number-object: 1.0.7
      is-string: 1.0.7
      is-symbol: 1.0.4
    dev: true

  /which-module/2.0.0:
    resolution: {integrity: sha512-B+enWhmw6cjfVC7kS8Pj9pCrKSc5txArRyaYGe088shv/FGWH+0Rjx/xPgtsWfsUtS27FkP697E4DDhgrgoc0Q==}
    dev: true

  /which-pm-runs/1.1.0:
    resolution: {integrity: sha512-n1brCuqClxfFfq/Rb0ICg9giSZqCS+pLtccdag6C2HyufBrh3fBOiy9nb6ggRMvWOVH5GrdJskj5iGTZNxd7SA==}
    engines: {node: '>=4'}
    dev: true

  /which-pm/2.0.0:
    resolution: {integrity: sha512-Lhs9Pmyph0p5n5Z3mVnN0yWcbQYUAD7rbQUiMsQxOJ3T57k7RFe35SUwWMf7dsbDZks1uOmw4AecB/JMDj3v/w==}
    engines: {node: '>=8.15'}
    dependencies:
      load-yaml-file: 0.2.0
      path-exists: 4.0.0
    dev: true

  /which/1.3.1:
    resolution: {integrity: sha512-HxJdYWq1MTIQbJ3nw0cqssHoTNU267KlrDuGZ1WYlxDStUtKUhOaJmh112/TZmHxxUfuJqPXSOm7tDyas0OSIQ==}
    hasBin: true
    dependencies:
      isexe: 2.0.0
    dev: true

  /which/2.0.2:
    resolution: {integrity: sha512-BLI3Tl1TW3Pvl70l3yq3Y64i+awpwXqsGBYWkkqMtnbXgrMD+yj7rhW0kuEDxzJaYXGjEW5ogapKNMEKNMjibA==}
    engines: {node: '>= 8'}
    hasBin: true
    dependencies:
      isexe: 2.0.0

  /widest-line/4.0.1:
    resolution: {integrity: sha512-o0cyEG0e8GPzT4iGHphIOh0cJOV8fivsXxddQasHPHfoZf1ZexrfeA21w2NaEN1RHE+fXlfISmOE8R9N3u3Qig==}
    engines: {node: '>=12'}
    dependencies:
      string-width: 5.1.2
    dev: true

  /word-wrap/1.2.3:
    resolution: {integrity: sha512-Hz/mrNwitNRh/HUAtM/VT/5VH+ygD6DV7mYKZAtHOrbs8U7lvPS6xf7EJKMF0uW1KJCl0H701g3ZGus+muE5vQ==}
    engines: {node: '>=0.10.0'}
    dev: true

  /workerpool/6.2.0:
    resolution: {integrity: sha512-Rsk5qQHJ9eowMH28Jwhe8HEbmdYDX4lwoMWshiCXugjtHqMD9ZbiqSDLxcsfdqsETPzVUtX5s1Z5kStiIM6l4A==}
    dev: true

  /wrap-ansi/6.2.0:
    resolution: {integrity: sha512-r6lPcBGxZXlIcymEu7InxDMhdW0KDxpLgoFLcguasxCaJ/SOIZwINatK9KY/tf+ZrlywOKU0UDj3ATXUBfxJXA==}
    engines: {node: '>=8'}
    dependencies:
      ansi-styles: 4.3.0
      string-width: 4.2.3
      strip-ansi: 6.0.1
    dev: true

  /wrap-ansi/7.0.0:
    resolution: {integrity: sha512-YVGIj2kamLSTxw6NsZjoBxfSwsn0ycdesmc4p+Q21c5zPuZ1pl+NfxVdxPtdHvmNVOQ6XSYG4AUtyt/Fi7D16Q==}
    engines: {node: '>=10'}
    dependencies:
      ansi-styles: 4.3.0
      string-width: 4.2.3
      strip-ansi: 6.0.1
    dev: true

  /wrap-ansi/8.0.1:
    resolution: {integrity: sha512-QFF+ufAqhoYHvoHdajT/Po7KoXVBPXS2bgjIam5isfWJPfIOnQZ50JtUiVvCv/sjgacf3yRrt2ZKUZ/V4itN4g==}
    engines: {node: '>=12'}
    dependencies:
      ansi-styles: 6.1.1
      string-width: 5.1.2
      strip-ansi: 7.0.1
    dev: true

  /wrappy/1.0.2:
    resolution: {integrity: sha512-l4Sp/DRseor9wL6EvV2+TuQn63dMkPjZ/sp9XkghTEbV9KlPS1xUsZ3u7/IQO4wxtcFB4bgpQPRcR3QCvezPcQ==}

  /y18n/4.0.3:
    resolution: {integrity: sha512-JKhqTOwSrqNA1NY5lSztJ1GrBiUodLMmIZuLiDaMRJ+itFd+ABVE8XBjOvIWL+rSqNDC74LCSFmlb/U4UZ4hJQ==}
    dev: true

  /y18n/5.0.8:
    resolution: {integrity: sha512-0pfFzegeDWJHJIAmTLRP2DwHjdF5s7jo9tuztdQxAhINCdvS+3nGINqPd00AphqJR/0LhANUS6/+7SCb98YOfA==}
    engines: {node: '>=10'}
    dev: true

  /yallist/2.1.2:
    resolution: {integrity: sha512-ncTzHV7NvsQZkYe1DW7cbDLm0YpzHmZF5r/iyP3ZnQtMiJ+pjzisCiMNI+Sj+xQF5pXhSHxSB3uDbsBTzY/c2A==}
    dev: true

  /yallist/4.0.0:
    resolution: {integrity: sha512-3wdGidZyq5PB084XLES5TpOSRA3wjXAlIWMhum2kRcv/41Sn2emQ0dycQW4uZXLejwKvg6EsvbdlVL+FYEct7A==}

  /yaml/1.10.2:
    resolution: {integrity: sha512-r3vXyErRCYJ7wg28yvBY5VSoAF8ZvlcW9/BwUzEtUsjvX/DKs24dIkuwjtuprwJJHsbyUbLApepYTR1BN4uHrg==}
    engines: {node: '>= 6'}
    dev: true

  /yargs-parser/18.1.3:
    resolution: {integrity: sha512-o50j0JeToy/4K6OZcaQmW6lyXXKhq7csREXcDwk2omFPJEwUNOVtJKvmDr9EI1fAJZUyZcRF7kxGBWmRXudrCQ==}
    engines: {node: '>=6'}
    dependencies:
      camelcase: 5.3.1
      decamelize: 1.2.0
    dev: true

  /yargs-parser/20.2.4:
    resolution: {integrity: sha512-WOkpgNhPTlE73h4VFAFsOnomJVaovO8VqLDzy5saChRBFQFBoMYirowyW+Q9HB4HFF4Z7VZTiG3iSzJJA29yRA==}
    engines: {node: '>=10'}
    dev: true

  /yargs-parser/21.1.1:
    resolution: {integrity: sha512-tVpsJW7DdjecAiFpbIB1e3qxIQsE6NoPc5/eTdrbbIC4h0LVsWhnoa3g+m2HclBIujHzsxZ4VJVA+GUuc2/LBw==}
    engines: {node: '>=12'}
    dev: true

  /yargs-unparser/2.0.0:
    resolution: {integrity: sha512-7pRTIA9Qc1caZ0bZ6RYRGbHJthJWuakf+WmHK0rVeLkNrrGhfoabBNdue6kdINI6r4if7ocq9aD/n7xwKOdzOA==}
    engines: {node: '>=10'}
    dependencies:
      camelcase: 6.3.0
      decamelize: 4.0.0
      flat: 5.0.2
      is-plain-obj: 2.1.0
    dev: true

  /yargs/15.4.1:
    resolution: {integrity: sha512-aePbxDmcYW++PaqBsJ+HYUFwCdv4LVvdnhBy78E57PIor8/OVvhMrADFFEDh8DHDFRv/O9i3lPhsENjO7QX0+A==}
    engines: {node: '>=8'}
    dependencies:
      cliui: 6.0.0
      decamelize: 1.2.0
      find-up: 4.1.0
      get-caller-file: 2.0.5
      require-directory: 2.1.1
      require-main-filename: 2.0.0
      set-blocking: 2.0.0
      string-width: 4.2.3
      which-module: 2.0.0
      y18n: 4.0.3
      yargs-parser: 18.1.3
    dev: true

  /yargs/16.2.0:
    resolution: {integrity: sha512-D1mvvtDG0L5ft/jGWkLpG1+m0eQxOfaBvTNELraWj22wSVUMWxZUvYgJYcKh6jGGIkJFhH4IZPQhR4TKpc8mBw==}
    engines: {node: '>=10'}
    dependencies:
      cliui: 7.0.4
      escalade: 3.1.1
      get-caller-file: 2.0.5
      require-directory: 2.1.1
      string-width: 4.2.3
      y18n: 5.0.8
      yargs-parser: 20.2.4
    dev: true

  /yargs/17.5.1:
    resolution: {integrity: sha512-t6YAJcxDkNX7NFYiVtKvWUz8l+PaKTLiL63mJYWR2GnHq2gjEWISzsLp9wg3aY36dY1j+gfIEL3pIF+XlJJfbA==}
    engines: {node: '>=12'}
    dependencies:
      cliui: 7.0.4
      escalade: 3.1.1
      get-caller-file: 2.0.5
      require-directory: 2.1.1
      string-width: 4.2.3
      y18n: 5.0.8
      yargs-parser: 21.1.1
    dev: true

  /yn/3.1.1:
    resolution: {integrity: sha512-Ux4ygGWsu2c7isFWe8Yu1YluJmqVhxqK2cLXNQA5AcC3QfbGNpM7fu0Y8b/z16pXLnFxZYvWhd3fhBY9DLmC6Q==}
    engines: {node: '>=6'}
    dev: true

  /yocto-queue/0.1.0:
    resolution: {integrity: sha512-rVksvsnNCdJ/ohGc6xgPwyN8eheCxsiLM8mxuE/t/mOVqJewPuO1miLpTHQiRgTKCLexL4MeAFVagts7HmNZ2Q==}
    engines: {node: '>=10'}
    dev: true

  /zod/3.19.1:
    resolution: {integrity: sha512-LYjZsEDhCdYET9ikFu6dVPGp2YH9DegXjdJToSzD9rO6fy4qiRYFoyEYwps88OseJlPyl2NOe2iJuhEhL7IpEA==}
    dev: true

  /zwitch/2.0.2:
    resolution: {integrity: sha512-JZxotl7SxAJH0j7dN4pxsTV6ZLXoLdGME+PsjkL/DaBrVryK9kTGq06GfKrwcSOqypP+fdXGoCHE36b99fWVoA==}
    dev: true<|MERGE_RESOLUTION|>--- conflicted
+++ resolved
@@ -28,11 +28,7 @@
 
   packages/language-server:
     specifiers:
-<<<<<<< HEAD
-      '@astrojs/compiler': ^0.29.9
-=======
       '@astrojs/compiler': ^0.29.13
->>>>>>> 94ec16a9
       '@astrojs/svelte': ^1.0.0
       '@astrojs/vue': ^1.0.0
       '@jridgewell/trace-mapping': ^0.3.14
@@ -65,11 +61,7 @@
       vscode-uri: ^3.0.3
       vue: ^3.2.37
     dependencies:
-<<<<<<< HEAD
-      '@astrojs/compiler': 0.29.9
-=======
       '@astrojs/compiler': 0.29.13
->>>>>>> 94ec16a9
       '@jridgewell/trace-mapping': 0.3.15
       '@vscode/emmet-helper': 2.8.4
       events: 3.3.0
@@ -92,11 +84,7 @@
       '@types/node': 16.11.58
       '@types/prettier': 2.7.0
       '@types/sinon': 10.0.13
-<<<<<<< HEAD
-      astro: 1.6.2_ts-node@10.9.1
-=======
       astro: 1.6.7_hmlqgonttxlk2sdyntkgpf244q
->>>>>>> 94ec16a9
       astro-scripts: link:../../scripts
       chai: 4.3.6
       cross-env: 7.0.3
@@ -124,11 +112,7 @@
 
   packages/vscode:
     specifiers:
-<<<<<<< HEAD
-      '@astrojs/compiler': ^0.29.9
-=======
       '@astrojs/compiler': ^0.29.13
->>>>>>> 94ec16a9
       '@astrojs/language-server': 0.28.1
       '@astrojs/ts-plugin': 0.3.0
       '@types/mocha': ^9.1.0
@@ -146,11 +130,7 @@
       vscode-languageclient: ^8.0.1
       vscode-tmgrammar-test: ^0.1.1
     dependencies:
-<<<<<<< HEAD
-      '@astrojs/compiler': 0.29.9
-=======
       '@astrojs/compiler': 0.29.13
->>>>>>> 94ec16a9
       '@astrojs/ts-plugin': link:../ts-plugin
       prettier: 2.7.1
       prettier-plugin-astro: 0.7.0
@@ -201,13 +181,6 @@
     resolution: {integrity: sha512-VG4X87cUkcmT40HqEwShQzUgl0VSnVTszobbmnhAOkHzdoWMxhwAm61A2o5fEsv6eEK8M0lW/fGwkSofYM5GcQ==}
     dev: true
 
-<<<<<<< HEAD
-  /@astrojs/compiler/0.29.9:
-    resolution: {integrity: sha512-/oMQ0z3CJzGg6sv51tQTiHf/ETVsEu8ObN9OA7zs937dQx9Uo4SToYfdw3C4hf6olrLiADuDUsbkKSRe6fLSgA==}
-
-  /@astrojs/language-server/0.26.2:
-    resolution: {integrity: sha512-9nkfdd6CMXLDIJojnwbYu5XrYfOI+g63JlktOlpFCwFjFNpm1u0e/+pXXmj6Zs+PkSTo0kV1UM77dRKRS5OC1Q==}
-=======
   /@astrojs/compiler/0.29.13:
     resolution: {integrity: sha512-C9+91vsWiJspj/VkVp6UtSIrJGuj/Aia1KCEDzg2Ge27uSDCOl1QlUQuAAnAbGpFBF71uaYOUZOPCbptQeGbdQ==}
 
@@ -231,7 +204,6 @@
 
   /@astrojs/language-server/0.28.3:
     resolution: {integrity: sha512-fPovAX/X46eE2w03jNRMpQ7W9m2mAvNt4Ay65lD9wl1Z5vIQYxlg7Enp9qP225muTr4jSVB5QiLumFJmZMAaVA==}
->>>>>>> 94ec16a9
     hasBin: true
     dependencies:
       '@vscode/emmet-helper': 2.8.4
@@ -807,13 +779,8 @@
   /@emmetio/scanner/1.0.0:
     resolution: {integrity: sha512-8HqW8EVqjnCmWXVpqAOZf+EGESdkR27odcMMMGefgKXtar00SoYNSryGv//TELI4T3QFsECo78p+0lmalk/CFA==}
 
-<<<<<<< HEAD
-  /@esbuild/android-arm/0.15.12:
-    resolution: {integrity: sha512-IC7TqIqiyE0MmvAhWkl/8AEzpOtbhRNDo7aph47We1NbE5w2bt/Q+giAhe0YYeVpYnIhGMcuZY92qDK6dQauvA==}
-=======
   /@esbuild/android-arm/0.15.13:
     resolution: {integrity: sha512-RY2fVI8O0iFUNvZirXaQ1vMvK0xhCcl0gqRj74Z6yEiO1zAUa7hbsdwZM1kzqbxHK7LFyMizipfXT3JME+12Hw==}
->>>>>>> 94ec16a9
     engines: {node: '>=12'}
     cpu: [arm]
     os: [android]
@@ -829,13 +796,8 @@
     requiresBuild: true
     optional: true
 
-<<<<<<< HEAD
-  /@esbuild/linux-loong64/0.15.12:
-    resolution: {integrity: sha512-tZEowDjvU7O7I04GYvWQOS4yyP9E/7YlsB0jjw1Ycukgr2ycEzKyIk5tms5WnLBymaewc6VmRKnn5IJWgK4eFw==}
-=======
   /@esbuild/linux-loong64/0.15.13:
     resolution: {integrity: sha512-+BoyIm4I8uJmH/QDIH0fu7MG0AEx9OXEDXnqptXCwKOlOqZiS4iraH1Nr7/ObLMokW3sOCeBNyD68ATcV9b9Ag==}
->>>>>>> 94ec16a9
     engines: {node: '>=12'}
     cpu: [loong64]
     os: [linux]
@@ -1679,15 +1641,6 @@
       tslib: 2.4.0
     dev: true
 
-<<<<<<< HEAD
-  /astro/1.6.2_ts-node@10.9.1:
-    resolution: {integrity: sha512-UHbzQ3Q7iU2a0XBY6Dzh/Hksoa7svmkWZ3ABRGgSOT765GXIGZkErgeNAsjsBW7RsTUKVLqVxD2LK3NzZL5EKA==}
-    engines: {node: ^14.18.0 || >=16.12.0, npm: '>=6.14.0'}
-    hasBin: true
-    dependencies:
-      '@astrojs/compiler': 0.29.9
-      '@astrojs/language-server': 0.26.2
-=======
   /astro/1.6.7_hmlqgonttxlk2sdyntkgpf244q:
     resolution: {integrity: sha512-xx910blM5qfSMyesmVmuhXqKMIOa2WL/WTSfYv84pB9JocgtAfGKlmS1HZNqWd0h9YLreYbGRzXhbtv2Qfd8vw==}
     engines: {node: ^14.18.0 || >=16.12.0, npm: '>=6.14.0'}
@@ -1695,7 +1648,6 @@
     dependencies:
       '@astrojs/compiler': 0.29.13
       '@astrojs/language-server': 0.28.3
->>>>>>> 94ec16a9
       '@astrojs/markdown-remark': 1.1.3
       '@astrojs/telemetry': 1.0.1
       '@astrojs/webapi': 1.1.1
@@ -1751,13 +1703,8 @@
       typescript: 4.8.3
       unist-util-visit: 4.1.1
       vfile: 5.3.5
-<<<<<<< HEAD
-      vite: 3.2.2
-      vitefu: 0.1.1_vite@3.2.2
-=======
       vite: 3.2.3_@types+node@16.11.58
       vitefu: 0.1.1_vite@3.2.3
->>>>>>> 94ec16a9
       yargs-parser: 21.1.1
       zod: 3.19.1
     transitivePeerDependencies:
@@ -2458,13 +2405,8 @@
     requiresBuild: true
     optional: true
 
-<<<<<<< HEAD
-  /esbuild-android-64/0.15.12:
-    resolution: {integrity: sha512-MJKXwvPY9g0rGps0+U65HlTsM1wUs9lbjt5CU19RESqycGFDRijMDQsh68MtbzkqWSRdEtiKS1mtPzKneaAI0Q==}
-=======
   /esbuild-android-64/0.15.13:
     resolution: {integrity: sha512-yRorukXBlokwTip+Sy4MYskLhJsO0Kn0/Fj43s1krVblfwP+hMD37a4Wmg139GEsMLl+vh8WXp2mq/cTA9J97g==}
->>>>>>> 94ec16a9
     engines: {node: '>=12'}
     cpu: [x64]
     os: [android]
@@ -2489,13 +2431,8 @@
     requiresBuild: true
     optional: true
 
-<<<<<<< HEAD
-  /esbuild-android-arm64/0.15.12:
-    resolution: {integrity: sha512-Hc9SEcZbIMhhLcvhr1DH+lrrec9SFTiRzfJ7EGSBZiiw994gfkVV6vG0sLWqQQ6DD7V4+OggB+Hn0IRUdDUqvA==}
-=======
   /esbuild-android-arm64/0.15.13:
     resolution: {integrity: sha512-TKzyymLD6PiVeyYa4c5wdPw87BeAiTXNtK6amWUcXZxkV51gOk5u5qzmDaYSwiWeecSNHamFsaFjLoi32QR5/w==}
->>>>>>> 94ec16a9
     engines: {node: '>=12'}
     cpu: [arm64]
     os: [android]
@@ -2520,13 +2457,8 @@
     requiresBuild: true
     optional: true
 
-<<<<<<< HEAD
-  /esbuild-darwin-64/0.15.12:
-    resolution: {integrity: sha512-qkmqrTVYPFiePt5qFjP8w/S+GIUMbt6k8qmiPraECUWfPptaPJUGkCKrWEfYFRWB7bY23FV95rhvPyh/KARP8Q==}
-=======
   /esbuild-darwin-64/0.15.13:
     resolution: {integrity: sha512-WAx7c2DaOS6CrRcoYCgXgkXDliLnFv3pQLV6GeW1YcGEZq2Gnl8s9Pg7ahValZkpOa0iE/ojRVQ87sbUhF1Cbg==}
->>>>>>> 94ec16a9
     engines: {node: '>=12'}
     cpu: [x64]
     os: [darwin]
@@ -2551,13 +2483,8 @@
     requiresBuild: true
     optional: true
 
-<<<<<<< HEAD
-  /esbuild-darwin-arm64/0.15.12:
-    resolution: {integrity: sha512-z4zPX02tQ41kcXMyN3c/GfZpIjKoI/BzHrdKUwhC/Ki5BAhWv59A9M8H+iqaRbwpzYrYidTybBwiZAIWCLJAkw==}
-=======
   /esbuild-darwin-arm64/0.15.13:
     resolution: {integrity: sha512-U6jFsPfSSxC3V1CLiQqwvDuj3GGrtQNB3P3nNC3+q99EKf94UGpsG9l4CQ83zBs1NHrk1rtCSYT0+KfK5LsD8A==}
->>>>>>> 94ec16a9
     engines: {node: '>=12'}
     cpu: [arm64]
     os: [darwin]
@@ -2582,13 +2509,8 @@
     requiresBuild: true
     optional: true
 
-<<<<<<< HEAD
-  /esbuild-freebsd-64/0.15.12:
-    resolution: {integrity: sha512-XFL7gKMCKXLDiAiBjhLG0XECliXaRLTZh6hsyzqUqPUf/PY4C6EJDTKIeqqPKXaVJ8+fzNek88285krSz1QECw==}
-=======
   /esbuild-freebsd-64/0.15.13:
     resolution: {integrity: sha512-whItJgDiOXaDG/idy75qqevIpZjnReZkMGCgQaBWZuKHoElDJC1rh7MpoUgupMcdfOd+PgdEwNQW9DAE6i8wyA==}
->>>>>>> 94ec16a9
     engines: {node: '>=12'}
     cpu: [x64]
     os: [freebsd]
@@ -2613,13 +2535,8 @@
     requiresBuild: true
     optional: true
 
-<<<<<<< HEAD
-  /esbuild-freebsd-arm64/0.15.12:
-    resolution: {integrity: sha512-jwEIu5UCUk6TjiG1X+KQnCGISI+ILnXzIzt9yDVrhjug2fkYzlLbl0K43q96Q3KB66v6N1UFF0r5Ks4Xo7i72g==}
-=======
   /esbuild-freebsd-arm64/0.15.13:
     resolution: {integrity: sha512-6pCSWt8mLUbPtygv7cufV0sZLeylaMwS5Fznj6Rsx9G2AJJsAjQ9ifA+0rQEIg7DwJmi9it+WjzNTEAzzdoM3Q==}
->>>>>>> 94ec16a9
     engines: {node: '>=12'}
     cpu: [arm64]
     os: [freebsd]
@@ -2644,13 +2561,8 @@
     requiresBuild: true
     optional: true
 
-<<<<<<< HEAD
-  /esbuild-linux-32/0.15.12:
-    resolution: {integrity: sha512-uSQuSEyF1kVzGzuIr4XM+v7TPKxHjBnLcwv2yPyCz8riV8VUCnO/C4BF3w5dHiVpCd5Z1cebBtZJNlC4anWpwA==}
-=======
   /esbuild-linux-32/0.15.13:
     resolution: {integrity: sha512-VbZdWOEdrJiYApm2kkxoTOgsoCO1krBZ3quHdYk3g3ivWaMwNIVPIfEE0f0XQQ0u5pJtBsnk2/7OPiCFIPOe/w==}
->>>>>>> 94ec16a9
     engines: {node: '>=12'}
     cpu: [ia32]
     os: [linux]
@@ -2675,13 +2587,8 @@
     requiresBuild: true
     optional: true
 
-<<<<<<< HEAD
-  /esbuild-linux-64/0.15.12:
-    resolution: {integrity: sha512-QcgCKb7zfJxqT9o5z9ZUeGH1k8N6iX1Y7VNsEi5F9+HzN1OIx7ESxtQXDN9jbeUSPiRH1n9cw6gFT3H4qbdvcA==}
-=======
   /esbuild-linux-64/0.15.13:
     resolution: {integrity: sha512-rXmnArVNio6yANSqDQlIO4WiP+Cv7+9EuAHNnag7rByAqFVuRusLbGi2697A5dFPNXoO//IiogVwi3AdcfPC6A==}
->>>>>>> 94ec16a9
     engines: {node: '>=12'}
     cpu: [x64]
     os: [linux]
@@ -2706,13 +2613,8 @@
     requiresBuild: true
     optional: true
 
-<<<<<<< HEAD
-  /esbuild-linux-arm/0.15.12:
-    resolution: {integrity: sha512-Wf7T0aNylGcLu7hBnzMvsTfEXdEdJY/hY3u36Vla21aY66xR0MS5I1Hw8nVquXjTN0A6fk/vnr32tkC/C2lb0A==}
-=======
   /esbuild-linux-arm/0.15.13:
     resolution: {integrity: sha512-Ac6LpfmJO8WhCMQmO253xX2IU2B3wPDbl4IvR0hnqcPrdfCaUa2j/lLMGTjmQ4W5JsJIdHEdW12dG8lFS0MbxQ==}
->>>>>>> 94ec16a9
     engines: {node: '>=12'}
     cpu: [arm]
     os: [linux]
@@ -2737,13 +2639,8 @@
     requiresBuild: true
     optional: true
 
-<<<<<<< HEAD
-  /esbuild-linux-arm64/0.15.12:
-    resolution: {integrity: sha512-HtNq5xm8fUpZKwWKS2/YGwSfTF+339L4aIA8yphNKYJckd5hVdhfdl6GM2P3HwLSCORS++++7++//ApEwXEuAQ==}
-=======
   /esbuild-linux-arm64/0.15.13:
     resolution: {integrity: sha512-alEMGU4Z+d17U7KQQw2IV8tQycO6T+rOrgW8OS22Ua25x6kHxoG6Ngry6Aq6uranC+pNWNMB6aHFPh7aTQdORQ==}
->>>>>>> 94ec16a9
     engines: {node: '>=12'}
     cpu: [arm64]
     os: [linux]
@@ -2768,13 +2665,8 @@
     requiresBuild: true
     optional: true
 
-<<<<<<< HEAD
-  /esbuild-linux-mips64le/0.15.12:
-    resolution: {integrity: sha512-Qol3+AvivngUZkTVFgLpb0H6DT+N5/zM3V1YgTkryPYFeUvuT5JFNDR3ZiS6LxhyF8EE+fiNtzwlPqMDqVcc6A==}
-=======
   /esbuild-linux-mips64le/0.15.13:
     resolution: {integrity: sha512-47PgmyYEu+yN5rD/MbwS6DxP2FSGPo4Uxg5LwIdxTiyGC2XKwHhHyW7YYEDlSuXLQXEdTO7mYe8zQ74czP7W8A==}
->>>>>>> 94ec16a9
     engines: {node: '>=12'}
     cpu: [mips64el]
     os: [linux]
@@ -2799,13 +2691,8 @@
     requiresBuild: true
     optional: true
 
-<<<<<<< HEAD
-  /esbuild-linux-ppc64le/0.15.12:
-    resolution: {integrity: sha512-4D8qUCo+CFKaR0cGXtGyVsOI7w7k93Qxb3KFXWr75An0DHamYzq8lt7TNZKoOq/Gh8c40/aKaxvcZnTgQ0TJNg==}
-=======
   /esbuild-linux-ppc64le/0.15.13:
     resolution: {integrity: sha512-z6n28h2+PC1Ayle9DjKoBRcx/4cxHoOa2e689e2aDJSaKug3jXcQw7mM+GLg+9ydYoNzj8QxNL8ihOv/OnezhA==}
->>>>>>> 94ec16a9
     engines: {node: '>=12'}
     cpu: [ppc64]
     os: [linux]
@@ -2830,13 +2717,8 @@
     requiresBuild: true
     optional: true
 
-<<<<<<< HEAD
-  /esbuild-linux-riscv64/0.15.12:
-    resolution: {integrity: sha512-G9w6NcuuCI6TUUxe6ka0enjZHDnSVK8bO+1qDhMOCtl7Tr78CcZilJj8SGLN00zO5iIlwNRZKHjdMpfFgNn1VA==}
-=======
   /esbuild-linux-riscv64/0.15.13:
     resolution: {integrity: sha512-+Lu4zuuXuQhgLUGyZloWCqTslcCAjMZH1k3Xc9MSEJEpEFdpsSU0sRDXAnk18FKOfEjhu4YMGaykx9xjtpA6ow==}
->>>>>>> 94ec16a9
     engines: {node: '>=12'}
     cpu: [riscv64]
     os: [linux]
@@ -2861,13 +2743,8 @@
     requiresBuild: true
     optional: true
 
-<<<<<<< HEAD
-  /esbuild-linux-s390x/0.15.12:
-    resolution: {integrity: sha512-Lt6BDnuXbXeqSlVuuUM5z18GkJAZf3ERskGZbAWjrQoi9xbEIsj/hEzVnSAFLtkfLuy2DE4RwTcX02tZFunXww==}
-=======
   /esbuild-linux-s390x/0.15.13:
     resolution: {integrity: sha512-BMeXRljruf7J0TMxD5CIXS65y7puiZkAh+s4XFV9qy16SxOuMhxhVIXYLnbdfLrsYGFzx7U9mcdpFWkkvy/Uag==}
->>>>>>> 94ec16a9
     engines: {node: '>=12'}
     cpu: [s390x]
     os: [linux]
@@ -2892,13 +2769,8 @@
     requiresBuild: true
     optional: true
 
-<<<<<<< HEAD
-  /esbuild-netbsd-64/0.15.12:
-    resolution: {integrity: sha512-jlUxCiHO1dsqoURZDQts+HK100o0hXfi4t54MNRMCAqKGAV33JCVvMplLAa2FwviSojT/5ZG5HUfG3gstwAG8w==}
-=======
   /esbuild-netbsd-64/0.15.13:
     resolution: {integrity: sha512-EHj9QZOTel581JPj7UO3xYbltFTYnHy+SIqJVq6yd3KkCrsHRbapiPb0Lx3EOOtybBEE9EyqbmfW1NlSDsSzvQ==}
->>>>>>> 94ec16a9
     engines: {node: '>=12'}
     cpu: [x64]
     os: [netbsd]
@@ -2923,13 +2795,8 @@
     requiresBuild: true
     optional: true
 
-<<<<<<< HEAD
-  /esbuild-openbsd-64/0.15.12:
-    resolution: {integrity: sha512-1o1uAfRTMIWNOmpf8v7iudND0L6zRBYSH45sofCZywrcf7NcZA+c7aFsS1YryU+yN7aRppTqdUK1PgbZVaB1Dw==}
-=======
   /esbuild-openbsd-64/0.15.13:
     resolution: {integrity: sha512-nkuDlIjF/sfUhfx8SKq0+U+Fgx5K9JcPq1mUodnxI0x4kBdCv46rOGWbuJ6eof2n3wdoCLccOoJAbg9ba/bT2w==}
->>>>>>> 94ec16a9
     engines: {node: '>=12'}
     cpu: [x64]
     os: [openbsd]
@@ -2965,13 +2832,8 @@
     requiresBuild: true
     optional: true
 
-<<<<<<< HEAD
-  /esbuild-sunos-64/0.15.12:
-    resolution: {integrity: sha512-nkl251DpoWoBO9Eq9aFdoIt2yYmp4I3kvQjba3jFKlMXuqQ9A4q+JaqdkCouG3DHgAGnzshzaGu6xofGcXyPXg==}
-=======
   /esbuild-sunos-64/0.15.13:
     resolution: {integrity: sha512-jVeu2GfxZQ++6lRdY43CS0Tm/r4WuQQ0Pdsrxbw+aOrHQPHV0+LNOLnvbN28M7BSUGnJnHkHm2HozGgNGyeIRw==}
->>>>>>> 94ec16a9
     engines: {node: '>=12'}
     cpu: [x64]
     os: [sunos]
@@ -2996,13 +2858,8 @@
     requiresBuild: true
     optional: true
 
-<<<<<<< HEAD
-  /esbuild-windows-32/0.15.12:
-    resolution: {integrity: sha512-WlGeBZHgPC00O08luIp5B2SP4cNCp/PcS+3Pcg31kdcJPopHxLkdCXtadLU9J82LCfw4TVls21A6lilQ9mzHrw==}
-=======
   /esbuild-windows-32/0.15.13:
     resolution: {integrity: sha512-XoF2iBf0wnqo16SDq+aDGi/+QbaLFpkiRarPVssMh9KYbFNCqPLlGAWwDvxEVz+ywX6Si37J2AKm+AXq1kC0JA==}
->>>>>>> 94ec16a9
     engines: {node: '>=12'}
     cpu: [ia32]
     os: [win32]
@@ -3027,13 +2884,8 @@
     requiresBuild: true
     optional: true
 
-<<<<<<< HEAD
-  /esbuild-windows-64/0.15.12:
-    resolution: {integrity: sha512-VActO3WnWZSN//xjSfbiGOSyC+wkZtI8I4KlgrTo5oHJM6z3MZZBCuFaZHd8hzf/W9KPhF0lY8OqlmWC9HO5AA==}
-=======
   /esbuild-windows-64/0.15.13:
     resolution: {integrity: sha512-Et6htEfGycjDrtqb2ng6nT+baesZPYQIW+HUEHK4D1ncggNrDNk3yoboYQ5KtiVrw/JaDMNttz8rrPubV/fvPQ==}
->>>>>>> 94ec16a9
     engines: {node: '>=12'}
     cpu: [x64]
     os: [win32]
@@ -3058,13 +2910,8 @@
     requiresBuild: true
     optional: true
 
-<<<<<<< HEAD
-  /esbuild-windows-arm64/0.15.12:
-    resolution: {integrity: sha512-Of3MIacva1OK/m4zCNIvBfz8VVROBmQT+gRX6pFTLPngFYcj6TFH/12VveAqq1k9VB2l28EoVMNMUCcmsfwyuA==}
-=======
   /esbuild-windows-arm64/0.15.13:
     resolution: {integrity: sha512-3bv7tqntThQC9SWLRouMDmZnlOukBhOCTlkzNqzGCmrkCJI7io5LLjwJBOVY6kOUlIvdxbooNZwjtBvj+7uuVg==}
->>>>>>> 94ec16a9
     engines: {node: '>=12'}
     cpu: [arm64]
     os: [win32]
@@ -3109,41 +2956,12 @@
       esbuild-windows-64: 0.14.54
       esbuild-windows-arm64: 0.14.54
 
-<<<<<<< HEAD
-  /esbuild/0.15.12:
-    resolution: {integrity: sha512-PcT+/wyDqJQsRVhaE9uX/Oq4XLrFh0ce/bs2TJh4CSaw9xuvI+xFrH2nAYOADbhQjUgAhNWC5LKoUsakm4dxng==}
-=======
   /esbuild/0.15.13:
     resolution: {integrity: sha512-Cu3SC84oyzzhrK/YyN4iEVy2jZu5t2fz66HEOShHURcjSkOSAVL8C/gfUT+lDJxkVHpg8GZ10DD0rMHRPqMFaQ==}
->>>>>>> 94ec16a9
     engines: {node: '>=12'}
     hasBin: true
     requiresBuild: true
     optionalDependencies:
-<<<<<<< HEAD
-      '@esbuild/android-arm': 0.15.12
-      '@esbuild/linux-loong64': 0.15.12
-      esbuild-android-64: 0.15.12
-      esbuild-android-arm64: 0.15.12
-      esbuild-darwin-64: 0.15.12
-      esbuild-darwin-arm64: 0.15.12
-      esbuild-freebsd-64: 0.15.12
-      esbuild-freebsd-arm64: 0.15.12
-      esbuild-linux-32: 0.15.12
-      esbuild-linux-64: 0.15.12
-      esbuild-linux-arm: 0.15.12
-      esbuild-linux-arm64: 0.15.12
-      esbuild-linux-mips64le: 0.15.12
-      esbuild-linux-ppc64le: 0.15.12
-      esbuild-linux-riscv64: 0.15.12
-      esbuild-linux-s390x: 0.15.12
-      esbuild-netbsd-64: 0.15.12
-      esbuild-openbsd-64: 0.15.12
-      esbuild-sunos-64: 0.15.12
-      esbuild-windows-32: 0.15.12
-      esbuild-windows-64: 0.15.12
-      esbuild-windows-arm64: 0.15.12
-=======
       '@esbuild/android-arm': 0.15.13
       '@esbuild/linux-loong64': 0.15.13
       esbuild-android-64: 0.15.13
@@ -3166,7 +2984,6 @@
       esbuild-windows-32: 0.15.13
       esbuild-windows-64: 0.15.13
       esbuild-windows-arm64: 0.15.13
->>>>>>> 94ec16a9
     dev: true
 
   /esbuild/0.15.7:
@@ -5465,13 +5282,8 @@
       source-map-js: 1.0.2
     dev: true
 
-<<<<<<< HEAD
-  /postcss/8.4.18:
-    resolution: {integrity: sha512-Wi8mWhncLJm11GATDaQKobXSNEYGUHeQLiQqDFG1qQ5UTDPTEvKw0Xt5NsTpktGTwLps3ByrWsBrG0rB8YQ9oA==}
-=======
   /postcss/8.4.19:
     resolution: {integrity: sha512-h+pbPsyhlYj6N2ozBmHhHrs9DzGmbaarbLvWipMRO7RLS+v4onj26MPFXA5OBYFxyqYhUJK456SwDcY9H2/zsA==}
->>>>>>> 94ec16a9
     engines: {node: ^10 || ^12 || >=14}
     dependencies:
       nanoid: 3.3.4
@@ -5515,11 +5327,7 @@
     resolution: {integrity: sha512-ehCUx7MqHWvkHwUmxxAWLsL35pFaCTM5YXQ8xjG/1W6dY2yBhvEks+2aCfjeI5zmMrZNCXkiMQtpznSlLSLrxw==}
     engines: {node: ^14.15.0 || >=16.0.0, npm: '>=6.14.0'}
     dependencies:
-<<<<<<< HEAD
-      '@astrojs/compiler': 0.29.9
-=======
       '@astrojs/compiler': 0.29.13
->>>>>>> 94ec16a9
       prettier: 2.7.1
       sass-formatter: 0.7.5
       synckit: 0.8.4
@@ -6344,10 +6152,7 @@
     dependencies:
       '@pkgr/utils': 2.3.1
       tslib: 2.4.0
-<<<<<<< HEAD
-=======
     dev: false
->>>>>>> 94ec16a9
 
   /synckit/0.8.4:
     resolution: {integrity: sha512-Dn2ZkzMdSX827QbowGbU/4yjWuvNaCoScLLoMo/yKbu+P4GBR6cRGKZH27k6a9bRzdqcyd1DE96pQtQ6uNkmyw==}
@@ -6909,13 +6714,8 @@
       fsevents: 2.3.2
     dev: true
 
-<<<<<<< HEAD
-  /vite/3.2.2:
-    resolution: {integrity: sha512-pLrhatFFOWO9kS19bQ658CnRYzv0WLbsPih6R+iFeEEhDOuYgYCX2rztUViMz/uy/V8cLCJvLFeiOK7RJEzHcw==}
-=======
   /vite/3.2.3_@types+node@16.11.58:
     resolution: {integrity: sha512-h8jl1TZ76eGs3o2dIBSsvXDLb1m/Ec1iej8ZMdz+PsaFUsftZeWe2CZOI3qogEsMNaywc17gu0q6cQDzh/weCQ==}
->>>>>>> 94ec16a9
     engines: {node: ^14.18.0 || >=16.0.0}
     hasBin: true
     peerDependencies:
@@ -6939,25 +6739,16 @@
       terser:
         optional: true
     dependencies:
-<<<<<<< HEAD
-      esbuild: 0.15.12
-      postcss: 8.4.18
-=======
       '@types/node': 16.11.58
       esbuild: 0.15.13
       postcss: 8.4.19
->>>>>>> 94ec16a9
       resolve: 1.22.1
       rollup: 2.79.1
     optionalDependencies:
       fsevents: 2.3.2
     dev: true
 
-<<<<<<< HEAD
-  /vitefu/0.1.1_vite@3.2.2:
-=======
   /vitefu/0.1.1_vite@3.2.3:
->>>>>>> 94ec16a9
     resolution: {integrity: sha512-HClD14fjMJ+NQgXBqT3dC3RdO/+Chayil+cCPYZKY3kT+KcJomKzrdgzfCHJkIL2L0OAY+VPvrSW615iPtc7ag==}
     peerDependencies:
       vite: ^3.0.0
@@ -6965,11 +6756,7 @@
       vite:
         optional: true
     dependencies:
-<<<<<<< HEAD
-      vite: 3.2.2
-=======
       vite: 3.2.3_@types+node@16.11.58
->>>>>>> 94ec16a9
     dev: true
 
   /vscode-css-languageservice/6.1.0:
