--- conflicted
+++ resolved
@@ -76,16 +76,8 @@
   packages/language-server:
     dependencies:
       '@astrojs/compiler':
-<<<<<<< HEAD
         specifier: ^2.10.2
         version: 2.10.2
-      '@astrojs/yaml2ts':
-        specifier: ^0.1.0
-        version: link:../yaml2ts
-=======
-        specifier: ^2.10.3
-        version: 2.10.3
->>>>>>> 3a4d60bb
       '@jridgewell/sourcemap-codec':
         specifier: ^1.4.15
         version: 1.4.15
@@ -140,11 +132,7 @@
     devDependencies:
       '@astrojs/svelte':
         specifier: ^5.0.3
-<<<<<<< HEAD
-        version: 5.0.3(astro@4.3.5)(svelte@4.2.10)(typescript@5.5.4)
-=======
-        version: 5.0.3(astro@4.13.3)(svelte@4.2.10)(typescript@5.2.2)
->>>>>>> 3a4d60bb
+        version: 5.0.3(astro@4.3.5)(svelte@4.2.10)(typescript@5.2.2)
       '@astrojs/vue':
         specifier: ^4.0.8
         version: 4.0.8(astro@4.13.3)
@@ -162,11 +150,7 @@
         version: 2.4.0-alpha.15
       astro:
         specifier: ^4.3.5
-<<<<<<< HEAD
-        version: 4.3.5(@types/node@18.17.8)(typescript@5.5.4)
-=======
-        version: 4.13.3(@types/node@18.17.8)(typescript@5.2.2)
->>>>>>> 3a4d60bb
+        version: 4.3.5(@types/node@18.17.8)(typescript@5.2.2)
       chai:
         specifier: ^4.3.7
         version: 4.3.7
@@ -192,27 +176,14 @@
   packages/language-server/test/fixture:
     devDependencies:
       astro:
-<<<<<<< HEAD
-        specifier: 0.0.0-content-collections-intellisense-20240808223933
-        version: 0.0.0-content-collections-intellisense-20240808223933(typescript@5.5.4)
-=======
         specifier: ^4.1.0
-        version: 4.13.3(@types/node@18.17.8)(typescript@5.2.2)
->>>>>>> 3a4d60bb
+        version: 4.3.2(typescript@5.2.2)
 
   packages/ts-plugin:
     dependencies:
       '@astrojs/compiler':
-<<<<<<< HEAD
         specifier: ^2.10.1
         version: 2.10.1
-      '@astrojs/yaml2ts':
-        specifier: ^0.1.0
-        version: link:../yaml2ts
-=======
-        specifier: ^2.10.3
-        version: 2.10.3
->>>>>>> 3a4d60bb
       '@jridgewell/sourcemap-codec':
         specifier: ^1.4.15
         version: 1.4.15
@@ -360,33 +331,18 @@
       '@jridgewell/trace-mapping': 0.3.18
     dev: true
 
-<<<<<<< HEAD
   /@astrojs/compiler@2.10.1:
     resolution: {integrity: sha512-XmM4j6BjvOVMag2xELq0JuG2yKOW8wgIu6dvb9BsjbGYmnvoStJn/pqEzVqc1EBszf2xYT7onIkftIOUz9AwrQ==}
-    dev: false
 
   /@astrojs/compiler@2.10.2:
     resolution: {integrity: sha512-bvH+v8AirwpRWCkYJEyWYdc5Cs/BjG2ZTxIJzttHilXgfKJAdW2496KsUQKzf5j2tOHtaHXKKn9hb9WZiBGpEg==}
-=======
-  /@astrojs/compiler@2.10.3:
-    resolution: {integrity: sha512-bL/O7YBxsFt55YHU021oL+xz+B/9HvGNId3F9xURN16aeqDK9juHGktdkCSXz+U4nqFACq6ZFvWomOzhV+zfPw==}
->>>>>>> 3a4d60bb
 
   /@astrojs/internal-helpers@0.4.1:
     resolution: {integrity: sha512-bMf9jFihO8YP940uD70SI/RDzIhUHJAolWVcO1v5PUivxGKvfLZTLTVVxEYzGYyPsA3ivdLNqMnL5VgmQySa+g==}
     dev: true
 
-<<<<<<< HEAD
-  /@astrojs/internal-helpers@0.4.1:
-    resolution: {integrity: sha512-bMf9jFihO8YP940uD70SI/RDzIhUHJAolWVcO1v5PUivxGKvfLZTLTVVxEYzGYyPsA3ivdLNqMnL5VgmQySa+g==}
-    dev: true
-
   /@astrojs/markdown-remark@4.2.1:
     resolution: {integrity: sha512-2RQBIwrq+2qPYtp99bH+eL5hfbK0BoxXla85lHsRpIX/IsGqFrPX6pXI2cbWPihBwGbKCdxS6uZNX2QerZWwpQ==}
-=======
-  /@astrojs/markdown-remark@5.2.0:
-    resolution: {integrity: sha512-vWGM24KZXz11jR3JO+oqYU3T2qpuOi4uGivJ9SQLCAI01+vEkHC60YJMRvHPc+hwd60F7euNs1PeOEixIIiNQw==}
->>>>>>> 3a4d60bb
     dependencies:
       '@astrojs/prism': 3.1.0
       github-slugger: 2.0.0
@@ -410,56 +366,14 @@
       - supports-color
     dev: true
 
-<<<<<<< HEAD
-  /@astrojs/markdown-remark@5.2.0:
-    resolution: {integrity: sha512-vWGM24KZXz11jR3JO+oqYU3T2qpuOi4uGivJ9SQLCAI01+vEkHC60YJMRvHPc+hwd60F7euNs1PeOEixIIiNQw==}
-    dependencies:
-      '@astrojs/prism': 3.1.0
-      github-slugger: 2.0.0
-      hast-util-from-html: 2.0.1
-      hast-util-to-text: 4.0.2
-      import-meta-resolve: 4.1.0
-      mdast-util-definitions: 6.0.0
-      rehype-raw: 7.0.0
-      rehype-stringify: 10.0.0
-      remark-gfm: 4.0.0
-      remark-parse: 11.0.0
-      remark-rehype: 11.1.0
-      remark-smartypants: 3.0.2
-      shiki: 1.12.1
-      unified: 11.0.5
-      unist-util-remove-position: 5.0.0
-      unist-util-visit: 5.0.0
-      unist-util-visit-parents: 6.0.1
-      vfile: 6.0.2
-    transitivePeerDependencies:
-      - supports-color
-    dev: true
-
   /@astrojs/prism@3.0.0:
     resolution: {integrity: sha512-g61lZupWq1bYbcBnYZqdjndShr/J3l/oFobBKPA3+qMat146zce3nz2kdO4giGbhYDt4gYdhmoBz0vZJ4sIurQ==}
     engines: {node: '>=18.14.1'}
-=======
-  /@astrojs/prism@3.1.0:
-    resolution: {integrity: sha512-Z9IYjuXSArkAUx3N6xj6+Bnvx8OdUSHA8YoOgyepp3+zJmtVYJIl/I18GozdJVW1p5u/CNpl3Km7/gwTJK85cw==}
-    engines: {node: ^18.17.1 || ^20.3.0 || >=21.0.0}
->>>>>>> 3a4d60bb
     dependencies:
       prismjs: 1.29.0
     dev: true
 
-<<<<<<< HEAD
-  /@astrojs/prism@3.1.0:
-    resolution: {integrity: sha512-Z9IYjuXSArkAUx3N6xj6+Bnvx8OdUSHA8YoOgyepp3+zJmtVYJIl/I18GozdJVW1p5u/CNpl3Km7/gwTJK85cw==}
-    engines: {node: ^18.17.1 || ^20.3.0 || >=21.0.0}
-    dependencies:
-      prismjs: 1.29.0
-    dev: true
-
-  /@astrojs/svelte@5.0.3(astro@4.3.5)(svelte@4.2.10)(typescript@5.5.4):
-=======
-  /@astrojs/svelte@5.0.3(astro@4.13.3)(svelte@4.2.10)(typescript@5.2.2):
->>>>>>> 3a4d60bb
+  /@astrojs/svelte@5.0.3(astro@4.3.5)(svelte@4.2.10)(typescript@5.2.2):
     resolution: {integrity: sha512-6TUBRUxmsEczKPBT6oDUAfvzuFCmITuhZfKPT5ZtOOyj9XOVnEnj/Iobd3ajKUbpWNYX7qZVAd1KMkmJc1Nhsg==}
     engines: {node: '>=18.14.1'}
     peerDependencies:
@@ -470,11 +384,7 @@
         optional: true
     dependencies:
       '@sveltejs/vite-plugin-svelte': 3.0.2(svelte@4.2.10)
-<<<<<<< HEAD
-      astro: 4.3.5(@types/node@18.17.8)(typescript@5.5.4)
-=======
-      astro: 4.13.3(@types/node@18.17.8)(typescript@5.2.2)
->>>>>>> 3a4d60bb
+      astro: 4.3.5(@types/node@18.17.8)(typescript@5.2.2)
       svelte: 4.2.10
       svelte2tsx: 0.6.27(svelte@4.2.10)(typescript@5.5.4)
     transitivePeerDependencies:
@@ -498,26 +408,7 @@
       - supports-color
     dev: true
 
-<<<<<<< HEAD
-  /@astrojs/telemetry@3.1.0:
-    resolution: {integrity: sha512-/ca/+D8MIKEC8/A9cSaPUqQNZm+Es/ZinRv0ZAzvu2ios7POQSsVD+VOj7/hypWNsNM3T7RpfgNq7H2TU1KEHA==}
-    engines: {node: ^18.17.1 || ^20.3.0 || >=21.0.0}
-    dependencies:
-      ci-info: 4.0.0
-      debug: 4.3.6
-      dlv: 1.1.3
-      dset: 3.1.3
-      is-docker: 3.0.0
-      is-wsl: 3.1.0
-      which-pm-runs: 1.1.0
-    transitivePeerDependencies:
-      - supports-color
-    dev: true
-
   /@astrojs/vue@4.0.8(astro@4.3.5):
-=======
-  /@astrojs/vue@4.0.8(astro@4.13.3):
->>>>>>> 3a4d60bb
     resolution: {integrity: sha512-RnNA4wFy4HvQxU4vswH3c6sa7Br1F/JVzWdQvHYLP4CEe5OZ6yhEqxAUUo3LDkF+sNn23XznFLOPqZak6ziBwg==}
     engines: {node: '>=18.14.1'}
     peerDependencies:
@@ -531,11 +422,7 @@
       '@vitejs/plugin-vue-jsx': 3.1.0
       '@vue/babel-plugin-jsx': 1.1.5(@babel/core@7.23.9)
       '@vue/compiler-sfc': 3.4.18
-<<<<<<< HEAD
-      astro: 4.3.5(@types/node@18.17.8)(typescript@5.5.4)
-=======
-      astro: 4.13.3(@types/node@18.17.8)(typescript@5.2.2)
->>>>>>> 3a4d60bb
+      astro: 4.3.5(@types/node@18.17.8)(typescript@5.2.2)
     transitivePeerDependencies:
       - '@babel/core'
       - supports-color
@@ -987,16 +874,8 @@
     engines: {node: '>=6.9.0'}
     dev: true
 
-  /@babel/helper-string-parser@7.24.8:
-    resolution: {integrity: sha512-pO9KhhRcuUyGnJWwyEgnRJTSIZHiT+vMD0kPeD+so0l7mxkMT19g3pjY9GTnHySck/hDzq+dtW/4VgnMkippsQ==}
-<<<<<<< HEAD
-=======
-    engines: {node: '>=6.9.0'}
-    dev: true
-
   /@babel/helper-validator-identifier@7.18.6:
     resolution: {integrity: sha512-MmetCkz9ej86nJQV+sFCxoGGrUbU3q02kgLciwkrt9QqEB7cP39oKEY0PakknEO0Gu20SskMRi+AYZ3b1TpN9g==}
->>>>>>> 3a4d60bb
     engines: {node: '>=6.9.0'}
     dev: true
 
@@ -1067,23 +946,8 @@
       picocolors: 1.0.1
     dev: true
 
-<<<<<<< HEAD
-  /@babel/parser@7.23.9:
-    resolution: {integrity: sha512-9tcKgqKbs3xGJ+NtKF2ndOBBLVwPjl1SHxPQkd36r3Dlirw3xWUeGaTbqr7uGZcTaxkVNwc+03SVP7aCdWrTlA==}
-=======
-  /@babel/highlight@7.24.7:
-    resolution: {integrity: sha512-EStJpq4OuY8xYfhGVXngigBJRWxftKX9ksiGDnmlY3o7B/V7KIAc9X4oiK87uPJSc/vs5L869bem5fhZa8caZw==}
-    engines: {node: '>=6.9.0'}
-    dependencies:
-      '@babel/helper-validator-identifier': 7.24.7
-      chalk: 2.4.2
-      js-tokens: 4.0.0
-      picocolors: 1.0.1
-    dev: true
-
   /@babel/parser@7.23.0:
     resolution: {integrity: sha512-vvPKKdMemU85V9WE/l5wZEmImpCtLqbnTvqDS2U1fJ96KrxoW7KrXhNsNCblQlg8Ck4b85yxdTyelsMUgFUXiw==}
->>>>>>> 3a4d60bb
     engines: {node: '>=6.0.0'}
     hasBin: true
     dependencies:
@@ -2565,13 +2429,6 @@
       '@jridgewell/sourcemap-codec': 1.5.0
     dev: true
 
-  /@jridgewell/trace-mapping@0.3.25:
-    resolution: {integrity: sha512-vNk6aEwybGtawWmy/PzwnGDOjCkLWSD2wqvjGGAgOAwCGWySYXfYoxt00IJkTF+8Lb57DwOb3Aa0o9CApepiYQ==}
-    dependencies:
-      '@jridgewell/resolve-uri': 3.1.0
-      '@jridgewell/sourcemap-codec': 1.5.0
-    dev: true
-
   /@manypkg/find-root@1.1.0:
     resolution: {integrity: sha512-mki5uBvhHzO8kYYix/WRy2WX8S3B5wdVSc9D6KcU5lQNglP2yt58/VfLuAK49glRXChosY8ap2oJ1qgma3GUVA==}
     dependencies:
@@ -2610,275 +2467,104 @@
       '@nodelib/fs.scandir': 2.1.5
       fastq: 1.13.0
 
-  /@rollup/rollup-android-arm-eabi@4.20.0:
-    resolution: {integrity: sha512-TSpWzflCc4VGAUJZlPpgAJE1+V60MePDQnBd7PPkpuEmOy8i87aL6tinFGKBFKuEDikYpig72QzdT3QPYIi+oA==}
-<<<<<<< HEAD
+  /@rollup/rollup-android-arm-eabi@4.9.6:
+    resolution: {integrity: sha512-MVNXSSYN6QXOulbHpLMKYi60ppyO13W9my1qogeiAqtjb2yR4LSmfU2+POvDkLzhjYLXz9Rf9+9a3zFHW1Lecg==}
     cpu: [arm]
     os: [android]
     requiresBuild: true
     dev: true
     optional: true
 
-  /@rollup/rollup-android-arm-eabi@4.9.6:
-    resolution: {integrity: sha512-MVNXSSYN6QXOulbHpLMKYi60ppyO13W9my1qogeiAqtjb2yR4LSmfU2+POvDkLzhjYLXz9Rf9+9a3zFHW1Lecg==}
-=======
->>>>>>> 3a4d60bb
-    cpu: [arm]
-    os: [android]
-    requiresBuild: true
-    dev: true
-    optional: true
-
-  /@rollup/rollup-android-arm64@4.20.0:
-    resolution: {integrity: sha512-u00Ro/nok7oGzVuh/FMYfNoGqxU5CPWz1mxV85S2w9LxHR8OoMQBuSk+3BKVIDYgkpeOET5yXkx90OYFc+ytpQ==}
-<<<<<<< HEAD
+  /@rollup/rollup-android-arm64@4.9.6:
+    resolution: {integrity: sha512-T14aNLpqJ5wzKNf5jEDpv5zgyIqcpn1MlwCrUXLrwoADr2RkWA0vOWP4XxbO9aiO3dvMCQICZdKeDrFl7UMClw==}
     cpu: [arm64]
     os: [android]
     requiresBuild: true
     dev: true
     optional: true
 
-  /@rollup/rollup-android-arm64@4.9.6:
-    resolution: {integrity: sha512-T14aNLpqJ5wzKNf5jEDpv5zgyIqcpn1MlwCrUXLrwoADr2RkWA0vOWP4XxbO9aiO3dvMCQICZdKeDrFl7UMClw==}
-=======
->>>>>>> 3a4d60bb
-    cpu: [arm64]
-    os: [android]
-    requiresBuild: true
-    dev: true
-    optional: true
-
-  /@rollup/rollup-darwin-arm64@4.20.0:
-    resolution: {integrity: sha512-uFVfvzvsdGtlSLuL0ZlvPJvl6ZmrH4CBwLGEFPe7hUmf7htGAN+aXo43R/V6LATyxlKVC/m6UsLb7jbG+LG39Q==}
-<<<<<<< HEAD
+  /@rollup/rollup-darwin-arm64@4.9.6:
+    resolution: {integrity: sha512-CqNNAyhRkTbo8VVZ5R85X73H3R5NX9ONnKbXuHisGWC0qRbTTxnF1U4V9NafzJbgGM0sHZpdO83pLPzq8uOZFw==}
     cpu: [arm64]
     os: [darwin]
     requiresBuild: true
     dev: true
     optional: true
 
-  /@rollup/rollup-darwin-arm64@4.9.6:
-    resolution: {integrity: sha512-CqNNAyhRkTbo8VVZ5R85X73H3R5NX9ONnKbXuHisGWC0qRbTTxnF1U4V9NafzJbgGM0sHZpdO83pLPzq8uOZFw==}
-=======
->>>>>>> 3a4d60bb
-    cpu: [arm64]
-    os: [darwin]
-    requiresBuild: true
-    dev: true
-    optional: true
-
-  /@rollup/rollup-darwin-x64@4.20.0:
-    resolution: {integrity: sha512-xbrMDdlev53vNXexEa6l0LffojxhqDTBeL+VUxuuIXys4x6xyvbKq5XqTXBCEUA8ty8iEJblHvFaWRJTk/icAQ==}
-<<<<<<< HEAD
+  /@rollup/rollup-darwin-x64@4.9.6:
+    resolution: {integrity: sha512-zRDtdJuRvA1dc9Mp6BWYqAsU5oeLixdfUvkTHuiYOHwqYuQ4YgSmi6+/lPvSsqc/I0Omw3DdICx4Tfacdzmhog==}
     cpu: [x64]
     os: [darwin]
     requiresBuild: true
     dev: true
     optional: true
 
-  /@rollup/rollup-darwin-x64@4.9.6:
-    resolution: {integrity: sha512-zRDtdJuRvA1dc9Mp6BWYqAsU5oeLixdfUvkTHuiYOHwqYuQ4YgSmi6+/lPvSsqc/I0Omw3DdICx4Tfacdzmhog==}
-=======
->>>>>>> 3a4d60bb
-    cpu: [x64]
-    os: [darwin]
-    requiresBuild: true
-    dev: true
-    optional: true
-
-  /@rollup/rollup-linux-arm-gnueabihf@4.20.0:
-    resolution: {integrity: sha512-jMYvxZwGmoHFBTbr12Xc6wOdc2xA5tF5F2q6t7Rcfab68TT0n+r7dgawD4qhPEvasDsVpQi+MgDzj2faOLsZjA==}
+  /@rollup/rollup-linux-arm-gnueabihf@4.9.6:
+    resolution: {integrity: sha512-oNk8YXDDnNyG4qlNb6is1ojTOGL/tRhbbKeE/YuccItzerEZT68Z9gHrY3ROh7axDc974+zYAPxK5SH0j/G+QQ==}
     cpu: [arm]
     os: [linux]
     requiresBuild: true
     dev: true
     optional: true
 
-<<<<<<< HEAD
-  /@rollup/rollup-linux-arm-gnueabihf@4.9.6:
-    resolution: {integrity: sha512-oNk8YXDDnNyG4qlNb6is1ojTOGL/tRhbbKeE/YuccItzerEZT68Z9gHrY3ROh7axDc974+zYAPxK5SH0j/G+QQ==}
-=======
-  /@rollup/rollup-linux-arm-musleabihf@4.20.0:
-    resolution: {integrity: sha512-1asSTl4HKuIHIB1GcdFHNNZhxAYEdqML/MW4QmPS4G0ivbEcBr1JKlFLKsIRqjSwOBkdItn3/ZDlyvZ/N6KPlw==}
->>>>>>> 3a4d60bb
-    cpu: [arm]
-    os: [linux]
-    requiresBuild: true
-    dev: true
-    optional: true
-
-<<<<<<< HEAD
-  /@rollup/rollup-linux-arm-musleabihf@4.20.0:
-    resolution: {integrity: sha512-1asSTl4HKuIHIB1GcdFHNNZhxAYEdqML/MW4QmPS4G0ivbEcBr1JKlFLKsIRqjSwOBkdItn3/ZDlyvZ/N6KPlw==}
-    cpu: [arm]
-    os: [linux]
-    requiresBuild: true
-    dev: true
-    optional: true
-
-  /@rollup/rollup-linux-arm64-gnu@4.20.0:
-    resolution: {integrity: sha512-COBb8Bkx56KldOYJfMf6wKeYJrtJ9vEgBRAOkfw6Ens0tnmzPqvlpjZiLgkhg6cA3DGzCmLmmd319pmHvKWWlQ==}
+  /@rollup/rollup-linux-arm64-gnu@4.9.6:
+    resolution: {integrity: sha512-Z3O60yxPtuCYobrtzjo0wlmvDdx2qZfeAWTyfOjEDqd08kthDKexLpV97KfAeUXPosENKd8uyJMRDfFMxcYkDQ==}
     cpu: [arm64]
     os: [linux]
     requiresBuild: true
     dev: true
     optional: true
 
-  /@rollup/rollup-linux-arm64-gnu@4.9.6:
-    resolution: {integrity: sha512-Z3O60yxPtuCYobrtzjo0wlmvDdx2qZfeAWTyfOjEDqd08kthDKexLpV97KfAeUXPosENKd8uyJMRDfFMxcYkDQ==}
-=======
-  /@rollup/rollup-linux-arm64-gnu@4.20.0:
-    resolution: {integrity: sha512-COBb8Bkx56KldOYJfMf6wKeYJrtJ9vEgBRAOkfw6Ens0tnmzPqvlpjZiLgkhg6cA3DGzCmLmmd319pmHvKWWlQ==}
->>>>>>> 3a4d60bb
+  /@rollup/rollup-linux-arm64-musl@4.9.6:
+    resolution: {integrity: sha512-gpiG0qQJNdYEVad+1iAsGAbgAnZ8j07FapmnIAQgODKcOTjLEWM9sRb+MbQyVsYCnA0Im6M6QIq6ax7liws6eQ==}
     cpu: [arm64]
     os: [linux]
     requiresBuild: true
     dev: true
     optional: true
 
-  /@rollup/rollup-linux-arm64-musl@4.20.0:
-    resolution: {integrity: sha512-+it+mBSyMslVQa8wSPvBx53fYuZK/oLTu5RJoXogjk6x7Q7sz1GNRsXWjn6SwyJm8E/oMjNVwPhmNdIjwP135Q==}
-<<<<<<< HEAD
-    cpu: [arm64]
-    os: [linux]
-    requiresBuild: true
-    dev: true
-    optional: true
-
-  /@rollup/rollup-linux-arm64-musl@4.9.6:
-    resolution: {integrity: sha512-gpiG0qQJNdYEVad+1iAsGAbgAnZ8j07FapmnIAQgODKcOTjLEWM9sRb+MbQyVsYCnA0Im6M6QIq6ax7liws6eQ==}
-=======
->>>>>>> 3a4d60bb
-    cpu: [arm64]
-    os: [linux]
-    requiresBuild: true
-    dev: true
-    optional: true
-
-  /@rollup/rollup-linux-powerpc64le-gnu@4.20.0:
-    resolution: {integrity: sha512-yAMvqhPfGKsAxHN8I4+jE0CpLWD8cv4z7CK7BMmhjDuz606Q2tFKkWRY8bHR9JQXYcoLfopo5TTqzxgPUjUMfw==}
-    cpu: [ppc64]
-    os: [linux]
-    requiresBuild: true
-    dev: true
-    optional: true
-
-  /@rollup/rollup-linux-riscv64-gnu@4.20.0:
-    resolution: {integrity: sha512-qmuxFpfmi/2SUkAw95TtNq/w/I7Gpjurx609OOOV7U4vhvUhBcftcmXwl3rqAek+ADBwSjIC4IVNLiszoj3dPA==}
-<<<<<<< HEAD
+  /@rollup/rollup-linux-riscv64-gnu@4.9.6:
+    resolution: {integrity: sha512-+uCOcvVmFUYvVDr27aiyun9WgZk0tXe7ThuzoUTAukZJOwS5MrGbmSlNOhx1j80GdpqbOty05XqSl5w4dQvcOA==}
     cpu: [riscv64]
     os: [linux]
     requiresBuild: true
     dev: true
     optional: true
 
-  /@rollup/rollup-linux-riscv64-gnu@4.9.6:
-    resolution: {integrity: sha512-+uCOcvVmFUYvVDr27aiyun9WgZk0tXe7ThuzoUTAukZJOwS5MrGbmSlNOhx1j80GdpqbOty05XqSl5w4dQvcOA==}
-=======
->>>>>>> 3a4d60bb
-    cpu: [riscv64]
-    os: [linux]
-    requiresBuild: true
-    dev: true
-    optional: true
-
-  /@rollup/rollup-linux-s390x-gnu@4.20.0:
-    resolution: {integrity: sha512-I0BtGXddHSHjV1mqTNkgUZLnS3WtsqebAXv11D5BZE/gfw5KoyXSAXVqyJximQXNvNzUo4GKlCK/dIwXlz+jlg==}
-    cpu: [s390x]
-    os: [linux]
-    requiresBuild: true
-    dev: true
-    optional: true
-
-  /@rollup/rollup-linux-x64-gnu@4.20.0:
-    resolution: {integrity: sha512-y+eoL2I3iphUg9tN9GB6ku1FA8kOfmF4oUEWhztDJ4KXJy1agk/9+pejOuZkNFhRwHAOxMsBPLbXPd6mJiCwew==}
-<<<<<<< HEAD
+  /@rollup/rollup-linux-x64-gnu@4.9.6:
+    resolution: {integrity: sha512-HUNqM32dGzfBKuaDUBqFB7tP6VMN74eLZ33Q9Y1TBqRDn+qDonkAUyKWwF9BR9unV7QUzffLnz9GrnKvMqC/fw==}
     cpu: [x64]
     os: [linux]
     requiresBuild: true
     dev: true
     optional: true
 
-  /@rollup/rollup-linux-x64-gnu@4.9.6:
-    resolution: {integrity: sha512-HUNqM32dGzfBKuaDUBqFB7tP6VMN74eLZ33Q9Y1TBqRDn+qDonkAUyKWwF9BR9unV7QUzffLnz9GrnKvMqC/fw==}
-=======
->>>>>>> 3a4d60bb
+  /@rollup/rollup-linux-x64-musl@4.9.6:
+    resolution: {integrity: sha512-ch7M+9Tr5R4FK40FHQk8VnML0Szi2KRujUgHXd/HjuH9ifH72GUmw6lStZBo3c3GB82vHa0ZoUfjfcM7JiiMrQ==}
     cpu: [x64]
     os: [linux]
     requiresBuild: true
     dev: true
     optional: true
 
-  /@rollup/rollup-linux-x64-musl@4.20.0:
-    resolution: {integrity: sha512-hM3nhW40kBNYUkZb/r9k2FKK+/MnKglX7UYd4ZUy5DJs8/sMsIbqWK2piZtVGE3kcXVNj3B2IrUYROJMMCikNg==}
-<<<<<<< HEAD
-    cpu: [x64]
-    os: [linux]
-    requiresBuild: true
-    dev: true
-    optional: true
-
-  /@rollup/rollup-linux-x64-musl@4.9.6:
-    resolution: {integrity: sha512-ch7M+9Tr5R4FK40FHQk8VnML0Szi2KRujUgHXd/HjuH9ifH72GUmw6lStZBo3c3GB82vHa0ZoUfjfcM7JiiMrQ==}
-=======
->>>>>>> 3a4d60bb
-    cpu: [x64]
-    os: [linux]
-    requiresBuild: true
-    dev: true
-    optional: true
-
-  /@rollup/rollup-win32-arm64-msvc@4.20.0:
-    resolution: {integrity: sha512-psegMvP+Ik/Bg7QRJbv8w8PAytPA7Uo8fpFjXyCRHWm6Nt42L+JtoqH8eDQ5hRP7/XW2UiIriy1Z46jf0Oa1kA==}
-<<<<<<< HEAD
+  /@rollup/rollup-win32-arm64-msvc@4.9.6:
+    resolution: {integrity: sha512-VD6qnR99dhmTQ1mJhIzXsRcTBvTjbfbGGwKAHcu+52cVl15AC/kplkhxzW/uT0Xl62Y/meBKDZvoJSJN+vTeGA==}
     cpu: [arm64]
     os: [win32]
     requiresBuild: true
     dev: true
     optional: true
 
-  /@rollup/rollup-win32-arm64-msvc@4.9.6:
-    resolution: {integrity: sha512-VD6qnR99dhmTQ1mJhIzXsRcTBvTjbfbGGwKAHcu+52cVl15AC/kplkhxzW/uT0Xl62Y/meBKDZvoJSJN+vTeGA==}
-=======
->>>>>>> 3a4d60bb
-    cpu: [arm64]
-    os: [win32]
-    requiresBuild: true
-    dev: true
-    optional: true
-
-  /@rollup/rollup-win32-ia32-msvc@4.20.0:
-    resolution: {integrity: sha512-GabekH3w4lgAJpVxkk7hUzUf2hICSQO0a/BLFA11/RMxQT92MabKAqyubzDZmMOC/hcJNlc+rrypzNzYl4Dx7A==}
-<<<<<<< HEAD
+  /@rollup/rollup-win32-ia32-msvc@4.9.6:
+    resolution: {integrity: sha512-J9AFDq/xiRI58eR2NIDfyVmTYGyIZmRcvcAoJ48oDld/NTR8wyiPUu2X/v1navJ+N/FGg68LEbX3Ejd6l8B7MQ==}
     cpu: [ia32]
     os: [win32]
     requiresBuild: true
     dev: true
     optional: true
 
-  /@rollup/rollup-win32-ia32-msvc@4.9.6:
-    resolution: {integrity: sha512-J9AFDq/xiRI58eR2NIDfyVmTYGyIZmRcvcAoJ48oDld/NTR8wyiPUu2X/v1navJ+N/FGg68LEbX3Ejd6l8B7MQ==}
-=======
->>>>>>> 3a4d60bb
-    cpu: [ia32]
-    os: [win32]
-    requiresBuild: true
-    dev: true
-    optional: true
-
-  /@rollup/rollup-win32-x64-msvc@4.20.0:
-    resolution: {integrity: sha512-aJ1EJSuTdGnM6qbVC4B5DSmozPTqIag9fSzXRNNo+humQLG89XpPgdt16Ia56ORD7s+H8Pmyx44uczDQ0yDzpg==}
-<<<<<<< HEAD
-    cpu: [x64]
-    os: [win32]
-    requiresBuild: true
-    dev: true
-    optional: true
-
   /@rollup/rollup-win32-x64-msvc@4.9.6:
     resolution: {integrity: sha512-jqzNLhNDvIZOrt69Ce4UjGRpXJBzhUBzawMwnaDAwyHriki3XollsewxWzOzz+4yOFDkuJHtTsZFwMxhYJWmLQ==}
-=======
->>>>>>> 3a4d60bb
     cpu: [x64]
     os: [win32]
     requiresBuild: true
@@ -3688,24 +3374,23 @@
 
   /assertion-error@1.1.0:
     resolution: {integrity: sha512-jgsaNduz+ndvGyFt3uSuWqvy4lCnIJiovtouQN5JZHOKCS2QuhEdbcQHFhVksz2N2U9hXJo8odG7ETyWlEeuDw==}
-<<<<<<< HEAD
-    dev: true
-
-  /astro@0.0.0-content-collections-intellisense-20240808223933(typescript@5.5.4):
-    resolution: {integrity: sha512-cyDyiGCLgKfTgZLG23XPGpgzkJowhlpXWFOkTkc+cKSWMNZJbfOOtT6LreGNP3Z2idUwooKNTZ++kJL2X1RjoQ==}
-    engines: {node: ^18.17.1 || ^20.3.0 || >=21.0.0, npm: '>=9.6.5', pnpm: '>=7.1.0'}
+    dev: true
+
+  /astro@4.3.2(typescript@5.2.2):
+    resolution: {integrity: sha512-SJotHzKG/I32ruYWItMRJjtmNQh14mVS7kahu3XfYyxvo6nx08PGJBTSPbqPrW1sjeQPHwcpVDFx3yMMK2kaxQ==}
+    engines: {node: '>=18.14.1', npm: '>=6.14.0'}
     hasBin: true
     dependencies:
-      '@astrojs/compiler': 2.10.2
-      '@astrojs/internal-helpers': 0.4.1
-      '@astrojs/markdown-remark': 5.2.0
-      '@astrojs/telemetry': 3.1.0
-      '@babel/core': 7.25.2
-      '@babel/generator': 7.25.0
-      '@babel/parser': 7.25.3
-      '@babel/plugin-transform-react-jsx': 7.25.2(@babel/core@7.25.2)
-      '@babel/traverse': 7.25.3
-      '@babel/types': 7.25.2
+      '@astrojs/compiler': 2.10.1
+      '@astrojs/internal-helpers': 0.2.1
+      '@astrojs/markdown-remark': 4.2.1
+      '@astrojs/telemetry': 3.0.4
+      '@babel/core': 7.23.9
+      '@babel/generator': 7.23.6
+      '@babel/parser': 7.23.9
+      '@babel/plugin-transform-react-jsx': 7.22.15(@babel/core@7.23.9)
+      '@babel/traverse': 7.23.9
+      '@babel/types': 7.23.9
       '@types/babel__core': 7.20.5
       '@types/cookie': 0.6.0
       acorn: 8.12.1
@@ -3748,12 +3433,12 @@
       shiki: 1.12.1
       string-width: 7.2.0
       strip-ansi: 7.1.0
-      tsconfck: 3.1.1(typescript@5.5.4)
+      tsconfck: 3.0.1(typescript@5.2.2)
       unist-util-visit: 5.0.0
-      vfile: 6.0.2
-      vite: 5.4.0
-      vitefu: 0.2.5(vite@5.4.0)
-      which-pm: 3.0.0
+      vfile: 6.0.1
+      vite: 5.0.12(@types/node@18.17.8)
+      vitefu: 0.2.5(vite@5.0.12)
+      which-pm: 2.1.1
       yargs-parser: 21.1.1
       zod: 3.23.8
       zod-to-json-schema: 3.23.2(zod@3.23.8)
@@ -3764,7 +3449,6 @@
       - less
       - lightningcss
       - sass
-      - sass-embedded
       - stylus
       - sugarss
       - supports-color
@@ -3772,91 +3456,82 @@
       - typescript
     dev: true
 
-  /astro@4.3.5(@types/node@18.17.8)(typescript@5.5.4):
+  /astro@4.3.5(@types/node@18.17.8)(typescript@5.2.2):
     resolution: {integrity: sha512-7jPffNlcmDO94NlkWe/hUWta/pIjlx1LVD/DZb/fyjT1Jv+7mGhKZBIjkDfeVpequW70mep8cAS5RM7Pxa0Gdg==}
     engines: {node: '>=18.14.1', npm: '>=6.14.0'}
-=======
-    dev: true
-
-  /astro@4.13.3(@types/node@18.17.8)(typescript@5.2.2):
-    resolution: {integrity: sha512-MyhmM0v5sphiVwxAm5jjKxWeuPZijWPJ8Ajdign9QzEmLWSH8vUYIJWx/dWRQ6vF1I0jXrksoj3wtw5nzXt9nw==}
-    engines: {node: ^18.17.1 || ^20.3.0 || >=21.0.0, npm: '>=9.6.5', pnpm: '>=7.1.0'}
->>>>>>> 3a4d60bb
     hasBin: true
     dependencies:
-      '@astrojs/compiler': 2.10.3
-      '@astrojs/internal-helpers': 0.4.1
-      '@astrojs/markdown-remark': 5.2.0
-      '@astrojs/telemetry': 3.1.0
-      '@babel/core': 7.25.2
-      '@babel/generator': 7.25.0
-      '@babel/parser': 7.25.3
-      '@babel/plugin-transform-react-jsx': 7.25.2(@babel/core@7.25.2)
-      '@babel/traverse': 7.25.3
-      '@babel/types': 7.25.2
+      '@astrojs/compiler': 2.10.2
+      '@astrojs/internal-helpers': 0.2.1
+      '@astrojs/markdown-remark': 4.2.1
+      '@astrojs/telemetry': 3.0.4
+      '@babel/core': 7.23.9
+      '@babel/generator': 7.23.6
+      '@babel/parser': 7.23.9
+      '@babel/plugin-transform-react-jsx': 7.22.15(@babel/core@7.23.9)
+      '@babel/traverse': 7.23.9
+      '@babel/types': 7.23.9
       '@types/babel__core': 7.20.5
-      '@types/cookie': 0.6.0
-      acorn: 8.12.1
+      acorn: 8.11.3
       aria-query: 5.3.0
-      axobject-query: 4.1.0
+      axobject-query: 4.0.0
       boxen: 7.1.1
+      chokidar: 3.5.3
       ci-info: 4.0.0
-      clsx: 2.1.1
+      clsx: 2.0.0
       common-ancestor-path: 1.0.1
       cookie: 0.6.0
       cssesc: 3.0.0
-      debug: 4.3.6
+      debug: 4.3.4(supports-color@8.1.1)
       deterministic-object-hash: 2.0.2
-      devalue: 5.0.0
-      diff: 5.2.0
+      devalue: 4.3.2
+      diff: 5.1.0
       dlv: 1.1.3
       dset: 3.1.3
-      es-module-lexer: 1.5.4
-      esbuild: 0.21.5
+      es-module-lexer: 1.4.1
+      esbuild: 0.19.12
       estree-walker: 3.0.3
       execa: 8.0.1
       fast-glob: 3.3.2
-      flattie: 1.1.1
+      flattie: 1.1.0
       github-slugger: 2.0.0
       gray-matter: 4.0.3
       html-escaper: 3.0.3
       http-cache-semantics: 4.1.1
       js-yaml: 4.1.0
       kleur: 4.1.5
-      magic-string: 0.30.11
-      mrmime: 2.0.0
-      ora: 8.0.1
-      p-limit: 6.1.0
+      magic-string: 0.30.5
+      mdast-util-to-hast: 13.0.2
+      mime: 3.0.0
+      ora: 7.0.1
+      p-limit: 5.0.0
       p-queue: 8.0.1
-      path-to-regexp: 6.2.2
-      preferred-pm: 4.0.0
+      path-to-regexp: 6.2.1
+      preferred-pm: 3.1.2
+      probe-image-size: 7.2.3
       prompts: 2.4.2
       rehype: 13.0.1
-      semver: 7.6.3
-      shiki: 1.12.1
-      string-width: 7.2.0
+      resolve: 1.22.8
+      semver: 7.5.4
+      server-destroy: 1.0.1
+      shikiji: 0.9.19
+      string-width: 7.1.0
       strip-ansi: 7.1.0
-<<<<<<< HEAD
-      tsconfck: 3.0.1(typescript@5.5.4)
-=======
-      tsconfck: 3.1.1(typescript@5.2.2)
->>>>>>> 3a4d60bb
+      tsconfck: 3.0.1(typescript@5.2.2)
       unist-util-visit: 5.0.0
-      vfile: 6.0.2
-      vite: 5.4.0(@types/node@18.17.8)
-      vitefu: 0.2.5(vite@5.4.0)
-      which-pm: 3.0.0
+      vfile: 6.0.1
+      vite: 5.0.12(@types/node@18.17.8)
+      vitefu: 0.2.5(vite@5.0.12)
+      which-pm: 2.1.1
       yargs-parser: 21.1.1
-      zod: 3.23.8
-      zod-to-json-schema: 3.23.2(zod@3.23.8)
+      zod: 3.22.4
     optionalDependencies:
-      sharp: 0.33.4
+      sharp: 0.32.6
     transitivePeerDependencies:
       - '@types/node'
       - less
       - lightningcss
       - sass
-      - sass-embedded
       - stylus
       - sugarss
       - supports-color
@@ -3980,21 +3655,6 @@
       electron-to-chromium: 1.4.656
       node-releases: 2.0.14
       update-browserslist-db: 1.0.13(browserslist@4.22.3)
-    dev: true
-
-  /browserslist@4.23.3:
-    resolution: {integrity: sha512-btwCFJVjI4YWDNfau8RhZ+B1Q/VLoUITrm3RlP6y1tYGWIOa+InuYiRGXUBXo8nA1qKmHMyLB/iVQg5TT4eFoA==}
-    engines: {node: ^6 || ^7 || ^8 || ^9 || ^10 || ^11 || ^12 || >=13.7}
-    hasBin: true
-    dependencies:
-      caniuse-lite: 1.0.30001651
-<<<<<<< HEAD
-      electron-to-chromium: 1.5.5
-=======
-      electron-to-chromium: 1.5.6
->>>>>>> 3a4d60bb
-      node-releases: 2.0.18
-      update-browserslist-db: 1.1.0(browserslist@4.23.3)
     dev: true
 
   /buffer-crc32@0.2.13:
@@ -4644,15 +4304,6 @@
 
   /electron-to-chromium@1.4.656:
     resolution: {integrity: sha512-9AQB5eFTHyR3Gvt2t/NwR0le2jBSUNwCnMbUCejFWHD+so4tH40/dRLgoE+jxlPeWS43XJewyvCv+I8LPMl49Q==}
-    dev: true
-
-<<<<<<< HEAD
-  /electron-to-chromium@1.5.5:
-    resolution: {integrity: sha512-QR7/A7ZkMS8tZuoftC/jfqNkZLQO779SSW3YuZHP4eXpj3EffGLFcB/Xu9AAZQzLccTiCV+EmUo3ha4mQ9wnlA==}
-=======
-  /electron-to-chromium@1.5.6:
-    resolution: {integrity: sha512-jwXWsM5RPf6j9dPYzaorcBSUg6AiqocPEyMpkchkvntaH9HGfOOMZwxMJjDY/XEs3T5dM7uyH1VhRMkqUU9qVw==}
->>>>>>> 3a4d60bb
     dev: true
 
   /emmet@2.4.4:
@@ -6867,16 +6518,8 @@
       yargs-unparser: 2.0.0
     dev: true
 
-  /mrmime@2.0.0:
-    resolution: {integrity: sha512-eu38+hdgojoyq63s+yTpN4XMBdt5l8HhMhc4VKLO9KM5caLIBvUm4thi7fFaxyTmCKeNnXZ5pAlBwCUnhA09uw==}
-    engines: {node: '>=10'}
-<<<<<<< HEAD
-    dev: true
-
   /ms@2.0.0:
     resolution: {integrity: sha512-Tpp60P6IUJDTuOq/5Z8cdskzJujfwqfOTkrwIwj7IRISpnkJnT6SyJ4PCPnGMoFjC9ddhal5KVIYtAt97ix05A==}
-=======
->>>>>>> 3a4d60bb
     dev: true
 
   /ms@2.1.2:
@@ -7731,63 +7374,24 @@
       unified: 11.0.5
     dev: true
 
-<<<<<<< HEAD
-  /retext-latin@4.0.0:
-    resolution: {integrity: sha512-hv9woG7Fy0M9IlRQloq/N6atV82NxLGveq+3H2WOi79dtIYWN8OaxogDm77f8YnVXJL2VD3bbqowu5E3EMhBYA==}
-    dependencies:
-      '@types/nlcst': 2.0.3
-      parse-latin: 7.0.0
-      unified: 11.0.5
-    dev: true
-
   /retext-smartypants@5.2.0:
     resolution: {integrity: sha512-Do8oM+SsjrbzT2UNIKgheP0hgUQTDDQYyZaIY3kfq0pdFzoPk+ZClYJ+OERNXveog4xf1pZL4PfRxNoVL7a/jw==}
-=======
-  /retext-smartypants@6.1.0:
-    resolution: {integrity: sha512-LDPXg95346bqFZnDMHo0S7Rq5p64+B+N8Vz733+wPMDtwb9rCOs9LIdIEhrUOU+TAywX9St+ocQWJt8wrzivcQ==}
->>>>>>> 3a4d60bb
     dependencies:
       '@types/nlcst': 2.0.3
       nlcst-to-string: 4.0.0
       unist-util-visit: 5.0.0
     dev: true
 
-<<<<<<< HEAD
-  /retext-smartypants@6.1.0:
-    resolution: {integrity: sha512-LDPXg95346bqFZnDMHo0S7Rq5p64+B+N8Vz733+wPMDtwb9rCOs9LIdIEhrUOU+TAywX9St+ocQWJt8wrzivcQ==}
-    dependencies:
-      '@types/nlcst': 2.0.3
-      nlcst-to-string: 4.0.0
-      unist-util-visit: 5.0.0
-    dev: true
-
   /retext-stringify@3.1.0:
     resolution: {integrity: sha512-767TLOaoXFXyOnjx/EggXlb37ZD2u4P1n0GJqVdpipqACsQP+20W+BNpMYrlJkq7hxffnFk+jc6mAK9qrbuB8w==}
-=======
-  /retext-stringify@4.0.0:
-    resolution: {integrity: sha512-rtfN/0o8kL1e+78+uxPTqu1Klt0yPzKuQ2BfWwwfgIUSayyzxpM1PJzkKt4V8803uB9qSy32MvI7Xep9khTpiA==}
->>>>>>> 3a4d60bb
     dependencies:
       '@types/nlcst': 2.0.3
       nlcst-to-string: 4.0.0
       unified: 11.0.5
     dev: true
 
-<<<<<<< HEAD
-  /retext-stringify@4.0.0:
-    resolution: {integrity: sha512-rtfN/0o8kL1e+78+uxPTqu1Klt0yPzKuQ2BfWwwfgIUSayyzxpM1PJzkKt4V8803uB9qSy32MvI7Xep9khTpiA==}
-    dependencies:
-      '@types/nlcst': 2.0.3
-      nlcst-to-string: 4.0.0
-      unified: 11.0.5
-    dev: true
-
   /retext@8.1.0:
     resolution: {integrity: sha512-N9/Kq7YTn6ZpzfiGW45WfEGJqFf1IM1q8OsRa1CGzIebCJBNCANDRmOrholiDRGKo/We7ofKR4SEvcGAWEMD3Q==}
-=======
-  /retext@9.0.0:
-    resolution: {integrity: sha512-sbMDcpHCNjvlheSgMfEcVrZko3cDzdbe1x/e7G66dFp0Ff7Mldvi2uv6JkJQzdRcvLYE8CA8Oe8siQx8ZOgTcA==}
->>>>>>> 3a4d60bb
     dependencies:
       '@types/nlcst': 2.0.3
       retext-latin: 4.0.0
@@ -7816,37 +7420,8 @@
       glob: 7.2.3
     dev: true
 
-  /rollup@4.20.0:
-    resolution: {integrity: sha512-6rbWBChcnSGzIlXeIdNIZTopKYad8ZG8ajhl78lGRLsI2rX8IkaotQhVas2Ma+GPxJav19wrSzvRvuiv0YKzWw==}
-<<<<<<< HEAD
-    engines: {node: '>=18.0.0', npm: '>=8.0.0'}
-    hasBin: true
-    dependencies:
-      '@types/estree': 1.0.5
-    optionalDependencies:
-      '@rollup/rollup-android-arm-eabi': 4.20.0
-      '@rollup/rollup-android-arm64': 4.20.0
-      '@rollup/rollup-darwin-arm64': 4.20.0
-      '@rollup/rollup-darwin-x64': 4.20.0
-      '@rollup/rollup-linux-arm-gnueabihf': 4.20.0
-      '@rollup/rollup-linux-arm-musleabihf': 4.20.0
-      '@rollup/rollup-linux-arm64-gnu': 4.20.0
-      '@rollup/rollup-linux-arm64-musl': 4.20.0
-      '@rollup/rollup-linux-powerpc64le-gnu': 4.20.0
-      '@rollup/rollup-linux-riscv64-gnu': 4.20.0
-      '@rollup/rollup-linux-s390x-gnu': 4.20.0
-      '@rollup/rollup-linux-x64-gnu': 4.20.0
-      '@rollup/rollup-linux-x64-musl': 4.20.0
-      '@rollup/rollup-win32-arm64-msvc': 4.20.0
-      '@rollup/rollup-win32-ia32-msvc': 4.20.0
-      '@rollup/rollup-win32-x64-msvc': 4.20.0
-      fsevents: 2.3.3
-    dev: true
-
   /rollup@4.9.6:
     resolution: {integrity: sha512-05lzkCS2uASX0CiLFybYfVkwNbKZG5NFQ6Go0VWyogFTXXbR039UVsegViTntkk4OglHBdF54ccApXRRuXRbsg==}
-=======
->>>>>>> 3a4d60bb
     engines: {node: '>=18.0.0', npm: '>=8.0.0'}
     hasBin: true
     dependencies:
@@ -8047,22 +7622,12 @@
     engines: {node: '>=8'}
     dev: true
 
-  /shiki@1.12.1:
-    resolution: {integrity: sha512-nwmjbHKnOYYAe1aaQyEBHvQymJgfm86ZSS7fT8OaPRr4sbAcBNz7PbfAikMEFSDQ6se2j2zobkXvVKcBOm0ysg==}
-<<<<<<< HEAD
-    dependencies:
-      '@shikijs/core': 1.12.1
-      '@types/hast': 3.0.4
-    dev: true
-
   /shikiji-core@0.9.19:
     resolution: {integrity: sha512-AFJu/vcNT21t0e6YrfadZ+9q86gvPum6iywRyt1OtIPjPFe25RQnYJyxHQPMLKCCWA992TPxmEmbNcOZCAJclw==}
     dev: true
 
   /shikiji@0.9.19:
     resolution: {integrity: sha512-Kw2NHWktdcdypCj1GkKpXH4o6Vxz8B8TykPlPuLHOGSV8VkhoCLcFOH4k19K4LXAQYRQmxg+0X/eM+m2sLhAkg==}
-=======
->>>>>>> 3a4d60bb
     dependencies:
       '@shikijs/core': 1.12.1
       '@types/hast': 3.0.4
@@ -8493,13 +8058,8 @@
       typescript: 5.5.4
     dev: true
 
-<<<<<<< HEAD
-  /tsconfck@3.0.1(typescript@5.5.4):
+  /tsconfck@3.0.1(typescript@5.2.2):
     resolution: {integrity: sha512-7ppiBlF3UEddCLeI1JRx5m2Ryq+xk4JrZuq4EuYXykipebaq1dV0Fhgr1hb7CkmHt32QSgOZlcqVLEtHBG4/mg==}
-=======
-  /tsconfck@3.1.1(typescript@5.2.2):
-    resolution: {integrity: sha512-00eoI6WY57SvZEVjm13stEVE90VkEdJAFGgpFLTsZbJyW/LwFQ7uQxJHWpZ2hzSWgCPKc9AnBnNP+0X7o3hAmQ==}
->>>>>>> 3a4d60bb
     engines: {node: ^18 || >=20}
     hasBin: true
     peerDependencies:
@@ -8729,9 +8289,8 @@
       vfile: 6.0.2
     dev: true
 
-<<<<<<< HEAD
-  /unified@11.0.5:
-    resolution: {integrity: sha512-xKvGhPWw3k84Qjh8bI3ZeJjqnyadK+GEFtazSfZv/rKeTkTjOJho6mFqh2SM96iIcZokxiOpg78GazTSg8+KHA==}
+  /unist-util-find-after@5.0.0:
+    resolution: {integrity: sha512-amQa0Ep2m6hE2g72AugUItjbuM8X8cGQnFoHk0pGfrFeT9GZhzN5SW8nRsiGKK7Aif4CrACPENkA6P/Lw6fHGQ==}
     dependencies:
       '@types/unist': 3.0.0
       bail: 2.0.2
@@ -8739,23 +8298,11 @@
       extend: 3.0.2
       is-plain-obj: 4.1.0
       trough: 2.1.0
-      vfile: 6.0.2
-    dev: true
-
-=======
->>>>>>> 3a4d60bb
-  /unist-util-find-after@5.0.0:
-    resolution: {integrity: sha512-amQa0Ep2m6hE2g72AugUItjbuM8X8cGQnFoHk0pGfrFeT9GZhzN5SW8nRsiGKK7Aif4CrACPENkA6P/Lw6fHGQ==}
-    dependencies:
-      '@types/unist': 3.0.0
-      unist-util-is: 6.0.0
-<<<<<<< HEAD
+      vfile: 6.0.1
     dev: true
 
   /unist-util-is@5.1.1:
     resolution: {integrity: sha512-F5CZ68eYzuSvJjGhCLPL3cYx45IxkqXSetCcRgUXtbcm50X2L9oOWQlfUfDdAf+6Pd27YDblBfdtmsThXmwpbQ==}
-=======
->>>>>>> 3a4d60bb
     dev: true
 
   /unist-util-is@6.0.0:
@@ -8784,46 +8331,25 @@
       '@types/unist': 3.0.0
     dev: true
 
-  /unist-util-remove-position@5.0.0:
-    resolution: {integrity: sha512-Hp5Kh3wLxv0PHj9m2yZhhLt58KzPtEYKQQ4yxfYFEO7EvHwzyDYnduhHnY1mDxoqr7VUwVuHXk9RXKIiYS1N8Q==}
-<<<<<<< HEAD
+  /unist-util-stringify-position@3.0.2:
+    resolution: {integrity: sha512-7A6eiDCs9UtjcwZOcCpM4aPII3bAAGv13E96IkawkOAW0OhH+yRxtY0lzo8KiHpzEMfH7Q+FizUmwp8Iqy5EWg==}
     dependencies:
       '@types/unist': 3.0.0
       unist-util-visit: 5.0.0
     dev: true
 
-  /unist-util-stringify-position@3.0.2:
-    resolution: {integrity: sha512-7A6eiDCs9UtjcwZOcCpM4aPII3bAAGv13E96IkawkOAW0OhH+yRxtY0lzo8KiHpzEMfH7Q+FizUmwp8Iqy5EWg==}
-=======
->>>>>>> 3a4d60bb
-    dependencies:
-      '@types/unist': 3.0.0
-      unist-util-visit: 5.0.0
-    dev: true
-
   /unist-util-stringify-position@4.0.0:
     resolution: {integrity: sha512-0ASV06AAoKCDkS2+xw5RXJywruurpbC4JZSm7nr7MOt1ojAzvyyaO+UxZf18j8FCF6kmzCZKcAgN/yu2gm2XgQ==}
     dependencies:
       '@types/unist': 3.0.0
     dev: true
 
-<<<<<<< HEAD
   /unist-util-visit-children@1.1.4:
     resolution: {integrity: sha512-sA/nXwYRCQVRwZU2/tQWUqJ9JSFM1X3x7JIOsIgSzrFHcfVt6NkzDtKzyxg2cZWkCwGF9CO8x4QNZRJRMK8FeQ==}
     dev: true
 
-  /unist-util-visit-children@3.0.0:
-    resolution: {integrity: sha512-RgmdTfSBOg04sdPcpTSD1jzoNBjt9a80/ZCzp5cI9n1qPzLZWF9YdvWGN2zmTumP1HWhXKdUWexjy/Wy/lJ7tA==}
-    dependencies:
-      '@types/unist': 3.0.0
-    dev: true
-
   /unist-util-visit-parents@5.1.1:
     resolution: {integrity: sha512-gks4baapT/kNRaWxuGkl5BIhoanZo7sC/cUT/JToSRNL1dYoXRFl75d++NkjYk4TAu2uv2Px+l8guMajogeuiw==}
-=======
-  /unist-util-visit-children@3.0.0:
-    resolution: {integrity: sha512-RgmdTfSBOg04sdPcpTSD1jzoNBjt9a80/ZCzp5cI9n1qPzLZWF9YdvWGN2zmTumP1HWhXKdUWexjy/Wy/lJ7tA==}
->>>>>>> 3a4d60bb
     dependencies:
       '@types/unist': 3.0.0
     dev: true
@@ -8905,8 +8431,7 @@
     resolution: {integrity: sha512-NXPYyxyBSH7zB5U6+3uDdd6Nybz6o6/od9rk8bp9H8GR3L+cm/fC0uUTbqBmUTnMCUDslAGBOIKNfvvb+gGlDg==}
     dependencies:
       '@types/unist': 3.0.0
-      vfile: 6.0.2
-<<<<<<< HEAD
+      vfile: 6.0.1
     dev: true
 
   /vfile-message@3.1.2:
@@ -8914,8 +8439,6 @@
     dependencies:
       '@types/unist': 2.0.6
       unist-util-stringify-position: 3.0.2
-=======
->>>>>>> 3a4d60bb
     dev: true
 
   /vfile-message@4.0.2:
@@ -8933,21 +8456,8 @@
       vfile-message: 4.0.2
     dev: true
 
-<<<<<<< HEAD
-  /vfile@6.0.2:
-    resolution: {integrity: sha512-zND7NlS8rJYb/sPqkb13ZvbbUoExdbi4w3SfRrMq6R3FvnLQmmfpajJNITuuYm6AZ5uao9vy4BAos3EXBPf2rg==}
-    dependencies:
-      '@types/unist': 3.0.0
-      unist-util-stringify-position: 4.0.0
-      vfile-message: 4.0.2
-    dev: true
-
   /vite@5.0.12(@types/node@18.17.8):
     resolution: {integrity: sha512-4hsnEkG3q0N4Tzf1+t6NdN9dg/L3BM+q8SWgbSPnJvrgH2kgdyzfVJwbR1ic69/4uMJJ/3dqDZZE5/WwqW8U1w==}
-=======
-  /vite@5.4.0(@types/node@18.17.8):
-    resolution: {integrity: sha512-5xokfMX0PIiwCMCMb9ZJcMyh5wbBun0zUzKib+L65vAZ8GY9ePZMXxFrHbr/Kyll2+LSCY7xtERPpxkBDKngwg==}
->>>>>>> 3a4d60bb
     engines: {node: ^18.0.0 || >=20.0.0}
     hasBin: true
     peerDependencies:
@@ -8985,49 +8495,7 @@
       fsevents: 2.3.3
     dev: true
 
-<<<<<<< HEAD
-  /vite@5.4.0:
-    resolution: {integrity: sha512-5xokfMX0PIiwCMCMb9ZJcMyh5wbBun0zUzKib+L65vAZ8GY9ePZMXxFrHbr/Kyll2+LSCY7xtERPpxkBDKngwg==}
-    engines: {node: ^18.0.0 || >=20.0.0}
-    hasBin: true
-    peerDependencies:
-      '@types/node': ^18.0.0 || >=20.0.0
-      less: '*'
-      lightningcss: ^1.21.0
-      sass: '*'
-      sass-embedded: '*'
-      stylus: '*'
-      sugarss: '*'
-      terser: ^5.4.0
-    peerDependenciesMeta:
-      '@types/node':
-        optional: true
-      less:
-        optional: true
-      lightningcss:
-        optional: true
-      sass:
-        optional: true
-      sass-embedded:
-        optional: true
-      stylus:
-        optional: true
-      sugarss:
-        optional: true
-      terser:
-        optional: true
-    dependencies:
-      esbuild: 0.21.5
-      postcss: 8.4.41
-      rollup: 4.20.0
-    optionalDependencies:
-      fsevents: 2.3.3
-    dev: true
-
   /vitefu@0.2.5(vite@5.0.12):
-=======
-  /vitefu@0.2.5(vite@5.4.0):
->>>>>>> 3a4d60bb
     resolution: {integrity: sha512-SgHtMLoqaeeGnd2evZ849ZbACbnwQCIwRH57t18FxcXoZop0uQu0uzlIhJBlF/eWVzuce0sHeqPcDo+evVcg8Q==}
     peerDependencies:
       vite: ^3.0.0 || ^4.0.0 || ^5.0.0
@@ -9532,29 +9000,8 @@
     engines: {node: '>=12.20'}
     dev: true
 
-<<<<<<< HEAD
-  /yocto-queue@1.1.1:
-    resolution: {integrity: sha512-b4JR1PFR10y1mKjhHY9LaGo6tmrgjit7hxVIeAmyMw3jegXR4dhYqLaQF5zMXZxY7tLpMyJeLjr1C4rLmkVe8g==}
-    engines: {node: '>=12.20'}
-    dev: true
-
-=======
->>>>>>> 3a4d60bb
-  /zod-to-json-schema@3.23.2(zod@3.23.8):
-    resolution: {integrity: sha512-uSt90Gzc/tUfyNqxnjlfBs8W6WSGpNBv0rVsNxP/BVSMHMKGdthPYff4xtCHYloJGM0CFxFsb3NbC0eqPhfImw==}
-    peerDependencies:
-      zod: ^3.23.3
-    dependencies:
-      zod: 3.23.8
-    dev: true
-
-<<<<<<< HEAD
   /zod@3.22.4:
     resolution: {integrity: sha512-iC+8Io04lddc+mVqQ9AZ7OQ2MrUKGN+oIQyq1vemgt46jwCwLfhq7/pwnBnNXXXZb8VTVLKwp9EDkx+ryxIWmg==}
-=======
-  /zod@3.23.8:
-    resolution: {integrity: sha512-XBx9AXhXktjUqnepgTiE5flcKIYWi/rme0Eaj+5Y0lftuGBq+jyRu/md4WnuxqgP1ubdpNCsYEYPxrzVHD8d6g==}
->>>>>>> 3a4d60bb
     dev: true
 
   /zod@3.23.8:
